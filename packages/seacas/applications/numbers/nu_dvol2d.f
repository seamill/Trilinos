<<<<<<< HEAD
C    Copyright(C) 1988-2017 National Technology & Engineering Solutions
C    of Sandia, LLC (NTESS).  Under the terms of Contract DE-NA0003525 with
C    NTESS, the U.S. Government retains certain rights in this software.
C
C    Redistribution and use in source and binary forms, with or without
C    modification, are permitted provided that the following conditions are
C    met:
C
C    * Redistributions of source code must retain the above copyright
C       notice, this list of conditions and the following disclaimer.
C
C    * Redistributions in binary form must reproduce the above
C      copyright notice, this list of conditions and the following
C      disclaimer in the documentation and/or other materials provided
C      with the distribution.
C
C    * Neither the name of NTESS nor the names of its
C      contributors may be used to endorse or promote products derived
C      from this software without specific prior written permission.
C
C    THIS SOFTWARE IS PROVIDED BY THE COPYRIGHT HOLDERS AND CONTRIBUTORS
C    "AS IS" AND ANY EXPRESS OR IMPLIED WARRANTIES, INCLUDING, BUT NOT
C    LIMITED TO, THE IMPLIED WARRANTIES OF MERCHANTABILITY AND FITNESS FOR
C    A PARTICULAR PURPOSE ARE DISCLAIMED. IN NO EVENT SHALL THE COPYRIGHT
C    OWNER OR CONTRIBUTORS BE LIABLE FOR ANY DIRECT, INDIRECT, INCIDENTAL,
C    SPECIAL, EXEMPLARY, OR CONSEQUENTIAL DAMAGES (INCLUDING, BUT NOT
C    LIMITED TO, PROCUREMENT OF SUBSTITUTE GOODS OR SERVICES; LOSS OF USE,
C    DATA, OR PROFITS; OR BUSINESS INTERRUPTION) HOWEVER CAUSED AND ON ANY
C    THEORY OF LIABILITY, WHETHER IN CONTRACT, STRICT LIABILITY, OR TORT
C    (INCLUDING NEGLIGENCE OR OTHERWISE) ARISING IN ANY WAY OUT OF THE USE
C    OF THIS SOFTWARE, EVEN IF ADVISED OF THE POSSIBILITY OF SUCH DAMAGE.

C $Id: dvol2d.f,v 1.1 1991/02/21 15:42:59 gdsjaar Exp $
C $Log: dvol2d.f,v $
C Revision 1.1  1991/02/21 15:42:59  gdsjaar
C Initial revision
=======
C    Copyright(C) 1999-2020 National Technology & Engineering Solutions
C    of Sandia, LLC (NTESS).  Under the terms of Contract DE-NA0003525 with
C    NTESS, the U.S. Government retains certain rights in this software.
>>>>>>> 4103bf6c
C
C    See packages/seacas/LICENSE for details

      SUBROUTINE DVOL2D( COORD, DISP, LSTSN, NSEG, DELVOL,
     *   NDIM, AXI, NUMNP)

C***********************************************************************

C     DESCRIPTION:
C       This routine computes the change in volume of a cavity formed
C       by the boundary of an element side set flag

C     FORMAL PARAMETERS:
C       COORD   REAL      Nodal Coordinates
C       DISP    REAL      Nodal Displacements
C       LSTSN   INTEGER   List of nodes on this boundary
C       LSTLEN  INTEGER   Length of node list
C       NSEG    INTEGER   Number of segments in this boundary
C       DELVOL  REAL      Change in volume of this cavity
C       NUMNP   INTEGER   Number of Nodes
C       AXI     LOGICAL   TRUE if axisymmetric mesh
<<<<<<< HEAD
C
C     CALLED BY:
C
=======

C     CALLED BY:

>>>>>>> 4103bf6c
C***********************************************************************

      DIMENSION COORD(NUMNP, *), DISP(NUMNP, *), LSTSN(*)
      LOGICAL AXI
      PI = ATAN2(0.0, -1.0)

      DELVOL = 0.0

      DO 100 KSEG = 1 , NSEG
         J = LSTSN(2*KSEG)
         I = LSTSN(2*KSEG - 1)
<<<<<<< HEAD
C
=======

>>>>>>> 4103bf6c
         X1  = COORD(I,1)
         X2  = COORD(J,1)
         DX1 = DISP(I,1)
         DX2 = DISP(J,1)
<<<<<<< HEAD
C
=======

>>>>>>> 4103bf6c
         Y1  = COORD(I,2)
         Y2  = COORD(J,2)
         DY1 = DISP(I,2)
         DY2 = DISP(J,2)
<<<<<<< HEAD
C
=======

>>>>>>> 4103bf6c
         X12 = X1 - X2
         Y12 = Y1 - Y2

         VOL = (X12 * (DY2 + DY1) - Y12 * (DX2 + DX1) + DX1 * DY2 -
     *      DX2 * DY1 ) / 2.0

         IF (AXI) THEN
            XC = (DX2 + DX1) / 4.0 + (X2 + X1) / 2.0
            VOL = 2.0 * PI * XC * VOL
         END IF

         DELVOL = DELVOL + VOL
  100 CONTINUE

      RETURN
      END<|MERGE_RESOLUTION|>--- conflicted
+++ resolved
@@ -1,45 +1,6 @@
-<<<<<<< HEAD
-C    Copyright(C) 1988-2017 National Technology & Engineering Solutions
-C    of Sandia, LLC (NTESS).  Under the terms of Contract DE-NA0003525 with
-C    NTESS, the U.S. Government retains certain rights in this software.
-C
-C    Redistribution and use in source and binary forms, with or without
-C    modification, are permitted provided that the following conditions are
-C    met:
-C
-C    * Redistributions of source code must retain the above copyright
-C       notice, this list of conditions and the following disclaimer.
-C
-C    * Redistributions in binary form must reproduce the above
-C      copyright notice, this list of conditions and the following
-C      disclaimer in the documentation and/or other materials provided
-C      with the distribution.
-C
-C    * Neither the name of NTESS nor the names of its
-C      contributors may be used to endorse or promote products derived
-C      from this software without specific prior written permission.
-C
-C    THIS SOFTWARE IS PROVIDED BY THE COPYRIGHT HOLDERS AND CONTRIBUTORS
-C    "AS IS" AND ANY EXPRESS OR IMPLIED WARRANTIES, INCLUDING, BUT NOT
-C    LIMITED TO, THE IMPLIED WARRANTIES OF MERCHANTABILITY AND FITNESS FOR
-C    A PARTICULAR PURPOSE ARE DISCLAIMED. IN NO EVENT SHALL THE COPYRIGHT
-C    OWNER OR CONTRIBUTORS BE LIABLE FOR ANY DIRECT, INDIRECT, INCIDENTAL,
-C    SPECIAL, EXEMPLARY, OR CONSEQUENTIAL DAMAGES (INCLUDING, BUT NOT
-C    LIMITED TO, PROCUREMENT OF SUBSTITUTE GOODS OR SERVICES; LOSS OF USE,
-C    DATA, OR PROFITS; OR BUSINESS INTERRUPTION) HOWEVER CAUSED AND ON ANY
-C    THEORY OF LIABILITY, WHETHER IN CONTRACT, STRICT LIABILITY, OR TORT
-C    (INCLUDING NEGLIGENCE OR OTHERWISE) ARISING IN ANY WAY OUT OF THE USE
-C    OF THIS SOFTWARE, EVEN IF ADVISED OF THE POSSIBILITY OF SUCH DAMAGE.
-
-C $Id: dvol2d.f,v 1.1 1991/02/21 15:42:59 gdsjaar Exp $
-C $Log: dvol2d.f,v $
-C Revision 1.1  1991/02/21 15:42:59  gdsjaar
-C Initial revision
-=======
 C    Copyright(C) 1999-2020 National Technology & Engineering Solutions
 C    of Sandia, LLC (NTESS).  Under the terms of Contract DE-NA0003525 with
 C    NTESS, the U.S. Government retains certain rights in this software.
->>>>>>> 4103bf6c
 C
 C    See packages/seacas/LICENSE for details
 
@@ -61,15 +22,9 @@
 C       DELVOL  REAL      Change in volume of this cavity
 C       NUMNP   INTEGER   Number of Nodes
 C       AXI     LOGICAL   TRUE if axisymmetric mesh
-<<<<<<< HEAD
-C
-C     CALLED BY:
-C
-=======
 
 C     CALLED BY:
 
->>>>>>> 4103bf6c
 C***********************************************************************
 
       DIMENSION COORD(NUMNP, *), DISP(NUMNP, *), LSTSN(*)
@@ -81,29 +36,17 @@
       DO 100 KSEG = 1 , NSEG
          J = LSTSN(2*KSEG)
          I = LSTSN(2*KSEG - 1)
-<<<<<<< HEAD
-C
-=======
 
->>>>>>> 4103bf6c
          X1  = COORD(I,1)
          X2  = COORD(J,1)
          DX1 = DISP(I,1)
          DX2 = DISP(J,1)
-<<<<<<< HEAD
-C
-=======
 
->>>>>>> 4103bf6c
          Y1  = COORD(I,2)
          Y2  = COORD(J,2)
          DY1 = DISP(I,2)
          DY2 = DISP(J,2)
-<<<<<<< HEAD
-C
-=======
 
->>>>>>> 4103bf6c
          X12 = X1 - X2
          Y12 = Y1 - Y2
 
