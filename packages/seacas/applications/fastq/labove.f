<<<<<<< HEAD
C    Copyright(C) 2014-2017 National Technology & Engineering Solutions of
C    Sandia, LLC (NTESS).  Under the terms of Contract DE-NA0003525 with
C    NTESS, the U.S. Government retains certain rights in this software.
C
C    Redistribution and use in source and binary forms, with or without
C    modification, are permitted provided that the following conditions are
C    met:
C
C    * Redistributions of source code must retain the above copyright
C       notice, this list of conditions and the following disclaimer.
C
C    * Redistributions in binary form must reproduce the above
C      copyright notice, this list of conditions and the following
C      disclaimer in the documentation and/or other materials provided
C      with the distribution.
C
C    * Neither the name of NTESS nor the names of its
C      contributors may be used to endorse or promote products derived
C      from this software without specific prior written permission.
C
C    THIS SOFTWARE IS PROVIDED BY THE COPYRIGHT HOLDERS AND CONTRIBUTORS
C    "AS IS" AND ANY EXPRESS OR IMPLIED WARRANTIES, INCLUDING, BUT NOT
C    LIMITED TO, THE IMPLIED WARRANTIES OF MERCHANTABILITY AND FITNESS FOR
C    A PARTICULAR PURPOSE ARE DISCLAIMED. IN NO EVENT SHALL THE COPYRIGHT
C    OWNER OR CONTRIBUTORS BE LIABLE FOR ANY DIRECT, INDIRECT, INCIDENTAL,
C    SPECIAL, EXEMPLARY, OR CONSEQUENTIAL DAMAGES (INCLUDING, BUT NOT
C    LIMITED TO, PROCUREMENT OF SUBSTITUTE GOODS OR SERVICES; LOSS OF USE,
C    DATA, OR PROFITS; OR BUSINESS INTERRUPTION) HOWEVER CAUSED AND ON ANY
C    THEORY OF LIABILITY, WHETHER IN CONTRACT, STRICT LIABILITY, OR TORT
C    (INCLUDING NEGLIGENCE OR OTHERWISE) ARISING IN ANY WAY OUT OF THE USE
C    OF THIS SOFTWARE, EVEN IF ADVISED OF THE POSSIBILITY OF SUCH DAMAGE.
C

C $Id: labove.f,v 1.2 1991/03/21 15:44:51 gdsjaar Exp $
C $Log: labove.f,v $
C Revision 1.2  1991/03/21 15:44:51  gdsjaar
C Changed all 3.14159... to atan2(0.0, -1.0)
C
c Revision 1.1.1.1  1990/11/30  11:10:57  gdsjaar
c FASTQ Version 2.0X
c
c Revision 1.1  90/11/30  11:10:56  gdsjaar
c Initial revision
c
C
CC* FILE: [.MAIN]LABOVE.FOR
CC* MODIFIED BY: TED BLACKER
CC* MODIFICATION DATE: 7/6/90
CC* MODIFICATION: COMPLETED HEADER INFORMATION
=======
C    Copyright(C) 1999-2020 National Technology & Engineering Solutions
C    of Sandia, LLC (NTESS).  Under the terms of Contract DE-NA0003525 with
C    NTESS, the U.S. Government retains certain rights in this software.
>>>>>>> 4103bf6c
C
C    See packages/seacas/LICENSE for details

      SUBROUTINE LABOVE (MP,ML,N,IPOINT,COOR,ILINE,LTYPE,LCON,
     +   LINKP,LINKL,X,Y,Y1,Y2,IFIND,INDEX,IFIRST,INEXT)
C***********************************************************************

C  SUBROUTINE LABOVE = GETS THE CLOSEST LINE ABOVE A GIVEN X,Y

C***********************************************************************

C  VARIABLES USED:
C     IFIND  = THE CLOSEST LINE FOUND ABOVE THE X,Y LOCATION
C     IFIRST = THE CCW END OF THE LINE (LEFT END)
C     INEXT  = THE CW END OF THE LINE (RIGHT END)

C***********************************************************************

      DIMENSION IPOINT(MP),COOR(2,MP),ILINE(ML),LTYPE(ML),LCON(3,ML)
      DIMENSION LINKP(2,MP),LINKL(2,ML)
      DIMENSION N(29)

      LOGICAL BAD,ADDLNK,ERR,UP

      PI = ATAN2(0.0, -1.0)

      TWOPI=PI+PI
      ADDLNK=.FALSE.
      DIST=Y2-Y1

      DO 100 I=1,N(19)
         CALL LTSORT(ML,LINKL,I,II,ADDLNK)
         IF(II.GT.0)THEN
            I1=LCON(1,II)
            I2=LCON(2,II)
            I3=LCON(3,II)
            CALL LTSORT(MP,LINKP,I1,J1,ADDLNK)
            CALL LTSORT(MP,LINKP,I2,J2,ADDLNK)
            IF(I3.NE.0)THEN
               CALL LTSORT(MP,LINKP,IABS(I3),J3,ADDLNK)
            ELSE
               J3=0
            ENDIF

C  SEE IF LINE EXISTS

            IF((J1.GT.0).AND.(J2.GT.0))THEN

C  CHECK A STRAIGHT LINE TO SEE IF IT SPANS THE POINT

               IF((LTYPE(II).EQ.1).AND.
     +            (((COOR(1,J1).LE.X).AND.(COOR(1,J2).GE.X)).OR.
     +            ((COOR(1,J2).LE.X).AND.(COOR(1,J1).GE.X))))THEN

C  SEE IF LINE IS ABOVE

                  CALL DLPARA(COOR(1,J1),COOR(2,J1),COOR(1,J2),
     +               COOR(2,J2),XM1,B1,BAD)
                  IF(.NOT.BAD)THEN
                     YTRY=(XM1*X)+B1
                     IF(YTRY.GT.Y)THEN

C  CHECK DISTANCE TO THE LINE - RECORD LINE NO. IF CLOSEST

                        DTRY=YTRY-Y
                        IF((DTRY.LE.DIST).OR.(ABS(DIST-DTRY).LT.
     +                     .001*DIST))THEN
                           DIST=DTRY
                           IFIND=I
                           INDEX=II
                           IF(COOR(1,J1).GT.X)THEN
                              IFIRST=I2
                              INEXT=I1
                           ELSE
                              IFIRST=I1
                              INEXT=I2
                           ENDIF
                        ENDIF
                     ENDIF
                  ENDIF

C  CHECK AN ARC LINE

               ELSEIF(((LTYPE(II).EQ.3).OR.(LTYPE(II).EQ.4).OR.
     +            (LTYPE(II).EQ.6)).AND.(J3.GT.0))THEN
                  CALL ARCPAR(MP,LTYPE(II),ILINE(II),COOR,LINKP,J1,J2,
     +               J3,I3,XCEN,YCEN,THETA1,THETA2,TANG,R1,R2,ERR,
     +               ICCW,ICW,XK,XA)
                  IF(.NOT.ERR)THEN

C  SET THE ARC AS EITHER AN UPWARD ARCH OR DOWNWARD ARCH
C  (A CLOSED CIRCLE IS ALWAYS AN UPWARD ARCH)

                     IF(J1.EQ.J2)THEN
                        UP=.TRUE.
                     ELSEIF(COOR(1,ICCW).GE.COOR(1,ICW))THEN
                        UP=.TRUE.
                     ELSE
                        UP=.FALSE.
                     ENDIF

C  THE INPUT POINT IS RIGHT AT THE CENTER OF THE CIRCLE

                     IF((Y.EQ.YCEN).AND.(X.EQ.XCEN))THEN
                        RP=0.
                        THETAP=(THETA1+THETA2)*.5
                     ELSE
                        THETAP=ATAN2(Y-YCEN,X-XCEN)
                        RP=SQRT( ((X-XCEN)**2) + ((Y-YCEN)**2) )
                     ENDIF

C  SEE IF THE POINT ANGLE IS WITHIN THE BEGINNING AND ENDING ANGLES

                     IF( ( (THETAP.LE.THETA2) .AND. (THETAP.GE.THETA1) )
     &                  .OR.
     &                  ( (THETAP+TWOPI.LE.THETA2) .AND.
     &                  (THETAP+TWOPI.GE.THETA1) )
     &                  .OR.
     &                  ( (THETAP.LE.THETA1) .AND. (THETAP.GE.THETA2) )
     &                  .OR.
     &                  ( (THETAP+TWOPI.LE.THETA1) .AND.
     &                  (THETAP+TWOPI.GE.THETA2) ) ) THEN

C  SEE IF THE POINT TO CENTER DISTANCE IS LESS THAN THE
C  ARC RADIUS AT THAT ANGLE FOR AN UPWARD ARC OR GREATER FOR
C  A DOWNWARD ARC (BELOW THE ARC)

                        RTEST = XA * EXP ( XK * THETAP )
                        IF( ( (UP) .AND. (RTEST.GE.RP) ) .OR.
     +                     ( (.NOT.UP) .AND. (RTEST.LE.RP) ) )THEN

C  CHECK Y DISTANCE TO THE LINE - RECORD LINE NO. IF CLOSEST

                           CALL ARCY(XCEN,YCEN,THETA1,THETA2,XK,XA,
     +                        X,YTRY,ERR)
                           DTRY=YTRY-Y
                           IF( (.NOT.ERR) .AND.
     +                        (YTRY .GT. Y) .AND.
     +                        ( (DTRY.LE.DIST) .OR.
     +                        (ABS(DIST-DTRY).LT..001*DIST)))THEN
                              DIST=DTRY
                              IFIND=I
                              INDEX=II
                              IF(UP)THEN
                                 IFIRST=IPOINT(ICW)
                                 INEXT=IPOINT(ICCW)
                              ELSE
                                 IFIRST=IPOINT(ICCW)
                                 INEXT=IPOINT(ICW)
                              ENDIF
                           ENDIF
                        ENDIF

C  THE ONLY OTHER ARC POSSIBILITY IS IF THE X FALLS IN THE SPAN
C  BETWEEN THE TWO ENDPOINTS OR BETWEEN END POINTS AND CENTER POINT

                     ELSEIF ( ((X - COOR(1,J1) ) *
     +                  (X - COOR(1,J2) ) .LT.0)
     +                  .OR.
     +                  ((X - COOR(1,J1) ) *
     +                  (X - COOR(1,J3) ) .LT.0)
     +                  .OR.
     +                  ((X - COOR(1,J2) ) *
     +                  (X - COOR(1,J3) ) .LT.0) ) THEN

C  CHECK Y DISTANCE TO THE LINE - RECORD LINE NO. IF CLOSEST

                        CALL ARCY(XCEN,YCEN,THETA1,THETA2,XK,XA,
     +                     X,YTRY,ERR)
                        DTRY=YTRY-Y
                        IF( (.NOT.ERR) .AND.
     +                     (YTRY .GT. Y) .AND.
     +                     ( (DTRY.LE.DIST) .OR.
     +                     (ABS(DIST-DTRY).LT..001*DIST)))THEN
                           DIST=DTRY
                           IFIND=I
                           INDEX=II

C  TREAT THE BETWEEN END POINTS DIFFERENTLY THAN BETWEEN
C  ENDPOINT AND CENTER POINT

                           IF( ((X - COOR(1,J1) ) *
     +                        (X - COOR(1,J2) )) .LT.0) THEN
                              IF(UP)THEN
                                 IFIRST=IPOINT(ICW)
                                 INEXT=IPOINT(ICCW)
                              ELSE
                                 IFIRST=IPOINT(ICCW)
                                 INEXT=IPOINT(ICW)
                              ENDIF
                           ELSE
                              IF( COOR(2,ICCW) .GT.
     +                           COOR(2,ICW) ) THEN
                                 IFIRST=IPOINT(ICCW)
                                 INEXT=IPOINT(ICW)
                              ELSE
                                 IFIRST=IPOINT(ICW)
                                 INEXT=IPOINT(ICCW)
                              ENDIF
                           ENDIF
                        ENDIF
                     ENDIF
                  ENDIF
               ENDIF
            ENDIF
         ENDIF
  100 CONTINUE

      RETURN

      END<|MERGE_RESOLUTION|>--- conflicted
+++ resolved
@@ -1,58 +1,6 @@
-<<<<<<< HEAD
-C    Copyright(C) 2014-2017 National Technology & Engineering Solutions of
-C    Sandia, LLC (NTESS).  Under the terms of Contract DE-NA0003525 with
-C    NTESS, the U.S. Government retains certain rights in this software.
-C
-C    Redistribution and use in source and binary forms, with or without
-C    modification, are permitted provided that the following conditions are
-C    met:
-C
-C    * Redistributions of source code must retain the above copyright
-C       notice, this list of conditions and the following disclaimer.
-C
-C    * Redistributions in binary form must reproduce the above
-C      copyright notice, this list of conditions and the following
-C      disclaimer in the documentation and/or other materials provided
-C      with the distribution.
-C
-C    * Neither the name of NTESS nor the names of its
-C      contributors may be used to endorse or promote products derived
-C      from this software without specific prior written permission.
-C
-C    THIS SOFTWARE IS PROVIDED BY THE COPYRIGHT HOLDERS AND CONTRIBUTORS
-C    "AS IS" AND ANY EXPRESS OR IMPLIED WARRANTIES, INCLUDING, BUT NOT
-C    LIMITED TO, THE IMPLIED WARRANTIES OF MERCHANTABILITY AND FITNESS FOR
-C    A PARTICULAR PURPOSE ARE DISCLAIMED. IN NO EVENT SHALL THE COPYRIGHT
-C    OWNER OR CONTRIBUTORS BE LIABLE FOR ANY DIRECT, INDIRECT, INCIDENTAL,
-C    SPECIAL, EXEMPLARY, OR CONSEQUENTIAL DAMAGES (INCLUDING, BUT NOT
-C    LIMITED TO, PROCUREMENT OF SUBSTITUTE GOODS OR SERVICES; LOSS OF USE,
-C    DATA, OR PROFITS; OR BUSINESS INTERRUPTION) HOWEVER CAUSED AND ON ANY
-C    THEORY OF LIABILITY, WHETHER IN CONTRACT, STRICT LIABILITY, OR TORT
-C    (INCLUDING NEGLIGENCE OR OTHERWISE) ARISING IN ANY WAY OUT OF THE USE
-C    OF THIS SOFTWARE, EVEN IF ADVISED OF THE POSSIBILITY OF SUCH DAMAGE.
-C
-
-C $Id: labove.f,v 1.2 1991/03/21 15:44:51 gdsjaar Exp $
-C $Log: labove.f,v $
-C Revision 1.2  1991/03/21 15:44:51  gdsjaar
-C Changed all 3.14159... to atan2(0.0, -1.0)
-C
-c Revision 1.1.1.1  1990/11/30  11:10:57  gdsjaar
-c FASTQ Version 2.0X
-c
-c Revision 1.1  90/11/30  11:10:56  gdsjaar
-c Initial revision
-c
-C
-CC* FILE: [.MAIN]LABOVE.FOR
-CC* MODIFIED BY: TED BLACKER
-CC* MODIFICATION DATE: 7/6/90
-CC* MODIFICATION: COMPLETED HEADER INFORMATION
-=======
 C    Copyright(C) 1999-2020 National Technology & Engineering Solutions
 C    of Sandia, LLC (NTESS).  Under the terms of Contract DE-NA0003525 with
 C    NTESS, the U.S. Government retains certain rights in this software.
->>>>>>> 4103bf6c
 C
 C    See packages/seacas/LICENSE for details
 
