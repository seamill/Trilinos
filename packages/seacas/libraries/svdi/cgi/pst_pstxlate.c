--- conflicted
+++ resolved
@@ -1,44 +1,9 @@
 /*
-<<<<<<< HEAD
- * Copyright (C) 2009-2017 National Technology & Engineering Solutions
- * of Sandia, LLC (NTESS).  Under the terms of Contract DE-NA0003525 with
- * NTESS, the U.S. Government retains certain rights in this software.
- *
- * Redistribution and use in source and binary forms, with or without
- * modification, are permitted provided that the following conditions are
- * met:
- *
- *     * Redistributions of source code must retain the above copyright
- *       notice, this list of conditions and the following disclaimer.
- *
- *     * Redistributions in binary form must reproduce the above
- *       copyright notice, this list of conditions and the following
- *       disclaimer in the documentation and/or other materials provided
- *       with the distribution.
- *
- *     * Neither the name of NTESS nor the names of its
- *       contributors may be used to endorse or promote products derived
- *       from this software without specific prior written permission.
- *
- * THIS SOFTWARE IS PROVIDED BY THE COPYRIGHT HOLDERS AND CONTRIBUTORS
- * "AS IS" AND ANY EXPRESS OR IMPLIED WARRANTIES, INCLUDING, BUT NOT
- * LIMITED TO, THE IMPLIED WARRANTIES OF MERCHANTABILITY AND FITNESS FOR
- * A PARTICULAR PURPOSE ARE DISCLAIMED. IN NO EVENT SHALL THE COPYRIGHT
- * OWNER OR CONTRIBUTORS BE LIABLE FOR ANY DIRECT, INDIRECT, INCIDENTAL,
- * SPECIAL, EXEMPLARY, OR CONSEQUENTIAL DAMAGES (INCLUDING, BUT NOT
- * LIMITED TO, PROCUREMENT OF SUBSTITUTE GOODS OR SERVICES; LOSS OF USE,
- * DATA, OR PROFITS; OR BUSINESS INTERRUPTION) HOWEVER CAUSED AND ON ANY
- * THEORY OF LIABILITY, WHETHER IN CONTRACT, STRICT LIABILITY, OR TORT
- * (INCLUDING NEGLIGENCE OR OTHERWISE) ARISING IN ANY WAY OUT OF THE USE
- * OF THIS SOFTWARE, EVEN IF ADVISED OF THE POSSIBILITY OF SUCH DAMAGE.
- *
-=======
  * Copyright(C) 1999-2020 National Technology & Engineering Solutions
  * of Sandia, LLC (NTESS).  Under the terms of Contract DE-NA0003525 with
  * NTESS, the U.S. Government retains certain rights in this software.
  *
  * See packages/seacas/LICENSE for details
->>>>>>> 4103bf6c
  */
 /*
  * SUN DEC/ULTRIX ALLIANT : C routines must have underscores
@@ -516,13 +481,8 @@
 static surf_statelist *cur_state;
 
 /* These arrays are global because of size. Used in cell and pixel array */
-<<<<<<< HEAD
-float rarray[MAX_ARRAY], garray[MAX_ARRAY], barray[MAX_ARRAY];
-int   varray[MAX_ARRAY];
-=======
 static float rarray[MAX_ARRAY], garray[MAX_ARRAY], barray[MAX_ARRAY];
 static int   varray[MAX_ARRAY];
->>>>>>> 4103bf6c
 
 /*-------------------------------------------------------------*/
 /* >> CGI/SVDI DEVICE DRIVER ROUTINES                          */
@@ -604,7 +564,6 @@
 static void xactivate(anything **surf_list)
 {
   int new_state; /* index of new state to use */
-<<<<<<< HEAD
 
   if (first_free_state >= 0) { /* there is free one, use it */
     new_state        = first_free_state;
@@ -633,43 +592,12 @@
   /* set surface state_list pointer to point to this state list */
   surf_list[0] = (anything *)&(surf_states[new_state]);
 
-=======
-
-  if (first_free_state >= 0) { /* there is free one, use it */
-    new_state        = first_free_state;
-    first_free_state = surf_states[new_state].next_free_state;
-  }
-  else if (last_alloc_state < MAX_DEVICE_SURFACES - 1) {
-    new_state = last_alloc_state + 1; /* can alloc one */
-    ++last_alloc_state;
-  }
-  else { /* none available */
-    new_state = -1;
-  } /* end if */
-
-  if (new_state < 0) { /* problem, report error & go away */
-    surf_list[0] = NULL;
-    return;
-  } /* end if problem */
-
-  /* got new state, init it */
-  surf_states[new_state].cgi_inited = CNO;
-  surf_states[new_state].this_index = new_state; /* save for dealloc */
-  /* -- for batch devices */
-  copy_string(surf_states[new_state].filename, DEFAULT_OUTFILE_NAME, 100);
-  surf_states[new_state].file_d = -1;
-
-  /* set surface state_list pointer to point to this state list */
-  surf_list[0] = (anything *)&(surf_states[new_state]);
-
->>>>>>> 4103bf6c
 } /* end xactivate */
 
 /* DEACTIVATE */
 static void xdeactivate(anything **surf_list)
 {
   /* deallocate memory allocated for cgi state list */
-<<<<<<< HEAD
 
   int index; /* which state is this surface linked to */
 
@@ -681,25 +609,9 @@
 
   /* unlink cgi state list from surface */
   surf_list[0] = NULL;
-=======
-
-  int index; /* which state is this surface linked to */
-
-  index = ((surf_statelist *)surf_list[0])->this_index;
-  if ((index >= 0) && (index < MAX_DEVICE_SURFACES)) {
-    surf_states[index].next_free_state = first_free_state;
-    first_free_state                   = index;
-  } /* end if */
->>>>>>> 4103bf6c
-
-  /* unlink cgi state list from surface */
-  surf_list[0] = NULL;
-
-<<<<<<< HEAD
-=======
+
 } /* end xdeactivate */
 
->>>>>>> 4103bf6c
 /* INITIALIZE */
 static void xci(anything **params, int num_surfaces, anything **surf_list)
 {
@@ -834,19 +746,11 @@
 {
   int i;           /* index for loop on surfaces */
   int bg_color[3]; /* temporary array */
-<<<<<<< HEAD
 
   bg_color[0] = *(int *)params[1];
   bg_color[1] = *(int *)params[2];
   bg_color[2] = *(int *)params[3];
 
-=======
-
-  bg_color[0] = *(int *)params[1];
-  bg_color[1] = *(int *)params[2];
-  bg_color[2] = *(int *)params[3];
-
->>>>>>> 4103bf6c
   for (i = 0; i < num_surfaces; ++i) {
 
     cur_state = (surf_statelist *)surf_list[i];
@@ -1068,7 +972,6 @@
           ((int *)params[3])[j] != CEHDOF) {
         /* error 1:-101 Enumerated parameter out of range. Function ignored */
         report_error(cur_state, 1, -101, *(short *)params[0]);
-<<<<<<< HEAD
 
         /* check for legal index */
       }
@@ -1081,20 +984,6 @@
       }
     } /* end for j */
 
-=======
-
-        /* check for legal index */
-      }
-      else if (((int *)params[2])[j] < 1 || ((int *)params[2])[j] > MAX_ERROR_CLASS) {
-        /* error 1:-102 Index out of range. Function ignored */
-        report_error(cur_state, 1, -102, *(short *)params[0]);
-      }
-      else {
-        cur_state->err_flag[((int *)params[2])[j] - 1] = ((int *)params[3])[j];
-      }
-    } /* end for j */
-
->>>>>>> 4103bf6c
   } /* end for each surface */
 } /* end xcerhct */
 
@@ -1102,15 +991,9 @@
 static void xccixp(anything **params, int num_surfaces, anything **surf_list)
 {
   int i; /* index for loop on surfaces */
-<<<<<<< HEAD
 
   /* I'm not doing anything with color index precision now */
 
-=======
-
-  /* I'm not doing anything with color index precision now */
-
->>>>>>> 4103bf6c
   for (i = 0; i < num_surfaces; ++i) {
 
     cur_state = (surf_statelist *)surf_list[i];
@@ -1222,7 +1105,6 @@
       break;
 
     case XEPGSZ: /* Page size */
-<<<<<<< HEAD
 
       if (first) {
         tokenindex = 0; /* first char of data record */
@@ -1239,24 +1121,6 @@
         vdi_esc = 1400;
         count   = 2;
 
-=======
-
-      if (first) {
-        tokenindex = 0; /* first char of data record */
-
-        /* first token is page size in x */
-        gettoken(&tokenindex, (int *)params[2], (char *)params[3], 80, data);
-        args[0] = (float)atof(data);
-
-        /* second token is page size in y */
-        gettoken(&tokenindex, (int *)params[2], (char *)params[3], 80, data);
-        args[1] = (float)atof(data);
-
-        /* page size svdi number is 1400 */
-        vdi_esc = 1400;
-        count   = 2;
-
->>>>>>> 4103bf6c
         first = FALSE;
       } /* end if first */
 
@@ -1670,11 +1534,7 @@
 
       /* This clipping algorithm is loosely based on the Cohen-
        * Sutherland algorithm.  This algorithm takes into account
-<<<<<<< HEAD
-       * the fact that points are consective, ie., it tries to
-=======
        * the fact that points are consecutive, ie., it tries to
->>>>>>> 4103bf6c
        * encode each point only once. Everything is done
        * inline for efficiency
        */
@@ -1691,7 +1551,6 @@
       else if ((prev_y - cur_state->clipmin.y) < 0) {
         prev_code = prev_code | (1 << 2);
       }
-<<<<<<< HEAD
 
       if ((cur_state->clipmax.x - prev_x) < 0) {
         prev_code = prev_code | (1 << 1);
@@ -1917,233 +1776,6 @@
 
     else { /* clipping is on */
 
-=======
-
-      if ((cur_state->clipmax.x - prev_x) < 0) {
-        prev_code = prev_code | (1 << 1);
-      }
-      else if ((prev_x - cur_state->clipmin.x) < 0) {
-        prev_code = prev_code | (1 << 0);
-      }
-
-      if (!prev_code) {
-        vdmova(&prev_x, &prev_y);
-      }
-
-      j = 0;
-      while (++j < np) {
-
-        /* convert VDC to NDC */
-        cur_x = *((float *)params[2] + j) * cur_state->xscale + cur_state->xoffset;
-        cur_y = *((float *)params[3] + j) * cur_state->yscale + cur_state->yoffset;
-
-        /* encode the endpoint */
-        cur_code = 0;
-        if ((cur_state->clipmax.y - cur_y) < 0) {
-          cur_code = cur_code | (1 << 3);
-        }
-        else if ((cur_y - cur_state->clipmin.y) < 0) {
-          cur_code = cur_code | (1 << 2);
-        }
-
-        if ((cur_state->clipmax.x - cur_x) < 0) {
-          cur_code = cur_code | (1 << 1);
-        }
-        else if ((cur_x - cur_state->clipmin.x) < 0) {
-          cur_code = cur_code | (1 << 0);
-        }
-
-        /* determine which case this is */
-        if (!prev_code && !cur_code) { /* trivial accept */
-          vdlina(&cur_x, &cur_y);
-          prev_x = cur_x;
-          prev_y = cur_y;
-          done   = TRUE;
-        } /* end trivial accept */
-
-        else if (prev_code & cur_code) { /* trivial reject */
-          prev_x    = cur_x;
-          prev_y    = cur_y;
-          prev_code = cur_code;
-          done      = TRUE;
-        }
-
-        else {
-          done = FALSE;
-          if (prev_code) {
-            if (cur_code) {
-              mode = 2; /* both out */
-            }
-            else {
-              mode = 1; /* prev out; cur in */
-            }
-          }
-          else {
-            mode = 3; /* prev in; cur out */
-          }
-        }
-
-        while (!done) {
-
-          switch (mode) {
-
-          case 1: /* prev out, cur in... clip */
-          case 2: /* both out, clip prev first */
-
-            if (prev_code & mask) { /* clip at left edge */
-              prev_y =
-                  prev_y + (cur_y - prev_y) * (cur_state->clipmin.x - prev_x) / (cur_x - prev_x);
-              prev_x = cur_state->clipmin.x;
-            }
-            else if ((prev_code >> 1) & mask) { /* clip at right edge */
-              prev_y =
-                  prev_y + (cur_y - prev_y) * (cur_state->clipmax.x - prev_x) / (cur_x - prev_x);
-              prev_x = cur_state->clipmax.x;
-            }
-
-            if ((prev_code >> 2) & mask) { /* clip at bottom edge */
-              prev_x =
-                  prev_x + (cur_x - prev_x) * (cur_state->clipmin.y - prev_y) / (cur_y - prev_y);
-              prev_y = cur_state->clipmin.y;
-            }
-            else if ((prev_code >> 3) & mask) { /* clip at top edge */
-              prev_x =
-                  prev_x + (cur_x - prev_x) * (cur_state->clipmax.y - prev_y) / (cur_y - prev_y);
-              prev_y = cur_state->clipmax.y;
-            }
-
-            switch (mode) {
-            case 1: /* not looping through, draw it */
-              vdmova(&prev_x, &prev_y);
-              vdlina(&cur_x, &cur_y);
-              prev_x    = cur_x;
-              prev_y    = cur_y;
-              prev_code = cur_code;
-              done      = TRUE;
-              break;
-
-            case 2: /* both were out, encode new point */
-              prev_code = 0;
-              if ((cur_state->clipmax.y - prev_y) < 0) {
-                prev_code = prev_code | (1 << 3);
-              }
-              else if ((prev_y - cur_state->clipmin.y) < 0) {
-                prev_code = prev_code | (1 << 2);
-              }
-
-              if ((cur_state->clipmax.x - prev_x) < 0) {
-                prev_code = prev_code | (1 << 1);
-              }
-              else if ((prev_x - cur_state->clipmin.x) < 0) {
-                prev_code = prev_code | (1 << 0);
-              }
-
-              if (prev_code) { /* reject it */
-                prev_x    = cur_x;
-                prev_y    = cur_y;
-                prev_code = cur_code;
-                done      = TRUE;
-              }
-              else { /* prev is in */
-                vdmova(&prev_x, &prev_y);
-                mode = 3; /* cur is still out, go through again */
-              }
-              break;
-            } /* end inner switch */
-            break;
-
-          case 3: /* prev in, cur out...clip */
-            save_x = cur_x;
-            save_y = cur_y;
-
-            if (cur_code & mask) { /* clip at left edge */
-              cur_y = cur_y + (prev_y - cur_y) * (cur_state->clipmin.x - cur_x) / (prev_x - cur_x);
-              cur_x = cur_state->clipmin.x;
-            }
-            else if ((cur_code >> 1) & mask) { /* clip at right edge */
-              cur_y = cur_y + (prev_y - cur_y) * (cur_state->clipmax.x - cur_x) / (prev_x - cur_x);
-              cur_x = cur_state->clipmax.x;
-            }
-
-            if ((cur_code >> 2) & mask) { /* clip at bottom edge */
-              cur_x = cur_x + (prev_x - cur_x) * (cur_state->clipmin.y - cur_y) / (prev_y - cur_y);
-              cur_y = cur_state->clipmin.y;
-            }
-            else if ((cur_code >> 3) & mask) { /* clip at top edge */
-              cur_x = cur_x + (prev_x - cur_x) * (cur_state->clipmax.y - cur_y) / (prev_y - cur_y);
-              cur_y = cur_state->clipmax.y;
-            }
-
-            vdlina(&cur_x, &cur_y);
-            prev_x    = save_x;
-            prev_y    = save_y;
-            prev_code = cur_code;
-            done      = TRUE;
-            break;
-
-          default: done = TRUE; break;
-          } /* end switch */
-        }   /* end while !done */
-      }     /* end while j*/
-
-    } /* end else clipping is on */
-
-    /* flag that the page has been marked */
-    cur_state->pic_dirty = CDIRTY;
-
-  } /* end for i */
-} /* end xcpl */
-
-/* DISJOINT POLYLINE */
-static void xcdjpl(anything **params, int num_surfaces, anything **surf_list)
-{
-  int             i, j;               /* indices for loops */
-  int             np;                 /* number of points in polyline */
-  float           x1, y1, x2, y2;     /* line endpoints in NDC */
-  int             code1, code2;       /* encoded endpoints for clipping */
-  int             mode = 0, done;     /* variables used for clipping */
-  static unsigned mask = ~(~0u << 1); /* for masking off bits */
-
-  for (i = 0; i < num_surfaces; ++i) {
-
-    cur_state = (surf_statelist *)surf_list[i];
-    if (cur_state->cgi_inited != CYES) {
-      break;
-    }
-
-    /* check for errors */
-    if (MAX_DJ_POLYLINE != -1 && *(int *)params[1] > MAX_DJ_POLYLINE) {
-      /* error 6:301 - Number of points too large. Max is used */
-      report_error(cur_state, 6, 301, *(short *)params[0]);
-      np = MAX_DJ_POLYLINE;
-    }
-    else {
-      np = *(int *)params[1];
-    }
-
-    /* set SVDI foreground color if needed */
-    set_foreground_color(cur_state, cur_state->line_color);
-
-    /* if clipping is off, just do it */
-    if (!cur_state->clip_on) {
-
-      for (j = 0; j < np - 1; j = j + 2) {
-
-        /* map VDC to NDC */
-        x1 = *((float *)params[2] + j) * cur_state->xscale + cur_state->xoffset;
-        y1 = *((float *)params[3] + j) * cur_state->yscale + cur_state->yoffset;
-        x2 = *((float *)params[2] + j + 1) * cur_state->xscale + cur_state->xoffset;
-        y2 = *((float *)params[3] + j + 1) * cur_state->yscale + cur_state->yoffset;
-
-        vdmova(&x1, &y1);
-        vdlina(&x2, &y2);
-
-      } /* end for j */
-    }   /* end if clipping is off */
-
-    else { /* clipping is on */
-
->>>>>>> 4103bf6c
       /* Clip a line.  Kind of based on Cohen-Sutherland algorithm.
        * Everything is done inline for efficiency.
        */
@@ -2577,21 +2209,12 @@
         vdmova(&xnew[0], &ynew[0]);
         for (j = 1; j < npnew; j++) {
           vdlina(&xnew[j], &ynew[j]);
-<<<<<<< HEAD
         }
         vdlina(&xnew[0], &ynew[0]);
         if (temp_array[4] != 0) { /* set line style back */
           vdi_ls = (int)temp_array[4];
           vdstls(&vdi_ls);
         }
-=======
-        }
-        vdlina(&xnew[0], &ynew[0]);
-        if (temp_array[4] != 0) { /* set line style back */
-          vdi_ls = (int)temp_array[4];
-          vdstls(&vdi_ls);
-        }
->>>>>>> 4103bf6c
       }      /* end if hollow OR no poly support */
       else { /* solid polygon */
         vdpoly(xnew, ynew, &npnew);
@@ -2622,7 +2245,6 @@
   float xcell, ycell; /* area per cell */
   int   ok;           /* flag TRUE =line lies in clip region */
   int   skipx, skipy; /* number of cells clipped in xmin,ymin */
-<<<<<<< HEAD
 
   /* if there isn't anything to draw, return */
   if (*(int *)params[7] == 0 || *(int *)params[8] == 0) {
@@ -2635,20 +2257,6 @@
 
   cells = (int *)params[10];
 
-=======
-
-  /* if there isn't anything to draw, return */
-  if (*(int *)params[7] == 0 || *(int *)params[8] == 0) {
-    return;
-  }
-
-  /* if cell array has negative dimension, use absolute values */
-  nx = nx1 = abs(*(int *)params[7]);
-  ny = ny1 = abs(*(int *)params[8]);
-
-  cells = (int *)params[10];
-
->>>>>>> 4103bf6c
   for (i = 0; i < num_surfaces; ++i) {
 
     cur_state = (surf_statelist *)surf_list[i];
@@ -3268,7 +2876,6 @@
           } /* end for k */
         }   /* end x decreasing */
       }     /* end if indexed color */
-<<<<<<< HEAD
 
       else { /*  direct color */
 
@@ -3283,22 +2890,6 @@
 
         if (xdir == CINCR) { /* x increasing */
 
-=======
-
-      else { /*  direct color */
-
-        /* For direct color, the color values always have to be
-         * copied, so the raster lines are written out in chucks.
-         * The raster lines will always be written top to bottom;
-         * indexing and reordering of the color values will be
-         * based on x and y direction.
-         */
-
-        ix = iy = count = 0;
-
-        if (xdir == CINCR) { /* x increasing */
-
->>>>>>> 4103bf6c
           /* starting index and index increment are based on
              clipping info and the y direction */
           if (ydir == CINCR) { /* y increasing */
@@ -3865,7 +3456,6 @@
                &dev_descrip.col_mode);
       }
     }
-<<<<<<< HEAD
 
     /* 4. caller setting index fg_index  - set index 1 */
     if (cur_state->fg_index != 1) { /* .. don't do it twice */
@@ -3928,70 +3518,6 @@
       }
     }
 
-=======
-
-    /* 4. caller setting index fg_index  - set index 1 */
-    if (cur_state->fg_index != 1) { /* .. don't do it twice */
-      if (starti <= cur_state->fg_index && (starti + num_cols > cur_state->fg_index)) {
-        vdstco(&one, &dev_descrip.index_array[1], &color_array[cur_state->fg_index],
-               &dev_descrip.col_mode);
-      }
-    }
-
-    /* now do all the rest */
-    /* ...sort for convenience */
-    if (cur_state->fg_index < cur_state->bg_index) {
-      index1 = cur_state->fg_index;
-      index2 = cur_state->bg_index;
-    }
-    else {
-      index1 = cur_state->bg_index;
-      index2 = cur_state->fg_index;
-    } /* end sort */
-
-    maxindex = starti + num_cols - 1;
-    indx_ptr = starti;
-    if (indx_ptr < 2) {
-      indx_ptr = 2;
-    }
-
-    /* 1. set color table between index 1 and index1 */
-    if (indx_ptr <= 2) {
-      num_set = min(index1 - 2, maxindex - 1);
-      if (num_set > 0) {
-        vdstco(&num_set, &dev_descrip.index_array[2], &color_array[2], &dev_descrip.col_mode);
-        indx_ptr = index1 + 1;
-      }
-    }
-
-    if (indx_ptr == index1) { /* update indx_ptr */
-      indx_ptr = indx_ptr + 1;
-    }
-
-    /* 2. set color table between index1 and index2 */
-    if (indx_ptr < index2) {
-      num_set = min(index2 - indx_ptr, maxindex - indx_ptr + 1);
-      if (num_set > 0) {
-        vdstco(&num_set, &dev_descrip.index_array[indx_ptr], &color_array[indx_ptr],
-               &dev_descrip.col_mode);
-        indx_ptr = index2 + 1;
-      }
-    }
-
-    if (indx_ptr == index2) { /* update indx_ptr */
-      indx_ptr = indx_ptr + 1;
-    }
-
-    /* 3. set color table after index 2 */
-    if (indx_ptr >= index2 + 1) {
-      num_set = maxindex - indx_ptr + 1;
-      if (num_set > 0) {
-        vdstco(&num_set, &dev_descrip.index_array[indx_ptr], &color_array[indx_ptr],
-               &dev_descrip.col_mode);
-      }
-    }
-
->>>>>>> 4103bf6c
   } /* end for each surface */
 } /* end xcct */
 
