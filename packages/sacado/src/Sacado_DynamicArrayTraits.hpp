// @HEADER
// ***********************************************************************
//
//                           Sacado Package
//                 Copyright (2006) Sandia Corporation
//
// Under the terms of Contract DE-AC04-94AL85000 with Sandia Corporation,
// the U.S. Government retains certain rights in this software.
//
// This library is free software; you can redistribute it and/or modify
// it under the terms of the GNU Lesser General Public License as
// published by the Free Software Foundation; either version 2.1 of the
// License, or (at your option) any later version.
//
// This library is distributed in the hope that it will be useful, but
// WITHOUT ANY WARRANTY; without even the implied warranty of
// MERCHANTABILITY or FITNESS FOR A PARTICULAR PURPOSE.  See the GNU
// Lesser General Public License for more details.
//
// You should have received a copy of the GNU Lesser General Public
// License along with this library; if not, write to the Free Software
// Foundation, Inc., 51 Franklin St, Fifth Floor, Boston, MA 02110-1301
// USA
// Questions? Contact David M. Gay (dmgay@sandia.gov) or Eric T. Phipps
// (etphipp@sandia.gov).
//
// ***********************************************************************
// @HEADER

#ifndef SACADO_DYNAMICARRAYTRAITS_HPP
#define SACADO_DYNAMICARRAYTRAITS_HPP

#include <new>
#include <cstring>
#include <stdint.h>

#include "Sacado_Traits.hpp"
#if defined(HAVE_SACADO_KOKKOSCORE)
#include "Kokkos_Core.hpp"
#if defined(KOKKOS_ENABLE_CUDA)
#include "Cuda/Kokkos_Cuda_Vectorization.hpp"
#endif
#if !defined(SACADO_DISABLE_CUDA_IN_KOKKOS)
#include "Kokkos_MemoryPool.hpp"
#endif
#endif

namespace Sacado {

  template <typename ExecSpace>
  void createGlobalMemoryPool(const ExecSpace& space
            , const size_t min_total_alloc_size
            , const uint32_t min_block_alloc_size
            , const uint32_t max_block_alloc_size
            , const uint32_t min_superblock_size
            ) {}

  template <typename ExecSpace>
  void destroyGlobalMemoryPool(const ExecSpace& space) {}

#if 0 && defined(HAVE_SACADO_KOKKOSCORE) && defined(KOKKOS_ENABLE_OPENMP)
  namespace Impl {
    extern const Kokkos::MemoryPool<Kokkos::OpenMP>* global_sacado_openmp_memory_pool;
  }

  inline void
  createGlobalMemoryPool(const ExecSpace& space
            , const size_t min_total_alloc_size
            , const uint32_t min_block_alloc_size
            , const uint32_t max_block_alloc_size
            , const uint32_t min_superblock_size
            )
  {
    typedef Kokkos::MemoryPool<Kokkos::OpenMP> pool_t;
    Impl::global_sacado_openmp_memory_pool =
      new pool_t(typename Kokkos::OpenMP::memory_space(),
          min_total_alloc_size,
          min_block_alloc_size,
          max_block_alloc_size,
          min_superblock_size);
  }

  inline void destroyGlobalMemoryPool(const Kokkos::OpenMP& space)
  {
    delete Impl::global_sacado_openmp_memory_pool;
  }
#endif

#if defined(HAVE_SACADO_KOKKOSCORE) && !defined(SACADO_DISABLE_CUDA_IN_KOKKOS) && defined(KOKKOS_ENABLE_CUDA) && defined(__CUDACC__)

  namespace Impl {

    extern const Kokkos::MemoryPool<Kokkos::Cuda>* global_sacado_cuda_memory_pool_host;
    extern const Kokkos::MemoryPool<Kokkos::Cuda>* global_sacado_cuda_memory_pool_device;
#ifdef KOKKOS_ENABLE_CUDA_RELOCATABLE_DEVICE_CODE
    extern __device__ const Kokkos::MemoryPool<Kokkos::Cuda>* global_sacado_cuda_memory_pool_on_device;
#else
    __device__ const Kokkos::MemoryPool<Kokkos::Cuda>* global_sacado_cuda_memory_pool_on_device = 0;
#endif
<<<<<<< HEAD

    struct SetMemoryPoolPtr {
      Kokkos::MemoryPool<Kokkos::Cuda>* pool_device;
      __device__ inline void operator()(int) const {
        global_sacado_cuda_memory_pool_on_device = pool_device;
      };
    };

  }

  // For some reason we get memory errors if these functions are defined in
  // Sacado_DynamicArrayTraits.cpp
  inline void
  createGlobalMemoryPool(const Kokkos::Cuda& space
            , const size_t min_total_alloc_size
            , const uint32_t min_block_alloc_size
            , const uint32_t max_block_alloc_size
            , const uint32_t min_superblock_size
            )
  {
    typedef Kokkos::MemoryPool<Kokkos::Cuda> pool_t;
    pool_t* pool =
      new pool_t(typename Kokkos::Cuda::memory_space(),
          min_total_alloc_size,
          min_block_alloc_size,
          max_block_alloc_size,
          min_superblock_size);
    Impl::SetMemoryPoolPtr f;
    CUDA_SAFE_CALL( cudaMalloc( &f.pool_device, sizeof(pool_t) ) );
    CUDA_SAFE_CALL( cudaMemcpy( f.pool_device, pool,
                                sizeof(pool_t),
                                cudaMemcpyHostToDevice ) );
    Kokkos::parallel_for(Kokkos::RangePolicy<Kokkos::Cuda>(0,1),f);
    Impl::global_sacado_cuda_memory_pool_host = pool;
    Impl::global_sacado_cuda_memory_pool_device = f.pool_device;
  }

  inline void destroyGlobalMemoryPool(const Kokkos::Cuda& space)
  {
    CUDA_SAFE_CALL( cudaFree( (void*) Impl::global_sacado_cuda_memory_pool_device ) );
    delete Impl::global_sacado_cuda_memory_pool_host;
  }

#endif

#if !defined(SACADO_DISABLE_CUDA_IN_KOKKOS) && defined(KOKKOS_ENABLE_CUDA) && defined(__CUDACC__)

  namespace Impl {

    // Compute warp lane/thread index
     __device__ inline int warpLane(const int warp_size = 32) {
      return ( threadIdx.x + (threadIdx.y + threadIdx.z*blockDim.y)*blockDim.x ) % warp_size;
    }

    // Reduce y across the warp and broadcast to all lanes
    template <typename T>
     __device__ inline T warpReduce(T y, const int warp_size = 32) {
      for (int i=1; i<warp_size; i*=2) {
        y += Kokkos::shfl_down(y, i, warp_size);
      }
      y = Kokkos::shfl(y, 0, warp_size);
      return y;
    }

    // Non-inclusive plus-scan up the warp, replacing the first entry with 0
    template <typename T>
    __device__ inline int warpScan(T y, const int warp_size = 32) {
      const int lane = warpLane();
      y = Kokkos::shfl_up(y, 1, warp_size);
      if (lane == 0)
        y = T(0);
      for (int i=1; i<warp_size; i*=2) {
        T t = Kokkos::shfl_up(y, i, warp_size);
        if (lane > i)
          y += t;
      }
      return y;
    }

    template <typename T>
    __device__ inline T warpBcast(T y, int id, const int warp_size = 32) {
      return Kokkos::shfl(y, id, warp_size);
    }

  }

=======

    struct SetMemoryPoolPtr {
      Kokkos::MemoryPool<Kokkos::Cuda>* pool_device;
      __device__ inline void operator()(int) const {
        global_sacado_cuda_memory_pool_on_device = pool_device;
      };
    };

  }

  // For some reason we get memory errors if these functions are defined in
  // Sacado_DynamicArrayTraits.cpp
  inline void
  createGlobalMemoryPool(const Kokkos::Cuda& space
            , const size_t min_total_alloc_size
            , const uint32_t min_block_alloc_size
            , const uint32_t max_block_alloc_size
            , const uint32_t min_superblock_size
            )
  {
    typedef Kokkos::MemoryPool<Kokkos::Cuda> pool_t;
    pool_t* pool =
      new pool_t(typename Kokkos::Cuda::memory_space(),
          min_total_alloc_size,
          min_block_alloc_size,
          max_block_alloc_size,
          min_superblock_size);
    Impl::SetMemoryPoolPtr f;
    CUDA_SAFE_CALL( cudaMalloc( &f.pool_device, sizeof(pool_t) ) );
    CUDA_SAFE_CALL( cudaMemcpy( f.pool_device, pool,
                                sizeof(pool_t),
                                cudaMemcpyHostToDevice ) );
    Kokkos::parallel_for(Kokkos::RangePolicy<Kokkos::Cuda>(0,1),f);
    Impl::global_sacado_cuda_memory_pool_host = pool;
    Impl::global_sacado_cuda_memory_pool_device = f.pool_device;
  }

  inline void destroyGlobalMemoryPool(const Kokkos::Cuda& space)
  {
    CUDA_SAFE_CALL( cudaFree( (void*) Impl::global_sacado_cuda_memory_pool_device ) );
    delete Impl::global_sacado_cuda_memory_pool_host;
  }

#endif

#if !defined(SACADO_DISABLE_CUDA_IN_KOKKOS) && defined(KOKKOS_ENABLE_CUDA) && defined(__CUDACC__)

  namespace Impl {

    // Compute warp lane/thread index
     __device__ inline int warpLane(const int warp_size = 32) {
      return ( threadIdx.x + (threadIdx.y + threadIdx.z*blockDim.y)*blockDim.x ) % warp_size;
    }

    // Reduce y across the warp and broadcast to all lanes
    template <typename T>
     __device__ inline T warpReduce(T y, const int warp_size = 32) {
      for (int i=1; i<warp_size; i*=2) {
        y += Kokkos::shfl_down(y, i, warp_size);
      }
      y = Kokkos::shfl(y, 0, warp_size);
      return y;
    }

    // Non-inclusive plus-scan up the warp, replacing the first entry with 0
    template <typename T>
    __device__ inline int warpScan(T y, const int warp_size = 32) {
      const int lane = warpLane();
      y = Kokkos::shfl_up(y, 1, warp_size);
      if (lane == 0)
        y = T(0);
      for (int i=1; i<warp_size; i*=2) {
        T t = Kokkos::shfl_up(y, i, warp_size);
        if (lane > i)
          y += t;
      }
      return y;
    }

    template <typename T>
    __device__ inline T warpBcast(T y, int id, const int warp_size = 32) {
      return Kokkos::shfl(y, id, warp_size);
    }

  }

>>>>>>> 4103bf6c
#endif

  namespace Impl {

    template <typename T>
<<<<<<< HEAD
    KOKKOS_INLINE_FUNCTION
=======
    SACADO_INLINE_FUNCTION
>>>>>>> 4103bf6c
    static T* ds_alloc(const int sz) {
#if defined( CUDA_VERSION ) && ( 6000 <= CUDA_VERSION ) && defined(KOKKOS_ENABLE_CUDA_UVM) && !defined( __CUDA_ARCH__ )
      T* m;
      CUDA_SAFE_CALL( cudaMallocManaged( (void**) &m, sz*sizeof(T), cudaMemAttachGlobal ) );
#elif defined(HAVE_SACADO_KOKKOSCORE) && defined(SACADO_KOKKOS_USE_MEMORY_POOL) && !defined(SACADO_DISABLE_CUDA_IN_KOKKOS) && defined(__CUDA_ARCH__)
      T* m = 0;
      const int total_sz = warpReduce(sz);
      const int lane = warpLane();
      if (total_sz > 0 && lane == 0) {
        m = static_cast<T*>(global_sacado_cuda_memory_pool_on_device->allocate(total_sz*sizeof(T)));
        if (m == 0)
          Kokkos::abort("Allocation failed.  Kokkos memory pool is out of memory");
      }
      m = warpBcast(m,0);
      m += warpScan(sz);
#elif 0 && defined(HAVE_SACADO_KOKKOSCORE) && defined(SACADO_KOKKOS_USE_MEMORY_POOL) && defined(KOKKOS_ENABLE_OPENMP)
      T* m = 0;
      if (sz > 0) {
        if (global_sacado_openmp_memory_pool != 0) {
          m = static_cast<T*>(global_sacado_openmp_memory_pool->allocate(sz*sizeof(T)));
          if (m == 0)
            Kokkos::abort("Allocation failed.  Kokkos memory pool is out of memory");
        }
        else
          m = static_cast<T* >(operator new(sz*sizeof(T)));
      }
#else
      T* m = static_cast<T* >(operator new(sz*sizeof(T)));
#if defined(HAVE_SACADO_KOKKOSCORE)
      if (m == 0)
        Kokkos::abort("Allocation failed.");
#endif
#endif
      return m;
    }

    template <typename T>
<<<<<<< HEAD
    KOKKOS_INLINE_FUNCTION
=======
    SACADO_INLINE_FUNCTION
>>>>>>> 4103bf6c
    static void ds_free(T* m, int sz) {
#if defined( CUDA_VERSION ) && ( 6000 <= CUDA_VERSION ) && defined(KOKKOS_ENABLE_CUDA_UVM) && !defined( __CUDA_ARCH__ )
      if (sz > 0)
        CUDA_SAFE_CALL( cudaFree(m) );
#elif defined(HAVE_SACADO_KOKKOSCORE) && defined(SACADO_KOKKOS_USE_MEMORY_POOL) && !defined(SACADO_DISABLE_CUDA_IN_KOKKOS) && defined(__CUDA_ARCH__)
      const int total_sz = warpReduce(sz);
      const int lane = warpLane();
      if (total_sz > 0 && lane == 0) {
        global_sacado_cuda_memory_pool_on_device->deallocate((void*) m, total_sz*sizeof(T));
      }
#elif 0 && defined(HAVE_SACADO_KOKKOSCORE) && defined(SACADO_KOKKOS_USE_MEMORY_POOL) && defined(KOKKOS_ENABLE_OPENMP)
      if (sz > 0) {
        if (global_sacado_openmp_memory_pool != 0)
          global_sacado_openmp_memory_pool->deallocate((void*) m, sz*sizeof(T));
        else
          operator delete((void*) m);
      }
#else
      if (sz > 0)
        operator delete((void*) m);
#endif
    }

  }

  /*!
   * \brief Dynamic array allocation class that works for any type
   */
  template <typename T, bool isScalar = IsScalarType<T>::value>
  struct ds_array {

    //! Get memory for new array of length \c sz
    SACADO_INLINE_FUNCTION
    static T* get(int sz) {
      if (sz > 0) {
        T* m = Impl::ds_alloc<T>(sz);
        T* p = m;
        for (int i=0; i<sz; ++i)
          new (p++) T();
        return m;
      }
      return NULL;
    }

    //! Get memory for new array of length \c sz and fill with zeros
    SACADO_INLINE_FUNCTION
    static T* get_and_fill(int sz) {
      if (sz > 0) {
        T* m = Impl::ds_alloc<T>(sz);
        T* p = m;
        for (int i=0; i<sz; ++i)
          new (p++) T(0.0);
        return m;
      }
      return NULL;
    }

    /*!
     * \brief Get memory for new array of length \c sz and fill with
     * entries from \c src
     */
    SACADO_INLINE_FUNCTION
    static T* get_and_fill(const T* src, int sz) {
      if (sz > 0) {
        T* m = Impl::ds_alloc<T>(sz);
        T* p = m;
        for (int i=0; i<sz; ++i)
          new (p++) T(*(src++));
        return m;
      }
      return NULL;
    }

    /*!
     * \brief Get memory for new array of length \c sz and fill with
     * entries from \c src
     */
    SACADO_INLINE_FUNCTION
    static T* strided_get_and_fill(const T* src, int stride, int sz) {
      if (sz > 0) {
        T* m = Impl::ds_alloc<T>(sz);
        T* p = m;
        for (int i=0; i<sz; ++i) {
          new (p++) T(*(src));
          src += stride;
        }
        return m;
      }
      return NULL;
    }

    //! Copy array from \c src to \c dest of length \c sz
    SACADO_INLINE_FUNCTION
    static void copy(const T* src, T*  dest, int sz) {
      for (int i=0; i<sz; ++i)
        *(dest++) = *(src++);
    }

    //! Copy array from \c src to \c dest of length \c sz
    SACADO_INLINE_FUNCTION
    static void strided_copy(const T* src, int src_stride,
                                    T* dest, int dest_stride, int sz) {
      for (int i=0; i<sz; ++i) {
        *(dest) = *(src);
        dest += dest_stride;
        src += src_stride;
      }
    }

    //! Zero out array \c dest of length \c sz
    SACADO_INLINE_FUNCTION
    static void zero(T* dest, int sz) {
      for (int i=0; i<sz; ++i)
        *(dest++) = T(0.);
    }

    //! Zero out array \c dest of length \c sz
    SACADO_INLINE_FUNCTION
    static void strided_zero(T* dest, int stride, int sz) {
      for (int i=0; i<sz; ++i) {
        *(dest) = T(0.);
        dest += stride;
      }
    }

    //! Destroy array elements and release memory
    SACADO_INLINE_FUNCTION
    static void destroy_and_release(T* m, int sz) {
      T* e = m+sz;
      for (T* b = m; b!=e; b++)
        b->~T();
      Impl::ds_free(m, sz);
    }
  };

#if defined(SACADO_VIEW_CUDA_HIERARCHICAL_DFAD) && !defined(SACADO_DISABLE_CUDA_IN_KOKKOS) && defined(__CUDA_ARCH__)

  namespace Impl {

    template <typename T>
<<<<<<< HEAD
    KOKKOS_INLINE_FUNCTION
=======
    SACADO_INLINE_FUNCTION
>>>>>>> 4103bf6c
    static T* ds_strided_alloc(const int sz) {
      T* m = 0;
      // Only do strided memory allocations when we are doing hierarchical
      // parallelism with a vector dimension of 32.  The limitation on the
      // memory pool allowing only a single thread in a warp to allocate
      // makes it too difficult to do otherwise.
      if (blockDim.x == 32) {
        //const int lane = warpLane();
        const int lane = threadIdx.x;
        if (sz > 0 && lane == 0) {
#if defined(HAVE_SACADO_KOKKOSCORE) && defined(SACADO_KOKKOS_USE_MEMORY_POOL)
          m = static_cast<T*>(global_sacado_cuda_memory_pool_on_device->allocate(sz*sizeof(T)));
          if (m == 0)
            Kokkos::abort("Allocation failed.  Kokkos memory pool is out of memory");
#else
          m = static_cast<T* >(operator new(sz*sizeof(T)));
#if defined(HAVE_SACADO_KOKKOSCORE)
          if (m == 0)
            Kokkos::abort("Allocation failed.");
#endif
#endif
        }
        m = warpBcast(m,0,blockDim.x);
      }
      else {
        if (sz > 0) {
          m = static_cast<T* >(operator new(sz*sizeof(T)));
#if defined(HAVE_SACADO_KOKKOSCORE)
          if (m == 0)
            Kokkos::abort("Allocation failed.");
#endif
        }
      }

      return m;
    }

    template <typename T>
<<<<<<< HEAD
    KOKKOS_INLINE_FUNCTION
=======
    SACADO_INLINE_FUNCTION
>>>>>>> 4103bf6c
    static void ds_strided_free(T* m, int sz) {
      if (blockDim.x == 32) {
        // const int lane = warpLane();
        const int lane = threadIdx.x;
        if (sz > 0 && lane == 0) {
#if defined(HAVE_SACADO_KOKKOSCORE) && defined(SACADO_KOKKOS_USE_MEMORY_POOL)
          global_sacado_cuda_memory_pool_on_device->deallocate((void*) m, sz*sizeof(T));
#else
          operator delete((void*) m);
#endif
        }
      }
      else {
        if (sz > 0)
          operator delete((void*) m);
      }

    }

  }

  /*!
   * \brief Dynamic array allocation class that is specialized for scalar
   * i.e., fundamental or built-in types (float, double, etc...).
   */
  template <typename T>
  struct ds_array<T,true> {

    //! Get memory for new array of length \c sz
<<<<<<< HEAD
    KOKKOS_INLINE_FUNCTION
=======
    SACADO_INLINE_FUNCTION
>>>>>>> 4103bf6c
    static T* get(int sz) {
      if (sz > 0) {
        T* m = Impl::ds_strided_alloc<T>(sz);
        return m;
      }
      return NULL;
    }

    //! Get memory for new array of length \c sz and fill with zeros
<<<<<<< HEAD
    KOKKOS_INLINE_FUNCTION
=======
    SACADO_INLINE_FUNCTION
>>>>>>> 4103bf6c
    static T* get_and_fill(int sz) {
      if (sz > 0) {
        T* m = Impl::ds_strided_alloc<T>(sz);
        for (int i=threadIdx.x; i<sz; i+=blockDim.x)
          m[i] = 0.0;
        return m;
      }
      return NULL;
    }

    /*!
     * \brief Get memory for new array of length \c sz and fill with
     * entries from \c src
     */
<<<<<<< HEAD
    KOKKOS_INLINE_FUNCTION
=======
    SACADO_INLINE_FUNCTION
>>>>>>> 4103bf6c
    static T* get_and_fill(const T* src, int sz) {
      if (sz > 0) {
        T* m = Impl::ds_strided_alloc<T>(sz);
        for (int i=threadIdx.x; i<sz; i+=blockDim.x)
          m[i] = src[i];
        return m;
      }
      return NULL;
    }

    /*!
     * \brief Get memory for new array of length \c sz and fill with
     * entries from \c src
     */
<<<<<<< HEAD
    KOKKOS_INLINE_FUNCTION
=======
    SACADO_INLINE_FUNCTION
>>>>>>> 4103bf6c
    static T* strided_get_and_fill(const T* src, int stride, int sz) {
      if (sz > 0) {
        T* m = Impl::ds_strided_alloc<T>(sz);
        for (int i=threadIdx.x; i<sz; i+=blockDim.x)
          m[i] = src[i*stride];
        return m;
      }
      return NULL;
    }

    //! Copy array from \c src to \c dest of length \c sz
<<<<<<< HEAD
    KOKKOS_INLINE_FUNCTION
=======
    SACADO_INLINE_FUNCTION
>>>>>>> 4103bf6c
    static void copy(const T* src, T* dest, int sz) {
      if (sz > 0)
        for (int i=threadIdx.x; i<sz; i+=blockDim.x)
          dest[i] = src[i];
    }

    //! Copy array from \c src to \c dest of length \c sz
<<<<<<< HEAD
    KOKKOS_INLINE_FUNCTION
=======
    SACADO_INLINE_FUNCTION
>>>>>>> 4103bf6c
    static void strided_copy(const T* src, int src_stride,
                             T* dest, int dest_stride, int sz) {
      for (int i=threadIdx.x; i<sz; i+=blockDim.x) {
        dest[i*dest_stride] = src[i*src_stride];
      }
    }

    //! Zero out array \c dest of length \c sz
<<<<<<< HEAD
    KOKKOS_INLINE_FUNCTION
=======
    SACADO_INLINE_FUNCTION
>>>>>>> 4103bf6c
    static void zero(T* dest, int sz) {
      if (sz > 0)
        for (int i=threadIdx.x; i<sz; i+=blockDim.x)
          dest[i] = T(0.);
    }

    //! Zero out array \c dest of length \c sz
<<<<<<< HEAD
    KOKKOS_INLINE_FUNCTION
=======
    SACADO_INLINE_FUNCTION
>>>>>>> 4103bf6c
    static void strided_zero(T* dest, int stride, int sz) {
      for (int i=threadIdx.x; i<sz; i+=blockDim.x) {
        dest[i*stride] = T(0.);
      }
    }

    //! Destroy array elements and release memory
<<<<<<< HEAD
    KOKKOS_INLINE_FUNCTION
=======
    SACADO_INLINE_FUNCTION
>>>>>>> 4103bf6c
    static void destroy_and_release(T* m, int sz) {
      Impl::ds_strided_free(m, sz);
    }
  };

#elif defined(SACADO_VIEW_CUDA_HIERARCHICAL_DFAD_STRIDED) && !defined(SACADO_DISABLE_CUDA_IN_KOKKOS) && defined(__CUDA_ARCH__)

  namespace Impl {

    template <typename T>
<<<<<<< HEAD
    KOKKOS_INLINE_FUNCTION
=======
    SACADO_INLINE_FUNCTION
>>>>>>> 4103bf6c
    static T* ds_strided_alloc(const int sz) {
      T* m = 0;
      // Only do strided memory allocations when we are doing hierarchical
      // parallelism with a vector dimension of 32.  The limitation on the
      // memory pool allowing only a single thread in a warp to allocate
      // makes it too difficult to do otherwise.
      if (blockDim.x == 32) {
        // const int total_sz = warpReduce(sz);
        // const int lane = warpLane();
        const int total_sz = warpReduce(sz, blockDim.x);
        const int lane = threadIdx.x;
        if (total_sz > 0 && lane == 0) {
#if defined(HAVE_SACADO_KOKKOSCORE) && defined(SACADO_KOKKOS_USE_MEMORY_POOL)
          m = static_cast<T*>(global_sacado_cuda_memory_pool_on_device->allocate(total_sz*sizeof(T)));
          if (m == 0)
            Kokkos::abort("Allocation failed.  Kokkos memory pool is out of memory");
#else
          m = static_cast<T* >(operator new(total_sz*sizeof(T)));
#if defined(HAVE_SACADO_KOKKOSCORE)
          if (m == 0)
            Kokkos::abort("Allocation failed.");
#endif
#endif
        }
        m = warpBcast(m,0,blockDim.x);
        m += lane;
      }
      else {
        if (sz > 0) {
          m = static_cast<T* >(operator new(sz*sizeof(T)));
#if defined(HAVE_SACADO_KOKKOSCORE)
          if (m == 0)
            Kokkos::abort("Allocation failed.");
#endif
        }
      }

      return m;
    }

    template <typename T>
<<<<<<< HEAD
    KOKKOS_INLINE_FUNCTION
=======
    SACADO_INLINE_FUNCTION
>>>>>>> 4103bf6c
    static void ds_strided_free(T* m, int sz) {
      if (blockDim.x == 32) {
        // const int total_sz = warpReduce(sz);
        // const int lane = warpLane();
        const int total_sz = warpReduce(sz, blockDim.x);
        const int lane = threadIdx.x;
        if (total_sz > 0 && lane == 0) {
#if defined(HAVE_SACADO_KOKKOSCORE) && defined(SACADO_KOKKOS_USE_MEMORY_POOL)
          global_sacado_cuda_memory_pool_on_device->deallocate((void*) m, total_sz*sizeof(T));
#else
          operator delete((void*) m);
#endif
        }
      }
      else {
        if (sz > 0)
          operator delete((void*) m);
      }
    }
  }

  /*!
   * \brief Dynamic array allocation class that is specialized for scalar
   * i.e., fundamental or built-in types (float, double, etc...).
   */
  template <typename T>
  struct ds_array<T,true> {

    //! Get memory for new array of length \c sz
<<<<<<< HEAD
    KOKKOS_INLINE_FUNCTION
=======
    SACADO_INLINE_FUNCTION
>>>>>>> 4103bf6c
    static T* get(int sz) {
      if (sz > 0) {
        T* m = Impl::ds_strided_alloc<T>(sz);
        return m;
      }
      return NULL;
    }

    //! Get memory for new array of length \c sz and fill with zeros
<<<<<<< HEAD
    KOKKOS_INLINE_FUNCTION
=======
    SACADO_INLINE_FUNCTION
>>>>>>> 4103bf6c
    static T* get_and_fill(int sz) {
      if (sz > 0) {
        T* m = Impl::ds_strided_alloc<T>(sz);
        for (int i=0; i<sz; ++i)
          m[i*blockDim.x] = 0.0;
        return m;
      }
      return NULL;
    }

    /*!
     * \brief Get memory for new array of length \c sz and fill with
     * entries from \c src
     */
<<<<<<< HEAD
    KOKKOS_INLINE_FUNCTION
=======
    SACADO_INLINE_FUNCTION
>>>>>>> 4103bf6c
    static T* get_and_fill(const T* src, int sz) {
      if (sz > 0) {
        T* m = Impl::ds_strided_alloc<T>(sz);
        for (int i=0; i<sz; ++i)
          m[i*blockDim.x] = src[i*blockDim.x];
        return m;
      }
      return NULL;
    }

    /*!
     * \brief Get memory for new array of length \c sz and fill with
     * entries from \c src
     */
<<<<<<< HEAD
    KOKKOS_INLINE_FUNCTION
=======
    SACADO_INLINE_FUNCTION
>>>>>>> 4103bf6c
    static T* strided_get_and_fill(const T* src, int stride, int sz) {
      if (sz > 0) {
        T* m = Impl::ds_strided_alloc<T>(sz);
        for (int i=0; i<sz; ++i)
          m[i*blockDim.x] = src[i*stride];
        return m;
      }
      return NULL;
    }

    //! Copy array from \c src to \c dest of length \c sz
<<<<<<< HEAD
    KOKKOS_INLINE_FUNCTION
=======
    SACADO_INLINE_FUNCTION
>>>>>>> 4103bf6c
    static void copy(const T* src, T* dest, int sz) {
      if (sz > 0)
        for (int i=0; i<sz; ++i)
          dest[i*blockDim.x] = src[i*blockDim.x];
    }

    //! Copy array from \c src to \c dest of length \c sz
<<<<<<< HEAD
    KOKKOS_INLINE_FUNCTION
=======
    SACADO_INLINE_FUNCTION
>>>>>>> 4103bf6c
    static void strided_copy(const T* src, int src_stride,
                                    T* dest, int dest_stride, int sz) {
      for (int i=0; i<sz; ++i) {
        *(dest) = *(src);
        dest += dest_stride;
        src += src_stride;
<<<<<<< HEAD
      }
    }

    //! Zero out array \c dest of length \c sz
    KOKKOS_INLINE_FUNCTION
    static void zero(T* dest, int sz) {
      if (sz > 0)
        for (int i=0; i<sz; ++i)
          dest[i*blockDim.x] = T(0.);
    }

    //! Zero out array \c dest of length \c sz
    KOKKOS_INLINE_FUNCTION
    static void strided_zero(T* dest, int stride, int sz) {
      for (int i=0; i<sz; ++i) {
        *(dest) = T(0.);
        dest += stride;
      }
    }

    //! Destroy array elements and release memory
    KOKKOS_INLINE_FUNCTION
=======
      }
    }

    //! Zero out array \c dest of length \c sz
    SACADO_INLINE_FUNCTION
    static void zero(T* dest, int sz) {
      if (sz > 0)
        for (int i=0; i<sz; ++i)
          dest[i*blockDim.x] = T(0.);
    }

    //! Zero out array \c dest of length \c sz
    SACADO_INLINE_FUNCTION
    static void strided_zero(T* dest, int stride, int sz) {
      for (int i=0; i<sz; ++i) {
        *(dest) = T(0.);
        dest += stride;
      }
    }

    //! Destroy array elements and release memory
    SACADO_INLINE_FUNCTION
>>>>>>> 4103bf6c
    static void destroy_and_release(T* m, int sz) {
      Impl::ds_strided_free(m, sz);
    }
  };

#else

  /*!
   * \brief Dynamic array allocation class that is specialized for scalar
   * i.e., fundamental or built-in types (float, double, etc...).
   */
  template <typename T>
  struct ds_array<T,true> {

    //! Get memory for new array of length \c sz
    SACADO_INLINE_FUNCTION
    static T* get(int sz) {
      if (sz > 0) {
        T* m = Impl::ds_alloc<T>(sz);
        return m;
      }
      return NULL;
    }

    //! Get memory for new array of length \c sz and fill with zeros
    SACADO_INLINE_FUNCTION
    static T* get_and_fill(int sz) {
      if (sz > 0) {
        T* m = Impl::ds_alloc<T>(sz);
#ifdef __CUDACC__
        for (int i=0; i<sz; ++i)
          m[i] = 0.0;
#else
        std::memset(m,0,sz*sizeof(T));
#endif
        return m;
      }
      return NULL;
    }

    /*!
     * \brief Get memory for new array of length \c sz and fill with
     * entries from \c src
     */
    SACADO_INLINE_FUNCTION
    static T* get_and_fill(const T* src, int sz) {
      if (sz > 0) {
        T* m = Impl::ds_alloc<T>(sz);
        for (int i=0; i<sz; ++i)
          m[i] = src[i];
        return m;
      }
      return NULL;
    }

    /*!
     * \brief Get memory for new array of length \c sz and fill with
     * entries from \c src
     */
    SACADO_INLINE_FUNCTION
    static T* strided_get_and_fill(const T* src, int stride, int sz) {
      if (sz > 0) {
        T* m = Impl::ds_alloc<T>(sz);
        for (int i=0; i<sz; ++i)
          m[i] = src[i*stride];
        return m;
      }
      return NULL;
    }

    //! Copy array from \c src to \c dest of length \c sz
    SACADO_INLINE_FUNCTION
    static void copy(const T* src, T* dest, int sz) {
      if (sz > 0 && dest != NULL && src != NULL)
#ifdef __CUDACC__
        for (int i=0; i<sz; ++i)
          dest[i] = src[i];
#else
        std::memcpy(dest,src,sz*sizeof(T));
#endif
    }

    //! Copy array from \c src to \c dest of length \c sz
    SACADO_INLINE_FUNCTION
    static void strided_copy(const T* src, int src_stride,
                                    T* dest, int dest_stride, int sz) {
      for (int i=0; i<sz; ++i) {
        *(dest) = *(src);
        dest += dest_stride;
        src += src_stride;
      }
    }

    //! Zero out array \c dest of length \c sz
    SACADO_INLINE_FUNCTION
    static void zero(T* dest, int sz) {
      if (sz > 0 && dest != NULL)
#ifdef __CUDACC__
        for (int i=0; i<sz; ++i)
          dest[i] = T(0.);
#else
        std::memset(dest,0,sz*sizeof(T));
#endif
    }

    //! Zero out array \c dest of length \c sz
    SACADO_INLINE_FUNCTION
    static void strided_zero(T* dest, int stride, int sz) {
      for (int i=0; i<sz; ++i) {
        *(dest) = T(0.);
        dest += stride;
      }
    }

    //! Destroy array elements and release memory
    SACADO_INLINE_FUNCTION
    static void destroy_and_release(T* m, int sz) {
      Impl::ds_free(m, sz);
    }
  };

#endif

} // namespace Sacado

#endif // SACADO_DYNAMICARRAY_HPP<|MERGE_RESOLUTION|>--- conflicted
+++ resolved
@@ -97,7 +97,6 @@
 #else
     __device__ const Kokkos::MemoryPool<Kokkos::Cuda>* global_sacado_cuda_memory_pool_on_device = 0;
 #endif
-<<<<<<< HEAD
 
     struct SetMemoryPoolPtr {
       Kokkos::MemoryPool<Kokkos::Cuda>* pool_device;
@@ -184,104 +183,12 @@
 
   }
 
-=======
-
-    struct SetMemoryPoolPtr {
-      Kokkos::MemoryPool<Kokkos::Cuda>* pool_device;
-      __device__ inline void operator()(int) const {
-        global_sacado_cuda_memory_pool_on_device = pool_device;
-      };
-    };
-
-  }
-
-  // For some reason we get memory errors if these functions are defined in
-  // Sacado_DynamicArrayTraits.cpp
-  inline void
-  createGlobalMemoryPool(const Kokkos::Cuda& space
-            , const size_t min_total_alloc_size
-            , const uint32_t min_block_alloc_size
-            , const uint32_t max_block_alloc_size
-            , const uint32_t min_superblock_size
-            )
-  {
-    typedef Kokkos::MemoryPool<Kokkos::Cuda> pool_t;
-    pool_t* pool =
-      new pool_t(typename Kokkos::Cuda::memory_space(),
-          min_total_alloc_size,
-          min_block_alloc_size,
-          max_block_alloc_size,
-          min_superblock_size);
-    Impl::SetMemoryPoolPtr f;
-    CUDA_SAFE_CALL( cudaMalloc( &f.pool_device, sizeof(pool_t) ) );
-    CUDA_SAFE_CALL( cudaMemcpy( f.pool_device, pool,
-                                sizeof(pool_t),
-                                cudaMemcpyHostToDevice ) );
-    Kokkos::parallel_for(Kokkos::RangePolicy<Kokkos::Cuda>(0,1),f);
-    Impl::global_sacado_cuda_memory_pool_host = pool;
-    Impl::global_sacado_cuda_memory_pool_device = f.pool_device;
-  }
-
-  inline void destroyGlobalMemoryPool(const Kokkos::Cuda& space)
-  {
-    CUDA_SAFE_CALL( cudaFree( (void*) Impl::global_sacado_cuda_memory_pool_device ) );
-    delete Impl::global_sacado_cuda_memory_pool_host;
-  }
-
-#endif
-
-#if !defined(SACADO_DISABLE_CUDA_IN_KOKKOS) && defined(KOKKOS_ENABLE_CUDA) && defined(__CUDACC__)
+#endif
 
   namespace Impl {
 
-    // Compute warp lane/thread index
-     __device__ inline int warpLane(const int warp_size = 32) {
-      return ( threadIdx.x + (threadIdx.y + threadIdx.z*blockDim.y)*blockDim.x ) % warp_size;
-    }
-
-    // Reduce y across the warp and broadcast to all lanes
     template <typename T>
-     __device__ inline T warpReduce(T y, const int warp_size = 32) {
-      for (int i=1; i<warp_size; i*=2) {
-        y += Kokkos::shfl_down(y, i, warp_size);
-      }
-      y = Kokkos::shfl(y, 0, warp_size);
-      return y;
-    }
-
-    // Non-inclusive plus-scan up the warp, replacing the first entry with 0
-    template <typename T>
-    __device__ inline int warpScan(T y, const int warp_size = 32) {
-      const int lane = warpLane();
-      y = Kokkos::shfl_up(y, 1, warp_size);
-      if (lane == 0)
-        y = T(0);
-      for (int i=1; i<warp_size; i*=2) {
-        T t = Kokkos::shfl_up(y, i, warp_size);
-        if (lane > i)
-          y += t;
-      }
-      return y;
-    }
-
-    template <typename T>
-    __device__ inline T warpBcast(T y, int id, const int warp_size = 32) {
-      return Kokkos::shfl(y, id, warp_size);
-    }
-
-  }
-
->>>>>>> 4103bf6c
-#endif
-
-  namespace Impl {
-
-    template <typename T>
-<<<<<<< HEAD
-    KOKKOS_INLINE_FUNCTION
-=======
-    SACADO_INLINE_FUNCTION
->>>>>>> 4103bf6c
+    SACADO_INLINE_FUNCTION
     static T* ds_alloc(const int sz) {
 #if defined( CUDA_VERSION ) && ( 6000 <= CUDA_VERSION ) && defined(KOKKOS_ENABLE_CUDA_UVM) && !defined( __CUDA_ARCH__ )
       T* m;
@@ -319,11 +226,7 @@
     }
 
     template <typename T>
-<<<<<<< HEAD
-    KOKKOS_INLINE_FUNCTION
-=======
-    SACADO_INLINE_FUNCTION
->>>>>>> 4103bf6c
+    SACADO_INLINE_FUNCTION
     static void ds_free(T* m, int sz) {
 #if defined( CUDA_VERSION ) && ( 6000 <= CUDA_VERSION ) && defined(KOKKOS_ENABLE_CUDA_UVM) && !defined( __CUDA_ARCH__ )
       if (sz > 0)
@@ -464,11 +367,7 @@
   namespace Impl {
 
     template <typename T>
-<<<<<<< HEAD
-    KOKKOS_INLINE_FUNCTION
-=======
-    SACADO_INLINE_FUNCTION
->>>>>>> 4103bf6c
+    SACADO_INLINE_FUNCTION
     static T* ds_strided_alloc(const int sz) {
       T* m = 0;
       // Only do strided memory allocations when we are doing hierarchical
@@ -507,11 +406,7 @@
     }
 
     template <typename T>
-<<<<<<< HEAD
-    KOKKOS_INLINE_FUNCTION
-=======
-    SACADO_INLINE_FUNCTION
->>>>>>> 4103bf6c
+    SACADO_INLINE_FUNCTION
     static void ds_strided_free(T* m, int sz) {
       if (blockDim.x == 32) {
         // const int lane = warpLane();
@@ -541,11 +436,7 @@
   struct ds_array<T,true> {
 
     //! Get memory for new array of length \c sz
-<<<<<<< HEAD
-    KOKKOS_INLINE_FUNCTION
-=======
-    SACADO_INLINE_FUNCTION
->>>>>>> 4103bf6c
+    SACADO_INLINE_FUNCTION
     static T* get(int sz) {
       if (sz > 0) {
         T* m = Impl::ds_strided_alloc<T>(sz);
@@ -555,11 +446,7 @@
     }
 
     //! Get memory for new array of length \c sz and fill with zeros
-<<<<<<< HEAD
-    KOKKOS_INLINE_FUNCTION
-=======
-    SACADO_INLINE_FUNCTION
->>>>>>> 4103bf6c
+    SACADO_INLINE_FUNCTION
     static T* get_and_fill(int sz) {
       if (sz > 0) {
         T* m = Impl::ds_strided_alloc<T>(sz);
@@ -574,11 +461,7 @@
      * \brief Get memory for new array of length \c sz and fill with
      * entries from \c src
      */
-<<<<<<< HEAD
-    KOKKOS_INLINE_FUNCTION
-=======
-    SACADO_INLINE_FUNCTION
->>>>>>> 4103bf6c
+    SACADO_INLINE_FUNCTION
     static T* get_and_fill(const T* src, int sz) {
       if (sz > 0) {
         T* m = Impl::ds_strided_alloc<T>(sz);
@@ -593,11 +476,7 @@
      * \brief Get memory for new array of length \c sz and fill with
      * entries from \c src
      */
-<<<<<<< HEAD
-    KOKKOS_INLINE_FUNCTION
-=======
-    SACADO_INLINE_FUNCTION
->>>>>>> 4103bf6c
+    SACADO_INLINE_FUNCTION
     static T* strided_get_and_fill(const T* src, int stride, int sz) {
       if (sz > 0) {
         T* m = Impl::ds_strided_alloc<T>(sz);
@@ -609,11 +488,7 @@
     }
 
     //! Copy array from \c src to \c dest of length \c sz
-<<<<<<< HEAD
-    KOKKOS_INLINE_FUNCTION
-=======
-    SACADO_INLINE_FUNCTION
->>>>>>> 4103bf6c
+    SACADO_INLINE_FUNCTION
     static void copy(const T* src, T* dest, int sz) {
       if (sz > 0)
         for (int i=threadIdx.x; i<sz; i+=blockDim.x)
@@ -621,11 +496,7 @@
     }
 
     //! Copy array from \c src to \c dest of length \c sz
-<<<<<<< HEAD
-    KOKKOS_INLINE_FUNCTION
-=======
-    SACADO_INLINE_FUNCTION
->>>>>>> 4103bf6c
+    SACADO_INLINE_FUNCTION
     static void strided_copy(const T* src, int src_stride,
                              T* dest, int dest_stride, int sz) {
       for (int i=threadIdx.x; i<sz; i+=blockDim.x) {
@@ -634,11 +505,7 @@
     }
 
     //! Zero out array \c dest of length \c sz
-<<<<<<< HEAD
-    KOKKOS_INLINE_FUNCTION
-=======
-    SACADO_INLINE_FUNCTION
->>>>>>> 4103bf6c
+    SACADO_INLINE_FUNCTION
     static void zero(T* dest, int sz) {
       if (sz > 0)
         for (int i=threadIdx.x; i<sz; i+=blockDim.x)
@@ -646,11 +513,7 @@
     }
 
     //! Zero out array \c dest of length \c sz
-<<<<<<< HEAD
-    KOKKOS_INLINE_FUNCTION
-=======
-    SACADO_INLINE_FUNCTION
->>>>>>> 4103bf6c
+    SACADO_INLINE_FUNCTION
     static void strided_zero(T* dest, int stride, int sz) {
       for (int i=threadIdx.x; i<sz; i+=blockDim.x) {
         dest[i*stride] = T(0.);
@@ -658,11 +521,7 @@
     }
 
     //! Destroy array elements and release memory
-<<<<<<< HEAD
-    KOKKOS_INLINE_FUNCTION
-=======
-    SACADO_INLINE_FUNCTION
->>>>>>> 4103bf6c
+    SACADO_INLINE_FUNCTION
     static void destroy_and_release(T* m, int sz) {
       Impl::ds_strided_free(m, sz);
     }
@@ -673,11 +532,7 @@
   namespace Impl {
 
     template <typename T>
-<<<<<<< HEAD
-    KOKKOS_INLINE_FUNCTION
-=======
-    SACADO_INLINE_FUNCTION
->>>>>>> 4103bf6c
+    SACADO_INLINE_FUNCTION
     static T* ds_strided_alloc(const int sz) {
       T* m = 0;
       // Only do strided memory allocations when we are doing hierarchical
@@ -719,11 +574,7 @@
     }
 
     template <typename T>
-<<<<<<< HEAD
-    KOKKOS_INLINE_FUNCTION
-=======
-    SACADO_INLINE_FUNCTION
->>>>>>> 4103bf6c
+    SACADO_INLINE_FUNCTION
     static void ds_strided_free(T* m, int sz) {
       if (blockDim.x == 32) {
         // const int total_sz = warpReduce(sz);
@@ -753,11 +604,7 @@
   struct ds_array<T,true> {
 
     //! Get memory for new array of length \c sz
-<<<<<<< HEAD
-    KOKKOS_INLINE_FUNCTION
-=======
-    SACADO_INLINE_FUNCTION
->>>>>>> 4103bf6c
+    SACADO_INLINE_FUNCTION
     static T* get(int sz) {
       if (sz > 0) {
         T* m = Impl::ds_strided_alloc<T>(sz);
@@ -767,11 +614,7 @@
     }
 
     //! Get memory for new array of length \c sz and fill with zeros
-<<<<<<< HEAD
-    KOKKOS_INLINE_FUNCTION
-=======
-    SACADO_INLINE_FUNCTION
->>>>>>> 4103bf6c
+    SACADO_INLINE_FUNCTION
     static T* get_and_fill(int sz) {
       if (sz > 0) {
         T* m = Impl::ds_strided_alloc<T>(sz);
@@ -786,11 +629,7 @@
      * \brief Get memory for new array of length \c sz and fill with
      * entries from \c src
      */
-<<<<<<< HEAD
-    KOKKOS_INLINE_FUNCTION
-=======
-    SACADO_INLINE_FUNCTION
->>>>>>> 4103bf6c
+    SACADO_INLINE_FUNCTION
     static T* get_and_fill(const T* src, int sz) {
       if (sz > 0) {
         T* m = Impl::ds_strided_alloc<T>(sz);
@@ -805,11 +644,7 @@
      * \brief Get memory for new array of length \c sz and fill with
      * entries from \c src
      */
-<<<<<<< HEAD
-    KOKKOS_INLINE_FUNCTION
-=======
-    SACADO_INLINE_FUNCTION
->>>>>>> 4103bf6c
+    SACADO_INLINE_FUNCTION
     static T* strided_get_and_fill(const T* src, int stride, int sz) {
       if (sz > 0) {
         T* m = Impl::ds_strided_alloc<T>(sz);
@@ -821,11 +656,7 @@
     }
 
     //! Copy array from \c src to \c dest of length \c sz
-<<<<<<< HEAD
-    KOKKOS_INLINE_FUNCTION
-=======
-    SACADO_INLINE_FUNCTION
->>>>>>> 4103bf6c
+    SACADO_INLINE_FUNCTION
     static void copy(const T* src, T* dest, int sz) {
       if (sz > 0)
         for (int i=0; i<sz; ++i)
@@ -833,23 +664,18 @@
     }
 
     //! Copy array from \c src to \c dest of length \c sz
-<<<<<<< HEAD
-    KOKKOS_INLINE_FUNCTION
-=======
-    SACADO_INLINE_FUNCTION
->>>>>>> 4103bf6c
+    SACADO_INLINE_FUNCTION
     static void strided_copy(const T* src, int src_stride,
                                     T* dest, int dest_stride, int sz) {
       for (int i=0; i<sz; ++i) {
         *(dest) = *(src);
         dest += dest_stride;
         src += src_stride;
-<<<<<<< HEAD
       }
     }
 
     //! Zero out array \c dest of length \c sz
-    KOKKOS_INLINE_FUNCTION
+    SACADO_INLINE_FUNCTION
     static void zero(T* dest, int sz) {
       if (sz > 0)
         for (int i=0; i<sz; ++i)
@@ -857,7 +683,7 @@
     }
 
     //! Zero out array \c dest of length \c sz
-    KOKKOS_INLINE_FUNCTION
+    SACADO_INLINE_FUNCTION
     static void strided_zero(T* dest, int stride, int sz) {
       for (int i=0; i<sz; ++i) {
         *(dest) = T(0.);
@@ -866,31 +692,7 @@
     }
 
     //! Destroy array elements and release memory
-    KOKKOS_INLINE_FUNCTION
-=======
-      }
-    }
-
-    //! Zero out array \c dest of length \c sz
-    SACADO_INLINE_FUNCTION
-    static void zero(T* dest, int sz) {
-      if (sz > 0)
-        for (int i=0; i<sz; ++i)
-          dest[i*blockDim.x] = T(0.);
-    }
-
-    //! Zero out array \c dest of length \c sz
-    SACADO_INLINE_FUNCTION
-    static void strided_zero(T* dest, int stride, int sz) {
-      for (int i=0; i<sz; ++i) {
-        *(dest) = T(0.);
-        dest += stride;
-      }
-    }
-
-    //! Destroy array elements and release memory
-    SACADO_INLINE_FUNCTION
->>>>>>> 4103bf6c
+    SACADO_INLINE_FUNCTION
     static void destroy_and_release(T* m, int sz) {
       Impl::ds_strided_free(m, sz);
     }
