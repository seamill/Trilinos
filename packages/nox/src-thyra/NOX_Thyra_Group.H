// $Id$
// $Source$

//@HEADER
// ************************************************************************
//
//            NOX: An Object-Oriented Nonlinear Solver Package
//                 Copyright (2002) Sandia Corporation
//
// Under terms of Contract DE-AC04-94AL85000, there is a non-exclusive
// license for use of this work by or on behalf of the U.S. Government.
//
// Redistribution and use in source and binary forms, with or without
// modification, are permitted provided that the following conditions are
// met:
//
// 1. Redistributions of source code must retain the above copyright
// notice, this list of conditions and the following disclaimer.
//
// 2. Redistributions in binary form must reproduce the above copyright
// notice, this list of conditions and the following disclaimer in the
// documentation and/or other materials provided with the distribution.
//
// 3. Neither the name of the Corporation nor the names of the
// contributors may be used to endorse or promote products derived from
// this software without specific prior written permission.
//
// THIS SOFTWARE IS PROVIDED BY SANDIA CORPORATION "AS IS" AND ANY
// EXPRESS OR IMPLIED WARRANTIES, INCLUDING, BUT NOT LIMITED TO, THE
// IMPLIED WARRANTIES OF MERCHANTABILITY AND FITNESS FOR A PARTICULAR
// PURPOSE ARE DISCLAIMED. IN NO EVENT SHALL SANDIA CORPORATION OR THE
// CONTRIBUTORS BE LIABLE FOR ANY DIRECT, INDIRECT, INCIDENTAL, SPECIAL,
// EXEMPLARY, OR CONSEQUENTIAL DAMAGES (INCLUDING, BUT NOT LIMITED TO,
// PROCUREMENT OF SUBSTITUTE GOODS OR SERVICES; LOSS OF USE, DATA, OR
// PROFITS; OR BUSINESS INTERRUPTION) HOWEVER CAUSED AND ON ANY THEORY OF
// LIABILITY, WHETHER IN CONTRACT, STRICT LIABILITY, OR TORT (INCLUDING
// NEGLIGENCE OR OTHERWISE) ARISING IN ANY WAY OUT OF THE USE OF THIS
// SOFTWARE, EVEN IF ADVISED OF THE POSSIBILITY OF SUCH DAMAGE.
//
// Questions? Contact Roger Pawlowski (rppawlo@sandia.gov) or
// Eric Phipps (etphipp@sandia.gov), Sandia National Laboratories.
// ************************************************************************
//  CVS Information
//  $Source$
//  $Author$
//  $Date$
//  $Revision$
// ************************************************************************
//@HEADER

#ifndef NOX_THYRA_GROUP_H
#define NOX_THYRA_GROUP_H

#include "Teuchos_RCP.hpp"
#include "Thyra_ModelEvaluator.hpp"
#include "NOX_Abstract_Group.H"    // base class
#include "NOX_Common.H"             // class data element (std::string)
#include "NOX_Thyra_Vector.H"        // class data element
#include "NOX_SharedObjectTemplate.H"  // class data element

// Forward declares
namespace NOX {
  struct SolverStats;
  namespace Parameter {
    class List;
  }
}

namespace Thyra {
  template <class Scalar> class ModelEvaluator;
  template <class Scalar> class MultiVectorBase;
  template <class Scalar> class LinearOpBase;
  template <class Scalar> class LinearOpWithSolveBase;
  template <class Scalar> class LinearOpWithSolveFactoryBase;
  template <class Scalar> class DefaultLinearOpSource;
  template <class Scalar> class PreconditionerFactoryBase;
  template <class Scalar> class PreconditionerBase;
}

namespace NOX {

  namespace Thyra {

    /** \brief A concrete implementation of the NOX::Abstract::Group using Thyra.

        NOTE: This Group supports row sum scaling of the function
        (residual and Jacobian).  This is enabled by setting a weight
        vector on the initial guess vector in the Group constructor.
        The residual and Jacobian must be scaled before and then
        unscaled after calls to construct the preconditioner and solve
        the linear system.  This follows the nox epetra group.  This
        design should be changed in a future nox refactor, but
        requires significant changes to the Group object.
    */
    class Group : public virtual NOX::Abstract::Group {

    public:

      /** \brief The default constructor that uses the linear solver from the ModelEvaluator.

          Most users should use this constructor.  It is meant to be
          used in conjunction with a stratimikos linear solver that is
          built as part of the input model evaluator.  For finer
          grained control over the use of the preconditioner and for
          Jacobian-Free Newton-Krylov cases, the power user
          constructor should be used.

          \param[in] initialGuess Initial guess for the solution vector
          \param[in] model ModelEvaluator
          \param[in] weightVector Optional diagonal weighting vector for the model.
          \param[in] rightWeightVector Optional solution vector weighting
          \param[in] inv_rightWeightVector Optional inverse solution vector weighting
          \param[in] rightScalingFirst Optional bool to select if right scaling should be applied before left scaling
      */
      Group(const NOX::Thyra::Vector& initialGuess,
            const Teuchos::RCP<const ::Thyra::ModelEvaluator<double> >& model,
            const Teuchos::RCP<const ::Thyra::VectorBase<double> >& weightVector = Teuchos::null,
            const Teuchos::RCP<const ::Thyra::VectorBase<double> >& rightWeightVector = Teuchos::null,
            const Teuchos::RCP<::Thyra::VectorBase<double> >& inv_rightWeightVector = Teuchos::null,
            const bool rightScalingFirst = false);

      /** \brief Power user constructor that takes explicit linear solver objects to handle different combinations.

          This class allows the user to set user-defined linear
          operators and preconditioners (and corresponding
          factories). The user can set the linear_op to be a
          Jacobian-Free Newton Krylov operator (use the class
          NOX::Thyra::MatrixFreeJacobianOperator).

          \param[in] initialGuess (Required) Initial guess for the solution vector
          \param[in] model (Required) ModelEvaluator
          \param[in] linearOp (Optional) Forward operator for the Jacobian.  Must be non-null for Newton-based solvers.
          \param[in] lowsFactory (Optional) Factory for building and updating linear solver.
          \param[in] precOp (Optional) Preconditioner operator.  If set to Teuchos::null and a non-null prec_factory exists, the prec_op will be constructed using the preconditioner factory.
          \param[in] precFactory (Optional) Factory for updating the precondiitoner.  If set to Teuchos::null and there is a non-null prec_op, then the preconditioner will be updated using the model evaluator as long as the ModelEvaluator::outArgs supports W_prec.
          \param[in] weightVector (Optional) diagonal weighting vector for the model.
          \param[in] rightWeightVector Optional solution vector weighting
          \param[in] inv_rightWeightVector Optional inverse solution vector weighting
          \param[in] rightScalingFirst Optional bool to select if right scaling should be applied before left scaling
          \param[in] updatePreconditioner Optional bool to select if the Group should auotmatically update the preconditioner matrix values between Newton iterations
          \param[in] jacobianIsEvaluated Optional bool, if true this means that the input Jacobian operator (linearOp) has been evaluated externally and is consistent with the initialGuess. In this case, the isJacobian() flag is initialized to true.
      */
      Group(const NOX::Thyra::Vector& initialGuess,
            const Teuchos::RCP<const ::Thyra::ModelEvaluator<double> >& model,
            const Teuchos::RCP< ::Thyra::LinearOpBase<double> >& linearOp,
            const Teuchos::RCP<const ::Thyra::LinearOpWithSolveFactoryBase<double> >& lowsFactory,
            const Teuchos::RCP< ::Thyra::PreconditionerBase<double> >& precOp,
            const Teuchos::RCP< ::Thyra::PreconditionerFactoryBase<double> >& precFactory,
            const Teuchos::RCP<const ::Thyra::VectorBase<double> >& weightVector = Teuchos::null,
            const Teuchos::RCP<const ::Thyra::VectorBase<double> >& rightWeightVector = Teuchos::null,
            const Teuchos::RCP<::Thyra::VectorBase<double> >& inv_rightWeightVector = Teuchos::null,
            const bool rightScalingFirst = false,
            const bool updatePreconditioner = true,
            const bool jacobianIsEvaluated = false);

      //! Copy constructor
      Group(const NOX::Thyra::Group& source, NOX::CopyType type = DeepCopy);

      //! Destructor.
      ~Group();

      NOX::Abstract::Group& operator=(const NOX::Abstract::Group& source);

      NOX::Abstract::Group& operator=(const NOX::Thyra::Group& source);

      Teuchos::RCP<const ::Thyra::VectorBase<double> > get_current_x() const;

      Teuchos::RCP< ::Thyra::LinearOpBase<double> >
      getNonconstJacobianOperator();

      Teuchos::RCP<const ::Thyra::LinearOpBase<double> >
      getJacobianOperator() const;

      Teuchos::RCP<const ::Thyra::LinearOpBase<double> >
      getScaledJacobianOperator() const;

      void unscaleJacobianOperator() const;

      Teuchos::RCP< ::Thyra::LinearOpWithSolveBase<double> >
      getNonconstJacobian();

      Teuchos::RCP<const ::Thyra::LinearOpWithSolveBase<double> >
      getJacobian() const;

      Teuchos::RCP< ::Thyra::PreconditionerBase<double> >
      getNonconstPreconditioner();

      Teuchos::RCP<const ::Thyra::PreconditionerBase<double> >
      getPreconditioner() const;

<<<<<<< HEAD
=======
      /// Dangerous power user function for LOCA Householder bordered algorithm.
      void setJacobianOperator(const Teuchos::RCP<::Thyra::LinearOpBase<double>>& op);

      /// Dangerous power user function for LOCA Householder bordered algorithm.
      void setPreconditionerOperator(const Teuchos::RCP<::Thyra::PreconditionerBase<double>>& op);

>>>>>>> 4103bf6c
      /** @name "Compute" functions. */
      //@{

      void setX(const NOX::Abstract::Vector& y);
      //! See above
      void setX(const NOX::Thyra::Vector& y);

      void computeX(const NOX::Abstract::Group& grp,
            const NOX::Abstract::Vector& d,
            double step);
      //! See above.
      void computeX(const NOX::Thyra::Group& grp,
            const NOX::Thyra::Vector& d,
            double step);

      NOX::Abstract::Group::ReturnType computeF();

      NOX::Abstract::Group::ReturnType computeJacobian();

      NOX::Abstract::Group::ReturnType computeGradient();

      NOX::Abstract::Group::ReturnType
      computeNewton(Teuchos::ParameterList& params);

      //@}

      /** @name Jacobian operations.
       *
       * Operations using the Jacobian matrix. These may not be defined in
       * matrix-free scenarios. */

      //@{

      NOX::Abstract::Group::ReturnType
      applyJacobian(const NOX::Abstract::Vector& input,
            NOX::Abstract::Vector& result) const;

      NOX::Abstract::Group::ReturnType
      applyJacobian(const NOX::Thyra::Vector& input,
            NOX::Thyra::Vector& result) const;

      NOX::Abstract::Group::ReturnType
      applyJacobianMultiVector(const NOX::Abstract::MultiVector& input,
                   NOX::Abstract::MultiVector& result) const;

      NOX::Abstract::Group::ReturnType
      applyJacobianTranspose(const NOX::Abstract::Vector& input,
                 NOX::Abstract::Vector& result) const;

      NOX::Abstract::Group::ReturnType
      applyJacobianTranspose(const NOX::Thyra::Vector& input,
                 NOX::Thyra::Vector& result) const;

      NOX::Abstract::Group::ReturnType
      applyJacobianTransposeMultiVector(
                     const NOX::Abstract::MultiVector& input,
                     NOX::Abstract::MultiVector& result) const;

      NOX::Abstract::Group::ReturnType
      applyJacobianInverse(Teuchos::ParameterList& params,
               const NOX::Abstract::Vector& input,
               NOX::Abstract::Vector& result) const;

      NOX::Abstract::Group::ReturnType
      applyJacobianInverse(Teuchos::ParameterList& params,
               const NOX::Thyra::Vector& input,
               NOX::Thyra::Vector& result) const;

      NOX::Abstract::Group::ReturnType
      applyJacobianInverseMultiVector(
                    Teuchos::ParameterList& params,
                    const NOX::Abstract::MultiVector& input,
                    NOX::Abstract::MultiVector& result) const;

      NOX::Abstract::Group::ReturnType
      applyRightPreconditioning(bool useTranspose,
                Teuchos::ParameterList& params,
                const NOX::Abstract::Vector& input,
                NOX::Abstract::Vector& result) const;
      //@}

      /** @name "Is" functions
       *
       * Checks to see if various objects have been computed. Returns true
       * if the corresponding "compute" function has been called since the
       * last update to the solution vector (via instantiation or
       * computeX). */
      //@{

      bool isF() const;
      bool isJacobian() const;
      bool isGradient() const;
      bool isNewton() const;

      //@}

      /** @name "Get" functions
       *
       * Note that these function do not check whether or not the vectors
       * are valid. Must use the "Is" functions for that purpose. */
      //@{

      const NOX::Abstract::Vector& getX() const;

      const NOX::Abstract::Vector& getScaledX() const;

      const NOX::Abstract::Vector& getF() const;

      double getNormF() const;

      const NOX::Abstract::Vector& getGradient() const;

      const NOX::Abstract::Vector& getNewton() const;

      Teuchos::RCP< const NOX::Abstract::Vector > getXPtr() const;

      Teuchos::RCP< const NOX::Abstract::Vector > getFPtr() const;

      Teuchos::RCP< const NOX::Abstract::Vector > getGradientPtr() const;

      Teuchos::RCP< const NOX::Abstract::Vector > getNewtonPtr() const;

      //@}

      virtual void logLastLinearSolveStats(NOX::SolverStats& stats) const;

      virtual Teuchos::RCP<NOX::Abstract::Group>
      clone(NOX::CopyType type = NOX::DeepCopy) const;

      //! Print out the group
      void print() const;

      /** FOR POWER USERS ONLY!  Grab the inargs used by nox and allow the user to change it.  Used by pseudo-transient solver to add an x_dot and alpha/beta to the model evaluator call. */
      ::Thyra::ModelEvaluatorBase::InArgs<double>& getNonconstInArgs();

      const ::Thyra::ModelEvaluatorBase::InArgs<double>& getInArgs() const;

      Teuchos::RCP< const ::Thyra::ModelEvaluator<double> > getModel() const;

    protected:

      //! resets the isValid flags to false
      void resetIsValidFlags();

      //! Apply Jacobian inverse using Thyra objects
      NOX::Abstract::Group::ReturnType
      applyJacobianInverseMultiVector(
                  Teuchos::ParameterList& p,
                  const ::Thyra::MultiVectorBase<double>& input,
                  ::Thyra::MultiVectorBase<double>& result) const;

      ::Thyra::ESolveMeasureNormType
      getThyraNormType(const std::string& name) const;

      //! Finalizes LOWS to be a valid solver for the Jacobian
      void updateLOWS() const;

      void scaleResidualAndJacobian() const;

      void unscaleResidualAndJacobian() const;

      void computeScaledSolution();

    protected:

      //! Problem interface
      Teuchos::RCP< const ::Thyra::ModelEvaluator<double> > model_;

      /** @name IsValid flags
       *
       * True if the current solution is up-to-date with respect to the
       * currect solution vector. */
      //@{
      bool is_valid_f_;
      bool is_valid_jacobian_;
      bool is_valid_newton_dir_;
      bool is_valid_gradient_dir_;
      mutable bool is_valid_lows_;
      //@}

      //! Solution vector
      Teuchos::RCP<NOX::Thyra::Vector> x_vec_;

      //! Residual vector
      Teuchos::RCP<NOX::Thyra::Vector> f_vec_;

      //! Newton direction vector
      Teuchos::RCP<NOX::Thyra::Vector> newton_vec_;

      //! Gradient direction vector
      Teuchos::RCP<NOX::Thyra::Vector> gradient_vec_;

      //! Shared Jacobian operator with solve
      Teuchos::RCP<
        NOX::SharedObject<
          ::Thyra::LinearOpWithSolveBase<double>,
          NOX::Thyra::Group
          >
        > shared_jacobian_;

      //! Jacobian operator
      Teuchos::RCP< ::Thyra::LinearOpBase<double> > lop_;

      //! Thyra LOWS factory for building Jacobians
      Teuchos::RCP< const ::Thyra::LinearOpWithSolveFactoryBase<double> > lows_factory_;

      //! Source base needed to create preconditioner
      Teuchos::RCP< const ::Thyra::DefaultLinearOpSource<double> > losb_;

      //! Preconditioner for Jacobian
      Teuchos::RCP< ::Thyra::PreconditionerBase<double> > prec_;

      //! Preconditioner factory
      Teuchos::RCP< ::Thyra::PreconditionerFactoryBase<double> > prec_factory_;

      //! Residual InArgs
      mutable ::Thyra::ModelEvaluatorBase::InArgs<double> in_args_;

      //! Residual OutArgs
      mutable ::Thyra::ModelEvaluatorBase::OutArgs<double> out_args_;

      /** \brief Optional wieghting vector for function scaling. NOX assumes that this vector can be updated in between nonlinear iterations.

           This is pulled out of the initial guess vector
      */
      Teuchos::RCP<const ::Thyra::VectorBase<double> > weight_vec_;
      //! Optional wieghting vector for solution (right) scaling. 
      // NOX no longer assumes that this vector fixed. It is allowed to change during an entire nonlinear solve.
      // The application is in charge of updating the vector in an observer.
      Teuchos::RCP<const ::Thyra::VectorBase<double> > right_weight_vec_;

      //! Inverse of weight vector used to unscale function (left) scaling. NOX assumes that this vector can be updated in between nonlinear iterations.
      mutable Teuchos::RCP< ::Thyra::VectorBase<double> > inv_weight_vec_;
      //! Inverse of weight vector used to unscale solution (right) scaling.
      // NOX no longer assumes that this vector fixed. It is allowed to change during an entire nonlinear solve.
      // The application is in charge of updating the vector in an observer.
      Teuchos::RCP< ::Thyra::VectorBase<double> > inv_right_weight_vec_;

      //! Scaled solution vector scaled by the 
      mutable Teuchos::RCP<NOX::Thyra::Vector> scaled_x_vec_;

      //! Do right scaling before left scaling?
      bool rightScalingFirst_;

      //! If set to true, the preconditioner matrix values will be automatically updated via precFactory or ModelEvalautor. If set to false, the user must manually handle updating the preconditioner.
      bool updatePreconditioner_;

      //! The status of the last linear solve performed
      mutable NOX::Abstract::Group::ReturnType last_linear_solve_status_;

      //! Number of iterations for last linear solve performed
      mutable int last_linear_solve_num_iters_;

      //! The tolerance achieved by the last linear solver
      mutable double last_linear_solve_achieved_tol_;

    };

  } // namespace LAPACK
} // namespace NOX


#endif<|MERGE_RESOLUTION|>--- conflicted
+++ resolved
@@ -188,15 +188,12 @@
       Teuchos::RCP<const ::Thyra::PreconditionerBase<double> >
       getPreconditioner() const;
 
-<<<<<<< HEAD
-=======
       /// Dangerous power user function for LOCA Householder bordered algorithm.
       void setJacobianOperator(const Teuchos::RCP<::Thyra::LinearOpBase<double>>& op);
 
       /// Dangerous power user function for LOCA Householder bordered algorithm.
       void setPreconditionerOperator(const Teuchos::RCP<::Thyra::PreconditionerBase<double>>& op);
 
->>>>>>> 4103bf6c
       /** @name "Compute" functions. */
       //@{
 
