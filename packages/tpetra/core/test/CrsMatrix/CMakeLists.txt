--- conflicted
+++ resolved
@@ -354,14 +354,17 @@
   )
 
 TRIBITS_ADD_EXECUTABLE_AND_TEST(
-<<<<<<< HEAD
   applyDirichlet
   SOURCES
     applyDirichlet
     ${TEUCHOS_STD_UNIT_TEST_MAIN}
   ARGS ""
   COMM serial mpi
-=======
+  NUM_MPI_PROCS 1-4
+  STANDARD_PASS_OUTPUT
+  )
+
+TRIBITS_ADD_EXECUTABLE_AND_TEST(
   CrsMatrix_StaticImportExport
   SOURCES
     CrsMatrix_StaticImportExport
@@ -385,7 +388,6 @@
     CrsMatrix_createDeepCopy
   COMM serial mpi
   NUM_MPI_PROCS 1-4
->>>>>>> dafdb093
   STANDARD_PASS_OUTPUT
   )
 
