/*
// @HEADER
// ***********************************************************************
//
//          Tpetra: Templated Linear Algebra Services Package
//                 Copyright (2008) Sandia Corporation
//
// Under the terms of Contract DE-AC04-94AL85000 with Sandia Corporation,
// the U.S. Government retains certain rights in this software.
//
// Redistribution and use in source and binary forms, with or without
// modification, are permitted provided that the following conditions are
// met:
//
// 1. Redistributions of source code must retain the above copyright
// notice, this list of conditions and the following disclaimer.
//
// 2. Redistributions in binary form must reproduce the above copyright
// notice, this list of conditions and the following disclaimer in the
// documentation and/or other materials provided with the distribution.
//
// 3. Neither the name of the Corporation nor the names of the
// contributors may be used to endorse or promote products derived from
// this software without specific prior written permission.
//
// THIS SOFTWARE IS PROVIDED BY SANDIA CORPORATION "AS IS" AND ANY
// EXPRESS OR IMPLIED WARRANTIES, INCLUDING, BUT NOT LIMITED TO, THE
// IMPLIED WARRANTIES OF MERCHANTABILITY AND FITNESS FOR A PARTICULAR
// PURPOSE ARE DISCLAIMED. IN NO EVENT SHALL SANDIA CORPORATION OR THE
// CONTRIBUTORS BE LIABLE FOR ANY DIRECT, INDIRECT, INCIDENTAL, SPECIAL,
// EXEMPLARY, OR CONSEQUENTIAL DAMAGES (INCLUDING, BUT NOT LIMITED TO,
// PROCUREMENT OF SUBSTITUTE GOODS OR SERVICES; LOSS OF USE, DATA, OR
// PROFITS; OR BUSINESS INTERRUPTION) HOWEVER CAUSED AND ON ANY THEORY OF
// LIABILITY, WHETHER IN CONTRACT, STRICT LIABILITY, OR TORT (INCLUDING
// NEGLIGENCE OR OTHERWISE) ARISING IN ANY WAY OUT OF THE USE OF THIS
// SOFTWARE, EVEN IF ADVISED OF THE POSSIBILITY OF SUCH DAMAGE.
//
// Questions? Contact Michael A. Heroux (maherou@sandia.gov)
//
// ************************************************************************
// @HEADER
*/

#include <Tpetra_ConfigDefs.hpp>
#include <Tpetra_TestingUtilities.hpp>
#include <Tpetra_MultiVector.hpp>
#include <Tpetra_Vector.hpp>
#include <Kokkos_ArithTraits.hpp>
#include <Teuchos_DefaultSerialComm.hpp>
#include <Teuchos_SerialDenseMatrix.hpp>
#include <iterator>

// FINISH: add test for MultiVector with a node containing zero local entries
// FINISH: add tests for local MultiVectors


// Macro that marks a function as "possibly unused," in order to
// suppress build warnings.
#if ! defined(TRILINOS_UNUSED_FUNCTION)
#  if defined(__GNUC__) || (defined(__INTEL_COMPILER) && !defined(_MSC_VER))
#    define TRILINOS_UNUSED_FUNCTION __attribute__((__unused__))
#  elif defined(__clang__)
#    if __has_attribute(unused)
#      define TRILINOS_UNUSED_FUNCTION __attribute__((__unused__))
#    else
#      define TRILINOS_UNUSED_FUNCTION
#    endif // Clang has 'unused' attribute
#  elif defined(__IBMCPP__)
// IBM's C++ compiler for Blue Gene/Q (V12.1) implements 'used' but not 'unused'.
//
// http://pic.dhe.ibm.com/infocenter/compbg/v121v141/index.jsp
#    define TRILINOS_UNUSED_FUNCTION
#  else // some other compiler
#    define TRILINOS_UNUSED_FUNCTION
#  endif
#endif // ! defined(TRILINOS_UNUSED_FUNCTION)


namespace Teuchos {
  template <>
  ScalarTraits<int>::magnitudeType
  relErr( const int &s1, const int &s2 ) {
    typedef ScalarTraits<int> ST;
    return ST::magnitude(s1-s2);
  }

  template <>
  ScalarTraits<char>::magnitudeType
  relErr( const char &s1, const char &s2 ) {
    typedef ScalarTraits<char> ST;
    return ST::magnitude(s1-s2);
  }
}

namespace {

  using Tpetra::TestingUtilities::getDefaultComm;

  using std::endl;
  using std::copy;
  using std::ostream_iterator;
  using std::string;

  using Teuchos::Array;
  using Teuchos::ArrayRCP;
  using Teuchos::ArrayView;
  using Teuchos::arrayView;
  using Teuchos::as;
  using Teuchos::Comm;
  using Teuchos::null;
  using Teuchos::Range1D;
  using Teuchos::RCP;
  using Teuchos::rcp;
  using Teuchos::REDUCE_MIN;
  using Teuchos::reduceAll;
  using Teuchos::OrdinalTraits;
  using Teuchos::outArg;
  using Teuchos::ScalarTraits;
  using Teuchos::SerialDenseMatrix;
  using Teuchos::Tuple;
  using Teuchos::tuple;
  using Teuchos::NO_TRANS;
  using Teuchos::TRANS;
  using Teuchos::CONJ_TRANS;
  using Teuchos::VERB_DEFAULT;
  using Teuchos::VERB_NONE;
  using Teuchos::VERB_LOW;
  using Teuchos::VERB_MEDIUM;
  using Teuchos::VERB_HIGH;
  using Teuchos::VERB_EXTREME;

  using Tpetra::Map;
  using Tpetra::MultiVector;
  using Tpetra::global_size_t;
  using Tpetra::GloballyDistributed;

  using Tpetra::createContigMapWithNode;
  using Tpetra::createLocalMapWithNode;

  double errorTolSlack = 1.0e+2;

  TEUCHOS_STATIC_SETUP()
  {
    Teuchos::CommandLineProcessor &clp = Teuchos::UnitTestRepository::getCLP();
    clp.addOutputSetupOptions(true);
    clp.setOption(
        "test-mpi", "test-serial", &Tpetra::TestingUtilities::testMpi,
        "Test MPI (if available) or force test of serial.  In a serial build,"
        " this option is ignored and a serial comm is always used." );
    clp.setOption(
        "error-tol-slack", &errorTolSlack,
        "Slack off of machine epsilon used to check test results" );
  }

  // no ScalarTraits<>::eps() for integer types
  template <class Scalar>
  typename Teuchos::ScalarTraits<Scalar>::magnitudeType testingTol() { return Teuchos::ScalarTraits<Scalar>::eps(); }
  template <>
  TRILINOS_UNUSED_FUNCTION int testingTol<int>() { return 0; }
  template <>
  TRILINOS_UNUSED_FUNCTION long testingTol<long>() { return 0; }

  //
  // UNIT TESTS
  //

  ////
  TEUCHOS_UNIT_TEST_TEMPLATE_4_DECL( MultiVector, NonMemberConstructors, LO, GO, Scalar , Node )
  {
    typedef Tpetra::Map<LO, GO, Node> map_type;
    typedef Tpetra::MultiVector<Scalar,LO,GO,Node> MV;
    typedef Tpetra::Vector<Scalar,LO,GO,Node> V;
    constexpr bool debug = true;

    RCP<Teuchos::FancyOStream> outPtr = debug ?
      Teuchos::getFancyOStream (Teuchos::rcpFromRef (std::cerr)) :
      Teuchos::rcpFromRef (out);
    Teuchos::FancyOStream& myOut = *outPtr;

    myOut << "Test: MultiVector, NonMemberConstructors" << endl;
    Teuchos::OSTab tab0 (myOut);

    myOut << "Create a Map" << endl;
    auto comm = getDefaultComm ();
    const global_size_t INVALID = OrdinalTraits<global_size_t>::invalid ();
    const size_t numLocal = 13;
    const size_t numVecs  = 7;
    const GO indexBase = 0;
    RCP<const map_type> map =
      rcp (new map_type (INVALID, numLocal, indexBase, comm));

    myOut << "Create a MultiVector, and make sure that it has "
      "the right number of vectors (columns)" << endl;
    RCP<MV> mvec = Tpetra::createMultiVector<Scalar>(map,numVecs);
    TEST_EQUALITY(mvec->getNumVectors(), numVecs);

    myOut << "Create a Vector, and make sure that "
      "it has exactly one vector (column)" << endl;
    RCP<V> vec = Tpetra::createVector<Scalar>(map);
    TEST_EQUALITY_CONST(vec->getNumVectors(), 1);

    // Make sure that the test passed on all processes, not just Proc 0.
    int lclSuccess = success ? 1 : 0;
    int gblSuccess = 1;
    reduceAll<int, int> (*comm, REDUCE_MIN, lclSuccess, outArg (gblSuccess));
    TEST_ASSERT( gblSuccess == 1 );
  }

#ifdef TPETRA_ENABLE_DEPRECATED_CODE
<<<<<<< HEAD
  ////
=======
>>>>>>> d9e0254e
  TEUCHOS_UNIT_TEST_TEMPLATE_4_DECL( MultiVector, Cloner, LO, GO, Scalar , Node )
  {
    typedef Tpetra::Map<LO, GO, Node> map_type;
    typedef Tpetra::MultiVector<Scalar,LO,GO,Node> MV;
    typedef Tpetra::Details::MultiVectorCloner<MV,MV> cloner_type;

    out << "Test: MultiVector, Cloner" << endl;
    Teuchos::OSTab tab0 (out);

    const global_size_t INVALID = OrdinalTraits<global_size_t>::invalid ();
    // create a Map
    const size_t numLocal = 13;
    const size_t numVecs  = 7;
    const GO indexBase = 0;
    auto comm = getDefaultComm ();
    RCP<const map_type> map =
      rcp (new map_type (INVALID, numLocal, indexBase, comm));

    // Create a MultiVector
    RCP<MV> mvec = Tpetra::createMultiVector<Scalar>(map,numVecs);

    // Clone the MultiVector
    RCP<MV> mvec_clone = cloner_type::clone(*mvec,mvec->getMap()->getNode());

    // Check that the vectors are the same: same map, same values
    TEST_EQUALITY(mvec->getMap()->isSameAs(*mvec_clone->getMap()), true);
    TEST_COMPARE_FLOATING_ARRAYS(mvec->get1dView(),mvec_clone->get1dView(),0.0);

    // Make sure that the test passed on all processes, not just Proc 0.
    int lclSuccess = success ? 1 : 0;
    int gblSuccess = 1;
    reduceAll<int, int> (*comm, REDUCE_MIN, lclSuccess, outArg (gblSuccess));
    TEST_ASSERT( gblSuccess == 1 );
  }
#endif // TPETRA_ENABLE_DEPRECATED_CODE

  ////
  TEUCHOS_UNIT_TEST_TEMPLATE_4_DECL( MultiVector, basic, LO, GO, Scalar , Node )
  {
    using map_type = Tpetra::Map<LO, GO, Node>;
    using MV = Tpetra::MultiVector<Scalar, LO, GO, Node>;
    using vec_type = Tpetra::Vector<Scalar, LO, GO, Node>;
    typedef typename ScalarTraits<Scalar>::magnitudeType Magnitude;
    constexpr bool debug = true;

    RCP<Teuchos::FancyOStream> outPtr = debug ?
      Teuchos::getFancyOStream (Teuchos::rcpFromRef (std::cerr)) :
      Teuchos::rcpFromRef (out);
    Teuchos::FancyOStream& myOut = *outPtr;

    myOut << "Test: MultiVector, basic" << endl;
    Teuchos::OSTab tab0 (myOut);

    const global_size_t INVALID = OrdinalTraits<global_size_t>::invalid ();
    RCP<const Comm<int> > comm = getDefaultComm ();
    const int numImages = comm->getSize ();

    myOut << "Create Map" << endl;
    const size_t numLocal = 13;
    const size_t numVecs  = 7;
    const GO indexBase = 0;
    RCP<const map_type> map =
      rcp (new map_type (INVALID, numLocal, indexBase, comm));

    myOut << "Test MultiVector's & Vector's default constructors" << endl;
    {
      MV defaultConstructedMultiVector;
      auto dcmv_map = defaultConstructedMultiVector.getMap ();
      TEST_ASSERT( dcmv_map.get () != nullptr );
      if (dcmv_map.get () != nullptr) {
        TEST_EQUALITY( dcmv_map->getGlobalNumElements (),
                       Tpetra::global_size_t (0) );
      }
      vec_type defaultConstructedVector;
      auto dcv_map = defaultConstructedVector.getMap ();
      TEST_ASSERT( dcv_map.get () != nullptr );
      if (dcv_map.get () != nullptr) {
        TEST_EQUALITY( dcv_map->getGlobalNumElements (),
                       Tpetra::global_size_t (0) );
      }
    }

    myOut << "Test MultiVector's usual constructor" << endl;
    RCP<MV> mvec;
    TEST_NOTHROW( mvec = rcp (new MV (map, numVecs, true)) );
    if (mvec.is_null ()) {
      myOut << "MV constructor threw an exception: returning" << endl;
      return;
    }
    TEST_EQUALITY( mvec->getNumVectors(), numVecs );
    TEST_EQUALITY( mvec->getLocalLength(), numLocal );
    TEST_EQUALITY( mvec->getGlobalLength(), numImages*numLocal );

    myOut << "Test that all norms are zero" << endl;
    Array<Magnitude> norms(numVecs), zeros(numVecs);
    std::fill(zeros.begin(),zeros.end(),ScalarTraits<Magnitude>::zero());
    TEST_NOTHROW( mvec->norm2(norms) );
    TEST_COMPARE_FLOATING_ARRAYS(norms,zeros,ScalarTraits<Magnitude>::zero());
    TEST_NOTHROW( mvec->norm1(norms) );
    TEST_COMPARE_FLOATING_ARRAYS(norms,zeros,ScalarTraits<Magnitude>::zero());
    TEST_NOTHROW( mvec->normInf(norms) );
    TEST_COMPARE_FLOATING_ARRAYS(norms,zeros,ScalarTraits<Magnitude>::zero());
    // print it
    myOut << *mvec << endl;

    // Make sure that the test passed on all processes, not just Proc 0.
    int lclSuccess = success ? 1 : 0;
    int gblSuccess = 1;
    reduceAll<int, int> (*comm, REDUCE_MIN, lclSuccess, outArg (gblSuccess));
    TEST_ASSERT( gblSuccess == 1 );
  }


  ////
  TEUCHOS_UNIT_TEST_TEMPLATE_4_DECL( MultiVector, BadConstLDA, LO, GO, Scalar , Node )
  {
    // numlocal > LDA
    // ergo, the arrayview doesn't contain enough data to specify the entries
    // also, if bounds checking is enabled, check that bad bounds are caught
    typedef Tpetra::MultiVector<Scalar,LO,GO,Node> MV;

    out << "Test: MultiVector, BadConstLDA" << endl;
    Teuchos::OSTab tab0 (out);

    const global_size_t INVALID = OrdinalTraits<global_size_t>::invalid();
    // get a comm and node
    RCP<const Comm<int> > comm = getDefaultComm();
    const size_t numLocal = 2;
    const size_t numVecs = 2;
    // multivector has two vectors, each proc having two values per vector
    RCP<const Map<LO,GO,Node> > map = createContigMapWithNode<LO,GO,Node>(INVALID,numLocal,comm);
    // we need 4 scalars to specify values on each proc
    Array<Scalar> values(4);
#ifdef HAVE_TPETRA_DEBUG
    typedef Tpetra::Vector<Scalar,LO,GO,Node>       V;
    // too small an ArrayView (less than 4 values) is met with an exception, if debugging is on
    TEST_THROW(MV mvec(map,values(0,3),2,numVecs), std::invalid_argument);
    // it could also be too small for the given LDA:
    TEST_THROW(MV mvec(map,values(),2+1,numVecs), std::invalid_argument);
    // too small for number of entries in a Vector
    TEST_THROW(V   vec(map,values(0,1)), std::invalid_argument);
#endif
    // LDA < numLocal throws an exception anytime
    TEST_THROW(MV mvec(map,values(0,4),1,numVecs), std::runtime_error);

    // Make sure that the test passed on all processes, not just Proc 0.
    int lclSuccess = success ? 1 : 0;
    int gblSuccess = 1;
    reduceAll<int, int> (*comm, REDUCE_MIN, lclSuccess, outArg (gblSuccess));
    TEST_ASSERT( gblSuccess == 1 );
  }


  ////
  TEUCHOS_UNIT_TEST_TEMPLATE_4_DECL( MultiVector, NonContigView, LO, GO, Scalar , Node )
  {
    typedef Tpetra::MultiVector<Scalar,LO,GO,Node> MV;
    typedef Tpetra::Vector<Scalar,LO,GO,Node> V;
    typedef typename ScalarTraits<Scalar>::magnitudeType Mag;

    out << "Test: MultiVector, NonContigView" << endl;
    Teuchos::OSTab tab0 (out);

    const Mag tol = errorTolSlack * errorTolSlack * testingTol<Scalar>();   // extra slack on this test; dots() seem to be a little sensitive for single precision types
    const Mag M0  = ScalarTraits<Mag>::zero();
    const global_size_t INVALID = OrdinalTraits<global_size_t>::invalid();
    // get a comm
    RCP<const Comm<int> > comm = getDefaultComm();
    // create a Map
    const size_t numLocal = 53; // making this larger reduces the change that A below will have no non-zero entries, i.e., that C = abs(A) is still equal to A (we assume it is not)
    const size_t numVecs = 7;
    RCP<const Map<LO,GO,Node> > map = createContigMapWithNode<LO,GO,Node>(INVALID,numLocal,comm);
    //
    // we will create a non-contig subview of the vector; un-viewed vectors should not be changed
    Tuple<size_t,4> inView1 = tuple<size_t>(1,4,3,2);
    Tuple<size_t,3> exView1 = tuple<size_t>(0,5,6);
    Tuple<size_t,4> inView2 = tuple<size_t>(6,0,4,3);
    Tuple<size_t,4> exView2 = tuple<size_t>(1,2,5,7);
    const size_t numView = 4;
    TEUCHOS_TEST_FOR_EXCEPTION(numView != as<size_t>(inView1.size()), std::logic_error, "Someone ruined a test invariant.");
    TEUCHOS_TEST_FOR_EXCEPTION(numView != as<size_t>(inView1.size()), std::logic_error, "Someone ruined a test invariant.");
    TEUCHOS_TEST_FOR_EXCEPTION(numView != as<size_t>(inView2.size()), std::logic_error, "Someone ruined a test invariant.");
    {
      // test dot, all norms, randomize
      MV mvOrig1(map,numVecs), mvOrig2(map,numVecs+1), mvWeights(map,numVecs);
      mvWeights.randomize();
      RCP<const MV> mvW1 = mvWeights.subView(tuple<size_t>(0));
      RCP<const MV> mvSubWeights = mvWeights.subView(inView1);
      mvOrig1.randomize();
      mvOrig2.randomize();
      //
      Array<Mag> nOrig2(numVecs), nOrig1(numVecs), nOrigI(numVecs);
      Array<Scalar> meansOrig(numVecs), dotsOrig(numView);
      mvOrig1.norm1(nOrig1());
      mvOrig1.norm2(nOrig2());
      mvOrig1.normInf(nOrigI());
      mvOrig1.meanValue(meansOrig());
      for (size_t j=0; j < numView; ++j) {
        RCP<const V> v1 = mvOrig1.getVector(inView1[j]),
          v2 = mvOrig2.getVector(inView2[j]);
        dotsOrig[j] = v1->dot(*v2);
      }
      // create the views, compute and test
      RCP<      MV> mvView1 = mvOrig1.subViewNonConst(inView1);
      RCP<const MV> mvView2 = mvOrig2.subView(inView2);
      Array<Mag> nView2(numView), nView1(numView), nViewI(numView);
      Array<Scalar> meansView(numView), dotsView(numView);
      mvView1->norm1(nView1());
      mvView1->norm2(nView2());
      mvView1->normInf(nViewI());
      mvView1->meanValue(meansView());
      mvView1->dot( *mvView2, dotsView() );
      for (size_t j=0; j < numView; ++j) {
        TEST_FLOATING_EQUALITY(nOrig1[inView1[j]],  nView1[j],  tol);
        TEST_FLOATING_EQUALITY(nOrig2[inView1[j]],  nView2[j],  tol);
        TEST_FLOATING_EQUALITY(nOrigI[inView1[j]],  nViewI[j],  tol);
        TEST_FLOATING_EQUALITY(meansOrig[inView1[j]], meansView[j], tol);
        TEST_FLOATING_EQUALITY(dotsOrig[j], dotsView[j], tol);
      }
      // randomize the view, compute view one-norms, test difference
      mvView2 = Teuchos::null;
      mvView1->randomize();
      Array<Mag> nView1_aft(numView);
      mvView1->norm1(nView1_aft());
      for (size_t j=0; j < numView; ++j) {
        TEST_INEQUALITY(nView1[j], nView1_aft[j]);
      }
      // release the view, test that viewed columns changed, others didn't
      mvView1 = Teuchos::null;
      Array<Mag> nOrig1_aft(numVecs);
      mvOrig1.norm1(nOrig1_aft());
      for (size_t j=0; j < as<size_t>(inView1.size()); ++j) {
        TEST_INEQUALITY(nOrig1[inView1[j]], nOrig1_aft[inView1[j]]);
      }
      for (size_t j=0; j < as<size_t>(exView1.size()); ++j) {
        TEST_FLOATING_EQUALITY(nOrig1[exView1[j]], nOrig1_aft[exView1[j]], tol);
      }
    }
    {
      MV mvOrigA(map,numVecs), mvOrigB(map,numVecs), mvOrigC(map,numVecs+1);
      // we don't know what the distribution is, so that we don't know that abs(A) != A
      // therefore, do some manipulation
      mvOrigA.randomize();
      mvOrigB.randomize();
      // A = A - B, then new (indendent) values for B
      mvOrigA.update(as<Scalar>(-1),mvOrigB, as<Scalar>(1));
      mvOrigB.randomize();
      mvOrigC.randomize();
      Array<Mag> nrmOrigA(numVecs), nrmOrigB(numVecs), nrmOrigC(numVecs+1);
      mvOrigA.norm2(nrmOrigA());
      mvOrigB.norm2(nrmOrigB());
      mvOrigC.norm2(nrmOrigC());
      RCP<MV> mvViewA = mvOrigA.subViewNonConst(inView1);
      RCP<MV> mvViewB = mvOrigB.subViewNonConst(inView1);
      RCP<MV> mvViewC = mvOrigC.subViewNonConst(inView2);
      // set C = abs(A)
      {
        Array<Scalar> mnA_bef(inView1.size()), mnC_bef(inView1.size()),
                      mnA_aft(inView1.size()), mnC_aft(inView1.size());
        mvViewA->meanValue(mnA_bef());
        mvViewC->meanValue(mnC_bef());
        mvViewC->abs(*mvViewA);
        mvViewA->meanValue(mnA_aft());
        mvViewC->meanValue(mnC_aft());
        for (size_t j=0; j < as<size_t>(inView1.size()); ++j) {
          TEST_FLOATING_EQUALITY(mnA_bef[j], mnA_aft[j], tol);
          TEST_INEQUALITY(mnC_bef[j], mnC_aft[j]);
        }
      }
      // then set A = B = C
      // good excuse for some double views
      // use full views of C and B for this, check means before and after
      // to make sure that only A and B change.
      {
        Array<Scalar> A_bef(inView1.size()), B_bef(inView1.size()), C_bef(inView2.size());
        mvViewA->meanValue(A_bef());
        mvViewB->meanValue(B_bef());
        mvViewC->meanValue(C_bef());
        RCP<MV> doubleViewA = mvViewA->subViewNonConst(Range1D(0,inView1.size()-1));
        RCP<MV> doubleViewB = mvViewB->subViewNonConst(Range1D(0,inView1.size()-1));
        RCP<const MV> doubleViewC = mvViewC->subView(Range1D(0,inView1.size()-1));
        //(*doubleViewA) = (*doubleViewB) = (*doubleViewC);
        deep_copy((*doubleViewB),(*doubleViewC));
        deep_copy((*doubleViewA),(*doubleViewB));
        doubleViewA = Teuchos::null;
        doubleViewB = Teuchos::null;
        doubleViewC = Teuchos::null;
        Array<Scalar> A_aft(inView1.size()), B_aft(inView1.size()), C_aft(inView2.size());
        mvViewA->meanValue(A_aft());
        mvViewB->meanValue(B_aft());
        mvViewC->meanValue(C_aft());
        for (size_t j=0; j < as<size_t>(inView1.size()); ++j) {
          TEST_FLOATING_EQUALITY(C_bef[j], C_aft[j], tol);
          TEST_FLOATING_EQUALITY(C_bef[j], B_aft[j], tol);
          TEST_FLOATING_EQUALITY(C_bef[j], A_aft[j], tol);
          TEST_INEQUALITY(A_bef[j], A_aft[j]);
          TEST_INEQUALITY(B_bef[j], B_aft[j]);
        }
      }
      {
        TEUCHOS_TEST_FOR_EXCEPTION(inView1.size() != 4, std::logic_error, "Someone ruined a test invariant.");
        Tuple<size_t,4> reorder = tuple<size_t>(3,1,0,2);
        RCP<MV> dvA = mvViewA->subViewNonConst(reorder);
        RCP<MV> dvB = mvViewB->subViewNonConst(reorder);
        RCP<MV> dvC = mvViewC->subViewNonConst(reorder);
        // C == B == A
        //   C *= 2                ->  C == 2*A == 2*B            scale(alpha)
        dvC->scale( as<Scalar>(2) );
        //   A = -C + 2*A          ->  C == 2*B, A == 0           update(alpha,mv,beta)
        dvA->update(as<Scalar>(-1),*dvC, as<Scalar>(2));
        //   C = 2*A + 2*B - .5*C ->   C == B, A == 0,            update(alpha,mv,beta,mv,gamma)
        dvC->update(as<Scalar>(2),*dvA, as<Scalar>(2), *dvB, as<Scalar>(-.5));
        //   B = 0.5              ->   B = 0.5, A == 0,           putScalar(alpha)
        dvB->putScalar( as<Scalar>(0.5) );
        //   C.recip(B)           ->   C = 2, B == 0.5, A == 0,   reciprocal(mv)
        dvC->reciprocal(*dvB);
        //   B = C/2              ->   A == 0, B == 1, C == 2
        dvB->scale(as<Mag>(0.5),*dvC);
        dvA = Teuchos::null;
        dvB = Teuchos::null;
        dvC = Teuchos::null;
        Array<Mag> nrmA(4), nrmB(4), nrmC(4);
        mvViewA->norm1(nrmA()); // norm1(0)   = 0
        mvViewB->norm1(nrmB()); // norm1(1.0) = N
        mvViewC->norm1(nrmC()); // norm1(2.0) = 2 * N
        const Mag  OneN = as<Mag>(mvViewA->getGlobalLength());
        const Mag  TwoN = OneN + OneN;
        for (size_t j=0; j < 4; ++j) {
          TEST_FLOATING_EQUALITY( nrmA[j],    M0, tol );
          TEST_FLOATING_EQUALITY( nrmB[j],  OneN, tol );
          TEST_FLOATING_EQUALITY( nrmC[j],  TwoN, tol );
        }
      }
      // done with these views; clear them, ensure that only the viewed
      // vectors changed in the original multivectors
      mvViewA = Teuchos::null;
      mvViewB = Teuchos::null;
      mvViewC = Teuchos::null;
      Array<Mag> nrmOrigA_aft(numVecs), nrmOrigB_aft(numVecs), nrmOrigC_aft(numVecs+1);
      mvOrigA.norm2(nrmOrigA_aft());
      mvOrigB.norm2(nrmOrigB_aft());
      mvOrigC.norm2(nrmOrigC_aft());
      for (size_t j=0; j < as<size_t>(inView1.size()); ++j) {
        TEST_INEQUALITY(nrmOrigA[inView1[j]], nrmOrigA_aft[inView1[j]]);
        TEST_INEQUALITY(nrmOrigB[inView1[j]], nrmOrigB_aft[inView1[j]]);
        TEST_INEQUALITY(nrmOrigC[inView2[j]], nrmOrigC_aft[inView2[j]]);
      }
      for (size_t j=0; j < as<size_t>(exView1.size()); ++j) {
        TEST_FLOATING_EQUALITY(nrmOrigA[exView1[j]], nrmOrigA_aft[exView1[j]], tol);
        TEST_FLOATING_EQUALITY(nrmOrigB[exView1[j]], nrmOrigB_aft[exView1[j]], tol);
      }
      for (size_t j=0; j < as<size_t>(exView1.size()); ++j) {
        TEST_FLOATING_EQUALITY(nrmOrigC[exView2[j]], nrmOrigC_aft[exView2[j]], tol);
      }
    }

    // Make sure that the test passed on all processes, not just Proc 0.
    int lclSuccess = success ? 1 : 0;
    int gblSuccess = 1;
    reduceAll<int, int> (*comm, REDUCE_MIN, lclSuccess, outArg (gblSuccess));
    TEST_ASSERT( gblSuccess == 1 );
  }


  ////
  TEUCHOS_UNIT_TEST_TEMPLATE_4_DECL( MultiVector, Describable, LO , GO , Scalar, Node )
  {
    typedef Tpetra::MultiVector<Scalar,LO,GO,Node> MV;

    out << "Test: MultiVector, Describable" << endl;
    Teuchos::OSTab tab0 (out);

    const global_size_t INVALID = OrdinalTraits<global_size_t>::invalid();
    // get a comm
    RCP<const Comm<int> > comm = getDefaultComm();
    const int myImageID = comm->getRank();
    // create Map
    RCP<const Map<LO,GO,Node> > map = createContigMapWithNode<LO,GO,Node>(INVALID,3,comm);
    // test labeling
    const string lbl("mvecA");
    MV mvecA(map,2);
    string desc1 = mvecA.description();
    if (myImageID==0) out << desc1 << endl;
    mvecA.setObjectLabel(lbl);
    string desc2 = mvecA.description();
    if (myImageID==0) out << desc2 << endl;
    if (myImageID==0) {
      TEST_EQUALITY( mvecA.getObjectLabel(), lbl );
    }
    // test describing at different verbosity levels
    if (myImageID==0) out << "Describing with verbosity VERB_DEFAULT..." << endl;
    mvecA.describe(out);
    comm->barrier();
    comm->barrier();
    if (myImageID==0) out << "Describing with verbosity VERB_NONE..." << endl;
    mvecA.describe(out,VERB_NONE);
    comm->barrier();
    comm->barrier();
    if (myImageID==0) out << "Describing with verbosity VERB_LOW..." << endl;
    mvecA.describe(out,VERB_LOW);
    comm->barrier();
    comm->barrier();
    if (myImageID==0) out << "Describing with verbosity VERB_MEDIUM..." << endl;
    mvecA.describe(out,VERB_MEDIUM);
    comm->barrier();
    comm->barrier();
    if (myImageID==0) out << "Describing with verbosity VERB_HIGH..." << endl;
    mvecA.describe(out,VERB_HIGH);
    comm->barrier();
    comm->barrier();
    if (myImageID==0) out << "Describing with verbosity VERB_EXTREME..." << endl;
    mvecA.describe(out,VERB_EXTREME);
    comm->barrier();
    comm->barrier();
  }


  ////
  TEUCHOS_UNIT_TEST_TEMPLATE_4_DECL( MultiVector, BadMultiply, LO , GO , Scalar , Node )
  {
    // mfh 05 May 2016: Tpetra::MultiVector::multiply only checks
    // local dimensions in a debug build.
#ifdef HAVE_TPETRA_DEBUG
    typedef Tpetra::MultiVector<Scalar,LO,GO,Node> MV;

    out << "Test: MultiVector, BadMultiply" << endl;
    Teuchos::OSTab tab0 (out);

    const global_size_t INVALID = OrdinalTraits<global_size_t>::invalid();
    // get a comm
    RCP<const Comm<int> > comm = getDefaultComm();
    const Scalar S1 = ScalarTraits<Scalar>::one(),
                 S0 = ScalarTraits<Scalar>::zero();
    // case 1: C(local) = A^X(local) * B^X(local)  : four of these
    {
      // create local Maps
      RCP<const Map<LO,GO,Node> > map3l = createLocalMapWithNode<LO,GO,Node>(3,comm),
                                  map2l = createLocalMapWithNode<LO,GO,Node>(2,comm);
      MV mvecA(map3l,2),
         mvecB(map2l,3),
         mvecD(map2l,2);
      // failures, 8 combinations:
      // [NTC],[NTC]: A,B don't match
      // [NTC],[NTC]: C doesn't match A,B
      TEST_THROW( mvecD.multiply(NO_TRANS  ,NO_TRANS  ,S1,mvecA,mvecA,S0), std::runtime_error);   // 2x2: 3x2 x 3x2
      TEST_THROW( mvecD.multiply(NO_TRANS  ,CONJ_TRANS,S1,mvecA,mvecB,S0), std::runtime_error);   // 2x2: 3x2 x 3x2
      TEST_THROW( mvecD.multiply(CONJ_TRANS,NO_TRANS  ,S1,mvecB,mvecA,S0), std::runtime_error);   // 2x2: 3x2 x 3x2
      TEST_THROW( mvecD.multiply(CONJ_TRANS,CONJ_TRANS,S1,mvecB,mvecB,S0), std::runtime_error);   // 2x2: 3x2 x 3x2
      TEST_THROW( mvecD.multiply(NO_TRANS  ,NO_TRANS  ,S1,mvecA,mvecB,S0), std::runtime_error);   // 2x2: 3x2 x 2x3
      TEST_THROW( mvecD.multiply(NO_TRANS  ,CONJ_TRANS,S1,mvecA,mvecA,S0), std::runtime_error);   // 2x2: 3x2 x 2x3
      TEST_THROW( mvecD.multiply(CONJ_TRANS,NO_TRANS  ,S1,mvecB,mvecB,S0), std::runtime_error);   // 2x2: 3x2 x 2x3
      TEST_THROW( mvecD.multiply(CONJ_TRANS,CONJ_TRANS,S1,mvecB,mvecA,S0), std::runtime_error);   // 2x2: 3x2 x 2x3
    }
    // case 2: C(local) = A^T(distr) * B  (distr)  : one of these
    {
      RCP<const Map<LO,GO,Node> > map3n = createContigMapWithNode<LO,GO,Node>(INVALID,3,comm);
      RCP<const Map<LO,GO,Node> > map2n = createContigMapWithNode<LO,GO,Node>(INVALID,2,comm);
      RCP<const Map<LO,GO,Node> > map2l = createLocalMapWithNode<LO,GO,Node>(2,comm),
                                  map3l = createLocalMapWithNode<LO,GO,Node>(3,comm);
      MV mv3nx2(map3n,2),
         mv2nx2(map2n,2),
         mv2lx2(map2l,2),
         mv2lx3(map2l,3),
         mv3lx2(map3l,2),
         mv3lx3(map3l,3);
      // non-matching input lengths
      TEST_THROW( mv2lx2.multiply(CONJ_TRANS,NO_TRANS,S1,mv3nx2,mv2nx2,S0), std::runtime_error);   // (2 x 3n) x (2n x 2) not compat
      TEST_THROW( mv2lx2.multiply(CONJ_TRANS,NO_TRANS,S1,mv2nx2,mv3nx2,S0), std::runtime_error);   // (2 x 2n) x (3n x 2) not compat
      // non-matching output size
      TEST_THROW( mv3lx3.multiply(CONJ_TRANS,NO_TRANS,S1,mv3nx2,mv3nx2,S0), std::runtime_error);   // (2 x 3n) x (3n x 2) doesn't fit 3x3
      TEST_THROW( mv3lx2.multiply(CONJ_TRANS,NO_TRANS,S1,mv3nx2,mv3nx2,S0), std::runtime_error);   // (2 x 3n) x (3n x 2) doesn't fit 3x2
      TEST_THROW( mv2lx3.multiply(CONJ_TRANS,NO_TRANS,S1,mv3nx2,mv3nx2,S0), std::runtime_error);   // (2 x 3n) x (3n x 2) doesn't fit 2x3
    }
    // case 3: C(distr) = A  (distr) * B^X(local)  : two of these
    {
      RCP<const Map<LO,GO,Node> > map3n = createContigMapWithNode<LO,GO,Node>(INVALID,3,comm);
      RCP<const Map<LO,GO,Node> > map2n = createContigMapWithNode<LO,GO,Node>(INVALID,2,comm);
      RCP<const Map<LO,GO,Node> > map2l = createLocalMapWithNode<LO,GO,Node>(2,comm),
                                  map3l = createLocalMapWithNode<LO,GO,Node>(3,comm);
      MV mv3nx2(map3n,2),
         mv2nx2(map2n,2),
         mv2x3(map2l,3),
         mv3x2(map3l,2);
      // non-matching input lengths
      TEST_THROW( mv3nx2.multiply(NO_TRANS,CONJ_TRANS,S1,mv3nx2,mv2x3,S0), std::runtime_error);   // (3n x 2) x (3 x 2) (trans) not compat
      TEST_THROW( mv3nx2.multiply(NO_TRANS,NO_TRANS  ,S1,mv3nx2,mv3x2,S0), std::runtime_error);   // (3n x 2) x (3 x 2) (nontrans) not compat
      // non-matching output sizes
      TEST_THROW( mv3nx2.multiply(NO_TRANS,CONJ_TRANS,S1,mv3nx2,mv3x2,S0), std::runtime_error);   // (3n x 2) x (2 x 3) doesn't fit 3nx2
      TEST_THROW( mv3nx2.multiply(NO_TRANS,NO_TRANS  ,S1,mv3nx2,mv2x3,S0), std::runtime_error);   // (3n x 2) x (2 x 3) doesn't fit 3nx2
    }

    // Make sure that the test passed on all processes, not just Proc 0.
    int lclSuccess = success ? 1 : 0;
    int gblSuccess = 1;
    reduceAll<int, int> (*comm, REDUCE_MIN, lclSuccess, outArg (gblSuccess));
    TEST_ASSERT( gblSuccess == 1 );
#endif // HAVE_TPETRA_DEBUG
  }


  ////
  TEUCHOS_UNIT_TEST_TEMPLATE_4_DECL( MultiVector, Multiply, LO , GO , Scalar , Node )
  {
    using Teuchos::View;
    typedef typename ScalarTraits<Scalar>::magnitudeType Mag;
    typedef Tpetra::MultiVector<Scalar,LO,GO,Node> MV;
    int lclSuccess = 1;
    int gblSuccess = 0;

    out << "Test: MultiVector, Multiply" << endl;
    Teuchos::OSTab tab0 (out);

    const global_size_t INVALID = OrdinalTraits<global_size_t>::invalid();
    // get a comm and node
    RCP<const Comm<int> > comm = getDefaultComm();
    const int numImages = comm->getSize();
    // create a Map
    RCP<const Map<LO,GO,Node> > map3n = createContigMapWithNode<LO,GO,Node>(INVALID,3,comm),
                                map2n = createContigMapWithNode<LO,GO,Node>(INVALID,2,comm);
    RCP<const Map<LO,GO,Node> > lmap3 = createLocalMapWithNode<LO,GO,Node>(3,comm),
                                lmap2 = createLocalMapWithNode<LO,GO,Node>(2,comm);
    const Scalar S1 = ScalarTraits<Scalar>::one(),
                 S0 = ScalarTraits<Scalar>::zero();
    const Mag    M0 = ScalarTraits<Mag>::zero();
    // case 1: C(local) = A^X(local) * B^X(local)  : four of these
    // deterministic input/output
    {
      MV mv3x2l(lmap3,2),
         mv2x3l(lmap2,3),
         mv2x2l(lmap2,2),
         mv3x3l(lmap3,3);
      // fill multivectors with ones
      mv3x2l.putScalar(ScalarTraits<Scalar>::one());
      mv2x3l.putScalar(ScalarTraits<Scalar>::one());
      // fill expected answers Array
      Teuchos::Array<Scalar> check2(4,3); // each entry (of four) is the product [1 1 1]*[1 1 1]' = 3
      Teuchos::Array<Scalar> check3(9,2); // each entry (of nine) is the product [1 1]*[1 1]' = 2
      // test
      ArrayRCP<const Scalar> tmpView;
      mv3x3l.multiply(NO_TRANS  ,NO_TRANS  ,S1,mv3x2l,mv2x3l,S0);
      tmpView = mv3x3l.get1dView(); TEST_COMPARE_FLOATING_ARRAYS(tmpView(0,9),check3,M0);
      mv2x2l.multiply(NO_TRANS  ,CONJ_TRANS,S1,mv2x3l,mv2x3l,S0);
      tmpView = mv2x2l.get1dView(); TEST_COMPARE_FLOATING_ARRAYS(tmpView(0,4),check2,M0);
      mv2x2l.multiply(CONJ_TRANS,NO_TRANS  ,S1,mv3x2l,mv3x2l,S0);
      tmpView = mv2x2l.get1dView(); TEST_COMPARE_FLOATING_ARRAYS(tmpView(0,4),check2,M0);
      mv3x3l.multiply(CONJ_TRANS,CONJ_TRANS,S1,mv2x3l,mv3x2l,S0);
      tmpView = mv3x3l.get1dView(); TEST_COMPARE_FLOATING_ARRAYS(tmpView(0,9),check3,M0);
    }

    lclSuccess = success ? 1 : 0;
    gblSuccess = 0;
    reduceAll<int, int> (*comm, REDUCE_MIN, lclSuccess,
                         outArg (gblSuccess));
    TEST_ASSERT( gblSuccess == 1 );

    // case 1: C(local) = A^X(local) * B^X(local)  : four of these
    // random input/output
    {
      Array<Scalar>     tmvCopy1(6), tmvCopy2(6);
      ArrayView<Scalar> sdmView(Teuchos::null);
      MV tmv3x2(lmap3,2),
         tmv2x3(lmap2,3),
         tmv2x2(lmap2,2),
         tmv3x3(lmap3,3);
      // fill multivectors with random, get copy of contents
      tmv3x2.randomize();  tmv3x2.get1dCopy(tmvCopy1(),3);
      tmv2x3.randomize();  tmv2x3.get1dCopy(tmvCopy2(),2);
      // point SerialDenseMatrices at copies
      SerialDenseMatrix<int,Scalar> sdm3x2(View,tmvCopy1.getRawPtr(),3,3,2);
      SerialDenseMatrix<int,Scalar> sdm2x3(View,tmvCopy2.getRawPtr(),2,2,3);
      // space for answers
      SerialDenseMatrix<int,Scalar> sdm2x2(2,2), sdm3x3(3,3);
      // test: perform local Tpetra::MultiVector multiply and Teuchos::SerialDenseMatrix multiply, then check that answers are equivalent
      ArrayRCP<const Scalar> tmpView;
      {
        tmv3x3.multiply(NO_TRANS,NO_TRANS,S1,tmv3x2,tmv2x3,S0);
        sdm3x3.multiply(NO_TRANS,NO_TRANS,S1,sdm3x2,sdm2x3,S0);
        tmpView = tmv3x3.get1dView(); sdmView = arrayView(sdm3x3.values(),sdm3x3.numRows()*sdm3x3.numCols());
        TEST_COMPARE_FLOATING_ARRAYS(tmpView,sdmView,testingTol<Scalar>() * errorTolSlack);
      }
      lclSuccess = success ? 1 : 0;
      gblSuccess = 0;
      reduceAll<int, int> (*comm, REDUCE_MIN, lclSuccess,
                           outArg (gblSuccess));
      TEST_ASSERT( gblSuccess == 1 );

      {
        tmv2x2.multiply(NO_TRANS,CONJ_TRANS,S1,tmv2x3,tmv2x3,S0);
        sdm2x2.multiply(NO_TRANS,CONJ_TRANS,S1,sdm2x3,sdm2x3,S0);
        tmpView = tmv2x2.get1dView(); sdmView = arrayView(sdm2x2.values(),sdm2x2.numRows()*sdm2x2.numCols());
        TEST_COMPARE_FLOATING_ARRAYS(tmpView,sdmView,testingTol<Scalar>() * errorTolSlack);
      }
      lclSuccess = success ? 1 : 0;
      gblSuccess = 0;
      reduceAll<int, int> (*comm, REDUCE_MIN, lclSuccess,
                           outArg (gblSuccess));
      TEST_ASSERT( gblSuccess == 1 );

      {
        tmv2x2.multiply(CONJ_TRANS,NO_TRANS,S1,tmv3x2,tmv3x2,S0);
        Kokkos::fence ();
        sdm2x2.multiply(CONJ_TRANS,NO_TRANS,S1,sdm3x2,sdm3x2,S0);
        tmpView = tmv2x2.get1dView(); sdmView = arrayView(sdm2x2.values(),sdm2x2.numRows()*sdm2x2.numCols());
        TEST_COMPARE_FLOATING_ARRAYS(tmpView,sdmView,testingTol<Scalar>() * errorTolSlack);
      }
      lclSuccess = success ? 1 : 0;
      gblSuccess = 0;
      reduceAll<int, int> (*comm, REDUCE_MIN, lclSuccess,
                           outArg (gblSuccess));
      TEST_ASSERT( gblSuccess == 1 );

      {
        tmv3x3.multiply(CONJ_TRANS,CONJ_TRANS,S1,tmv2x3,tmv3x2,S0);
        Kokkos::fence ();
        sdm3x3.multiply(CONJ_TRANS,CONJ_TRANS,S1,sdm2x3,sdm3x2,S0);
        tmpView = tmv3x3.get1dView(); sdmView = arrayView(sdm3x3.values(),sdm3x3.numRows()*sdm3x3.numCols());
        TEST_COMPARE_FLOATING_ARRAYS(tmpView,sdmView,testingTol<Scalar>() * errorTolSlack);
      }
      lclSuccess = success ? 1 : 0;
      gblSuccess = 0;
      reduceAll<int, int> (*comm, REDUCE_MIN, lclSuccess,
                           outArg (gblSuccess));
      TEST_ASSERT( gblSuccess == 1 );
    }

    // case 2: C(local) = A^T(distr) * B  (distr)  : one of these
    {
      MV mv3nx2(map3n,2),
         mv3nx3(map3n,3),
         // locals
         mv2x2(lmap2,2),
         mv2x3(lmap2,3),
         mv3x2(lmap3,2),
         mv3x3(lmap3,3);
      // fill multivectors with ones
      mv3nx3.putScalar(ScalarTraits<Scalar>::one());
      mv3nx2.putScalar(ScalarTraits<Scalar>::one());
      // fill expected answers Array
      ArrayRCP<const Scalar> tmpView;
      Teuchos::Array<Scalar> check(9,3*numImages);
      // test
      mv2x2.multiply(CONJ_TRANS,NO_TRANS,S1,mv3nx2,mv3nx2,S0);
      tmpView = mv2x2.get1dView(); TEST_COMPARE_FLOATING_ARRAYS(tmpView,check(0,tmpView.size()),M0);
      mv2x3.multiply(CONJ_TRANS,NO_TRANS,S1,mv3nx2,mv3nx3,S0);
      tmpView = mv2x3.get1dView(); TEST_COMPARE_FLOATING_ARRAYS(tmpView,check(0,tmpView.size()),M0);
      mv3x2.multiply(CONJ_TRANS,NO_TRANS,S1,mv3nx3,mv3nx2,S0);
      tmpView = mv3x2.get1dView(); TEST_COMPARE_FLOATING_ARRAYS(tmpView,check(0,tmpView.size()),M0);
      mv3x3.multiply(CONJ_TRANS,NO_TRANS,S1,mv3nx3,mv3nx3,S0);
      tmpView = mv3x3.get1dView(); TEST_COMPARE_FLOATING_ARRAYS(tmpView,check(0,tmpView.size()),M0);
    }

    lclSuccess = success ? 1 : 0;
    gblSuccess = 0;
    reduceAll<int, int> (*comm, REDUCE_MIN, lclSuccess,
                         outArg (gblSuccess));
    TEST_ASSERT( gblSuccess == 1 );

    // case 3: C(distr) = A  (distr) * B^X(local)  : two of these
    {
      MV mv3nx2(map3n,2),
         mv3nx3(map3n,3),
         // locals
         mv2x3(lmap2,3);
      // fill multivectors with ones
      mv2x3.putScalar(S1);
      // fill expected answers Array
      ArrayRCP<const Scalar> tmpView;
      Teuchos::Array<Scalar> check2(9,2), check3(6,3);
      // test
      mv3nx3.putScalar(S1); mv3nx2.putScalar(S1);
      mv3nx3.multiply(NO_TRANS,  NO_TRANS,S1,mv3nx2,mv2x3,S0);
      tmpView = mv3nx3.get1dView(); TEST_COMPARE_FLOATING_ARRAYS(tmpView,check2,M0);
      mv3nx3.putScalar(S1); mv3nx2.putScalar(S1);
      mv3nx2.multiply(NO_TRANS,CONJ_TRANS,S1,mv3nx3,mv2x3,S0);
      tmpView = mv3nx2.get1dView(); TEST_COMPARE_FLOATING_ARRAYS(tmpView,check3,M0);
    }

    // Make sure that the test passed on all processes, not just Proc 0.
    lclSuccess = success ? 1 : 0;
    gblSuccess = 0;
    reduceAll<int, int> (*comm, REDUCE_MIN, lclSuccess,
                         outArg (gblSuccess));
    TEST_ASSERT( gblSuccess == 1 );
  }

  // Test Tpetra::MultiVector::elementWiseMultiply.
  //
  // Be sure to exercise all combinations of the cases alpha =
  // {-1,0,1,other} and beta = {-1,0,1,other}, as these commonly have
  // special cases.
  //
  // Also be sure to exercise the common case (also often with a
  // special-case implementation) where all the MultiVectors have one
  // column.
  TEUCHOS_UNIT_TEST_TEMPLATE_4_DECL( MultiVector, ElementWiseMultiply, LO , GO , ST , Node )
  {
    using Teuchos::View;
    typedef Tpetra::global_size_t GST;
    typedef Teuchos::ScalarTraits<ST> STS;
    typedef typename STS::magnitudeType MT;
    typedef Teuchos::ScalarTraits<MT> STM;
    typedef Tpetra::Map<LO,GO,Node> map_type;
    typedef Tpetra::MultiVector<ST,LO,GO,Node> MV;
    typedef Tpetra::Vector<ST,LO,GO,Node> V;
    typedef typename Kokkos::Details::ArithTraits<ST>::val_type IST;

    out << "Tpetra::MultiVector::elementWiseMultiply test" << endl;
    Teuchos::OSTab tab0 (out);

    // Create a Map.
    RCP<const Comm<int> > comm = getDefaultComm ();
    const size_t lclNumRows = 3;
    const GST gblNumRows = comm->getSize () * lclNumRows;
    const GO indexBase = 0;
    RCP<const map_type> map3n =
      rcp (new map_type (gblNumRows, lclNumRows, indexBase, comm));

    const MT M0 = STM::zero ();
    const ST S0 = STS::zero ();
    const ST S1 = STS::one ();

    // In what follows, '@' (without single quotes) denotes
    // element-wise multiplication -- that is, what
    // MultiVector::elementWiseMultiply implements.

    const size_t maxNumVecs = 3;

    // Test for various numbers of columns.
    for (size_t numVecs = 1; numVecs <= maxNumVecs; ++numVecs) {
      out << "Test numVecs = " << numVecs << endl;
      Teuchos::OSTab tab1 (out);

      // A (always) has 1 vector, and B and C have numVecs vectors.
      V A (map3n);
      MV B (map3n, numVecs);
      MV C (map3n, numVecs);
      MV C_exp (map3n, numVecs);
      Array<MT> C_norms (C.getNumVectors ());
      Array<MT> C_zeros (C.getNumVectors ());
      std::fill (C_zeros.begin (), C_zeros.end (), M0);

      int caseNum = 0;

      caseNum++;
      out << "Case " << caseNum << ": C = 0*C + 0*(A @ B)" << endl;
      // Fill A and B initially with nonzero values, just for
      // generality.  C should get filled with zeros afterwards.
      // Prefill C with NaN, to ensure that the method follows BLAS
      // update rules.
      {
        A.putScalar (S1);
        B.putScalar (S1);

        // Prefill C with NaN, if NaN exists for ST.
        const ST nan = static_cast<ST> (Kokkos::Details::ArithTraits<IST>::nan ());
        C.putScalar (nan);

        C.elementWiseMultiply (S0, A, B, S0);

        C_exp.putScalar (S0);
        C_exp.update (S1, C, -S1);
        C_exp.normInf (C_norms ());

        TEST_COMPARE_FLOATING_ARRAYS( C_norms, C_zeros, M0 );
      }

      caseNum++;
      out << "Case " << caseNum << ": C = 1*C + 0*(A @ B)" << endl;
      // Fill A and B with NaN to check that the method follows BLAS
      // update rules.
      {
        const ST S3 = S1 + S1 + S1;

        // Prefill A and B with NaN, if NaN exists for ST.
        const ST nan = static_cast<ST> (Kokkos::Details::ArithTraits<IST>::nan ());
        A.putScalar (nan);
        B.putScalar (nan);
        C.putScalar (S3);

        C.elementWiseMultiply (S0, A, B, S1);

        C_exp.putScalar (S3);
        C_exp.update (S1, C, -S1);
        C_exp.normInf (C_norms ());

        TEST_COMPARE_FLOATING_ARRAYS( C_norms, C_zeros, M0 );
      }

      caseNum++;
      out << "Case " << caseNum << ": C = (-1)*C + 0*(A @ B)" << endl;
      // Fill A and B with NaN to check that the method follows BLAS
      // update rules.
      {
        // Prefill A and B with NaN, if NaN exists for ST.
        const ST nan = static_cast<ST> (Kokkos::Details::ArithTraits<IST>::nan ());
        A.putScalar (nan);
        B.putScalar (nan);
        C.putScalar (S1);

        C.elementWiseMultiply (S0, A, B, -S1);

        C_exp.putScalar (-S1);
        C_exp.update (S1, C, -S1);
        C_exp.normInf (C_norms ());

        TEST_COMPARE_FLOATING_ARRAYS( C_norms, C_zeros, M0 );
      }

      caseNum++;
      out << "Case " << caseNum << ": C = 2*C + 0*(A @ B)" << endl;
      // Fill A and B with NaN to check that the method follows BLAS
      // update rules.
      {
        const ST S2 = S1 + S1;

        // Prefill A and B with NaN, if NaN exists for ST.
        const ST nan = static_cast<ST> (Kokkos::Details::ArithTraits<IST>::nan ());
        A.putScalar (nan);
        B.putScalar (nan);
        C.putScalar (S1);

        C.elementWiseMultiply (S0, A, B, S2);

        C_exp.putScalar (S2);
        C_exp.update (S1, C, -S1);
        C_exp.normInf (C_norms ());

        TEST_COMPARE_FLOATING_ARRAYS( C_norms, C_zeros, M0 );
      }

      caseNum++;
      out << "Case " << caseNum << ": C = 0*C + 1*(A @ B)" << endl;
      // A and B will be filled with 1s, so C should get filled with 1s.
      // Prefill C with NaN, to ensure that the method follows BLAS
      // update rules.
      {
        A.putScalar (S1);
        B.putScalar (S1);

        // Prefill C with NaN, if NaN exists for ST.
        const ST nan = static_cast<ST> (Kokkos::Details::ArithTraits<IST>::nan ());
        C.putScalar (nan);

        C.elementWiseMultiply (S1, A, B, S0);

        C_exp.putScalar (S1);
        C_exp.update (S1, C, -S1);
        C_exp.normInf (C_norms ());

        TEST_COMPARE_FLOATING_ARRAYS( C_norms, C_zeros, M0 );
      }

      caseNum++;
      out << "Case " << caseNum << ": C = 0*C + (-1)*(A @ B)" << endl;
      // A and B will be filled with 1, so C should get filled with -1.
      // Prefill C with NaN, to ensure that the method follows BLAS
      // update rules.
      {
        A.putScalar (S1);
        B.putScalar (S1);

        // Prefill C with NaN, if NaN exists for ST.
        const ST nan = static_cast<ST> (Kokkos::Details::ArithTraits<IST>::nan ());
        C.putScalar (nan);

        C.elementWiseMultiply (-S1, A, B, S0);

        C_exp.putScalar (-S1);
        C_exp.update (S1, C, -S1);
        C_exp.normInf (C_norms ());

        TEST_COMPARE_FLOATING_ARRAYS( C_norms, C_zeros, M0 );
      }

      caseNum++;
      out << "Case " << caseNum << ": C = 1*C + 1*(A @ B)" << endl;
      // Fill A with 1, B with 2, and C with 3.  C should be 5 after.
      {
        const ST S2 = S1 + S1;
        const ST S3 = S1 + S1 + S1;
        const ST S5 = S2 + S3;
        A.putScalar (S1);
        B.putScalar (S2);
        C.putScalar (S3);

        C.elementWiseMultiply (S1, A, B, S1);

        C_exp.putScalar (S5);
        C_exp.update (S1, C, -S1);
        C_exp.normInf (C_norms ());

        TEST_COMPARE_FLOATING_ARRAYS( C_norms, C_zeros, M0 );
      }

      caseNum++;
      out << "Case " << caseNum << ": C = (-1)*C + 1*(A @ B)" << endl;
      // Fill A with 1, B with 2, and C with 3.  C should be -1 after.
      {
        const ST S2 = S1 + S1;
        const ST S3 = S1 + S1 + S1;
        A.putScalar (S1);
        B.putScalar (S2);
        C.putScalar (S3);

        C.elementWiseMultiply (S1, A, B, -S1);

        C_exp.putScalar (-S1);
        C_exp.update (S1, C, -S1);
        C_exp.normInf (C_norms ());

        TEST_COMPARE_FLOATING_ARRAYS( C_norms, C_zeros, M0 );
      }

      caseNum++;
      out << "Case " << caseNum << ": C = 1*C + (-1)*(A @ B)" << endl;
      // Fill A with 2, B with 3, and C with 1.  C should be -5 after.
      {
        const ST S2 = S1 + S1;
        const ST S3 = S2 + S1;
        const ST S5 = S2 + S3;

        A.putScalar (S2);
        B.putScalar (S3);
        C.putScalar (S1);

        C.elementWiseMultiply (-S1, A, B, S1);

        C_exp.putScalar (-S5);
        C_exp.update (S1, C, -S1);
        C_exp.normInf (C_norms ());

        TEST_COMPARE_FLOATING_ARRAYS( C_norms, C_zeros, M0 );
      }

      caseNum++;
      out << "Case " << caseNum << ": C = (-1)*C + (-1)*(A @ B)" << endl;
      // Fill A with 1, B with 2, and C with 3.  C should be -5 after.
      {
        const ST S2 = S1 + S1;
        const ST S3 = S1 + S1 + S1;
        const ST S5 = S2 + S3;
        A.putScalar (S1);
        B.putScalar (S2);
        C.putScalar (S3);

        C.elementWiseMultiply (-S1, A, B, -S1);

        C_exp.putScalar (-S5);
        C_exp.update (S1, C, -S1);
        C_exp.normInf (C_norms ());

        TEST_COMPARE_FLOATING_ARRAYS( C_norms, C_zeros, M0 );
      }

      caseNum++;
      out << "Case " << caseNum << ": C = 0*C + 2*(A @ B)" << endl;
      // Fill A with 3 and B with 4.  C should be 24 after.
      {
        const ST S2 = S1 + S1;
        const ST S3 = S2 + S1;
        const ST S4 = S3 + S1;
        const ST S24 = S2 * S3 * S4;

        A.putScalar (S3);
        B.putScalar (S4);

        // Prefill C with NaN, if NaN exists for ST.
        const ST nan = static_cast<ST> (Kokkos::Details::ArithTraits<IST>::nan ());
        C.putScalar (nan);

        C.elementWiseMultiply (S2, A, B, S0);

        C_exp.putScalar (S24);
        C_exp.update (S1, C, -S1);
        C_exp.normInf (C_norms ());

        TEST_COMPARE_FLOATING_ARRAYS( C_norms, C_zeros, M0 );
      }

      caseNum++;
      out << "Case " << caseNum << ": C = (-2)*C + 2*(A @ B)" << endl;
      // Fill A with 3, B with 4, and C with 5.  C should be 14 after.
      {
        const ST S2 = S1 + S1;
        const ST S3 = S2 + S1;
        const ST S4 = S3 + S1;
        const ST S5 = S4 + S1;
        const ST S14 = S5 * S2 + S4;

        A.putScalar (S3);
        B.putScalar (S4);
        C.putScalar (S5);

        C.elementWiseMultiply (S2, A, B, -S2);

        C_exp.putScalar (S14);
        C_exp.update (S1, C, -S1);
        C_exp.normInf (C_norms ());

        TEST_COMPARE_FLOATING_ARRAYS( C_norms, C_zeros, M0 );
      }
    }

    // Make sure that the test passed on all processes, not just Proc 0.
    int lclSuccess = success ? 1 : 0;
    int gblSuccess = 1;
    reduceAll<int, int> (*comm, REDUCE_MIN, lclSuccess, outArg (gblSuccess));
    TEST_ASSERT( gblSuccess == 1 );
  }


  ////
  TEUCHOS_UNIT_TEST_TEMPLATE_4_DECL( MultiVector, BadConstAA, LO , GO , Scalar , Node )
  {
    // constructor takes ArrayView<ArrayView<Scalar> A, NumVectors
    // A.size() == NumVectors
    // A[i].size() >= MyLength
    typedef Tpetra::MultiVector<Scalar,LO,GO,Node> MV;

    out << "Test: MultiVector, BadConstAA" << endl;
    Teuchos::OSTab tab0 (out);

    const global_size_t INVALID = OrdinalTraits<global_size_t>::invalid();
    // get a comm and node
    RCP<const Comm<int> > comm = getDefaultComm();
    // create a Map
    // multivector has two vectors, each proc having two values per vector
    RCP<const Map<LO,GO,Node> > map2 = createContigMapWithNode<LO,GO,Node>(INVALID,2,comm);
    RCP<const Map<LO,GO,Node> > map3 = createContigMapWithNode<LO,GO,Node>(INVALID,3,comm);
    // we need 4 scalars to specify values on each proc
    Array<Scalar> values(4);
    Array<ArrayView<const Scalar> > arrOfarr(2,ArrayView<const Scalar>(Teuchos::null));
    Array<ArrayView<const Scalar> > emptyArr;
    arrOfarr[0] = values(0,2);
    arrOfarr[1] = values(2,2);
    // arrOfarr.size() == 0
    TEST_THROW(MV mvec(map2,emptyArr(),0), std::runtime_error);
#ifdef HAVE_TPETRA_DEBUG
    // individual ArrayViews could be too small
    TEST_THROW(MV mvec(map3,arrOfarr(),2), std::runtime_error);
#endif

    // Make sure that the test passed on all processes, not just Proc 0.
    int lclSuccess = success ? 1 : 0;
    int gblSuccess = 1;
    reduceAll<int, int> (*comm, REDUCE_MIN, lclSuccess, outArg (gblSuccess));
    TEST_ASSERT( gblSuccess == 1 );
  }


  ////
  TEUCHOS_UNIT_TEST_TEMPLATE_4_DECL( MultiVector, BadDot, LO , GO , Scalar , Node )
  {
    typedef Tpetra::MultiVector<Scalar,LO,GO,Node> MV;
    typedef Tpetra::Vector<Scalar,LO,GO,Node>       V;

    out << "Test: MultiVector, BadDot" << endl;
    Teuchos::OSTab tab0 (out);

    // get a comm and node
    RCP<const Comm<int> > comm = getDefaultComm();
    // create a Map
    const global_size_t INVALID = OrdinalTraits<global_size_t>::invalid();
    RCP<const Map<LO,GO,Node> > map1 = createContigMapWithNode<LO,GO,Node>(INVALID,1,comm),
                                map2 = createContigMapWithNode<LO,GO,Node>(INVALID,2,comm);
    {
      MV mv12(map1,1),
         mv21(map2,1),
         mv22(map2,2);
      Array<Scalar> dots(2);
      // incompatible maps
      TEST_THROW(mv12.dot(mv21,dots()),std::runtime_error);
      // incompatible numvecs
      TEST_THROW(mv22.dot(mv21,dots()),std::runtime_error);
      // too small output array
#ifdef TEUCHOS_DEBUG
      TEST_THROW(mv22.dot(mv22,dots(0,1)),std::runtime_error);
#endif
    }
    {
      V v1(map1),
        v2(map2);
      // incompatible maps
      TEST_THROW(v1.dot(v2),std::runtime_error);
      TEST_THROW(v2.dot(v1),std::runtime_error);
      // wrong size output array through MultiVector interface
      Array<Scalar> dots(2);
#ifdef TEUCHOS_DEBUG
      TEST_THROW(v1.dot(v2,dots()),std::runtime_error);
      TEST_THROW(v2.dot(v1,dots()),std::runtime_error);
#endif
    }

    // Make sure that the test passed on all processes, not just Proc 0.
    int lclSuccess = success ? 1 : 0;
    int gblSuccess = 1;
    reduceAll<int, int> (*comm, REDUCE_MIN, lclSuccess, outArg (gblSuccess));
    TEST_ASSERT( gblSuccess == 1 );
  }


  ////
  TEUCHOS_UNIT_TEST_TEMPLATE_4_DECL( MultiVector, OrthoDot, LO , GO , Scalar , Node )
  {
    typedef typename ScalarTraits<Scalar>::magnitudeType Mag;
    typedef Tpetra::MultiVector<Scalar,LO,GO,Node> MV;

    out << "Test: MultiVector, OrthoDot" << endl;
    Teuchos::OSTab tab0 (out);

    const global_size_t INVALID = OrdinalTraits<global_size_t>::invalid();
    const Scalar S0 = ScalarTraits<Scalar>::zero();
    const Mag M0 = ScalarTraits<Mag>::zero();
    // get a comm and node
    RCP<const Comm<int> > comm = getDefaultComm();
    const int numImages = comm->getSize();
    // create a Map
    const size_t numLocal = 2;
    const size_t numVectors = 3;
    RCP<const Map<LO,GO,Node> > map = createContigMapWithNode<LO,GO,Node>(INVALID,numLocal,comm);
    const bool zeroOut = true;
    MV mvec1(map,numVectors,zeroOut),
       mvec2(map,numVectors,zeroOut);
    Array<Scalar> dots1(numVectors), dots2(numVectors), zeros(numVectors);
    Array<Mag>    norms1(numVectors), norms2(numVectors), ans(numVectors);
    std::fill(zeros.begin(),zeros.end(),ScalarTraits<Scalar>::zero());
    // these should be numerically orthogonal even in finite arithmetic, because both are zero. 1-norms are zero.
    mvec1.dot(mvec2,dots1());
    mvec2.dot(mvec1,dots2());
    TEST_COMPARE_FLOATING_ARRAYS(dots2,zeros,M0);
    TEST_COMPARE_FLOATING_ARRAYS(dots1,zeros,M0);
    TEST_EQUALITY_CONST( static_cast<Scalar> (mvec1.getVector(0)->dot(*mvec2.getVector(0))), S0 );
    mvec1.norm1(norms1());
    mvec2.norm1(norms2());
    std::fill(ans.begin(), ans.end(), M0);
    TEST_COMPARE_FLOATING_ARRAYS(norms1,ans,M0);
    TEST_COMPARE_FLOATING_ARRAYS(norms1,ans,M0);
    // replace local entries s.t.
    // mvec1 = [1 1]  and  mvec2 = [0 0]
    //         [0 0]               [1 1]
    // still numerically orthogonal even in finite arithmetic. norms are numImages.
    for (size_t j=0; j < numVectors; ++j) {
      mvec1.replaceLocalValue(0,j,ScalarTraits<Scalar>::one());
      mvec2.replaceGlobalValue(map->getGlobalElement(1),j,ScalarTraits<Scalar>::one());
    }
    mvec1.dot(mvec2,dots1());
    mvec2.dot(mvec1,dots2());
    TEST_COMPARE_FLOATING_ARRAYS(dots2,zeros,M0);
    TEST_COMPARE_FLOATING_ARRAYS(dots1,zeros,M0);
    TEST_EQUALITY_CONST( static_cast<Scalar> (mvec1.getVector(0)->dot(*mvec2.getVector(0))), S0 );
    mvec1.norm1(norms1());
    mvec2.norm1(norms2());
    std::fill(ans.begin(), ans.end(), as<Mag>(numImages));
    TEST_COMPARE_FLOATING_ARRAYS(norms1,ans,M0);
    TEST_COMPARE_FLOATING_ARRAYS(norms2,ans,M0);
    // sum into local entries s.t.
    // mvec1 = [1 1]  and  mvec2 = [-1 -1]
    //         [1 1]               [ 1  1]
    // still numerically orthogonal even in finite arithmetic. norms are 2*numImages.
    for (size_t j=0; j < numVectors; ++j) {
      mvec1.sumIntoLocalValue(1,j,ScalarTraits<Scalar>::one());
      mvec2.sumIntoGlobalValue(map->getGlobalElement(0),j,-ScalarTraits<Scalar>::one());
    }
    mvec1.dot(mvec2,dots1());
    mvec2.dot(mvec1,dots2());
    TEST_COMPARE_FLOATING_ARRAYS(dots2,zeros,M0);
    TEST_COMPARE_FLOATING_ARRAYS(dots1,zeros,M0);
    TEST_EQUALITY_CONST( static_cast<Scalar> (mvec1.getVector(0)->dot(*mvec2.getVector(0))), S0 );
    mvec1.norm1(norms1());
    mvec2.norm1(norms2());
    std::fill(ans.begin(), ans.end(), as<Mag>(2*numImages));
    TEST_COMPARE_FLOATING_ARRAYS(norms1,ans,M0);
    TEST_COMPARE_FLOATING_ARRAYS(norms2,ans,M0);

    // Make sure that the test passed on all processes, not just Proc 0.
    int lclSuccess = success ? 1 : 0;
    int gblSuccess = 1;
    reduceAll<int, int> (*comm, REDUCE_MIN, lclSuccess, outArg (gblSuccess));
    TEST_ASSERT( gblSuccess == 1 );
  }


  ////
  TEUCHOS_UNIT_TEST_TEMPLATE_4_DECL( MultiVector, CopyView, LO , GO , Scalar , Node )
  {
    using std::endl;
    typedef typename ScalarTraits<Scalar>::magnitudeType Mag;
    typedef Tpetra::MultiVector<Scalar,LO,GO,Node> MV;

    out << "Test: MultiVector, CopyView" << endl;
    Teuchos::OSTab tab0 (out);

    const global_size_t INVALID = OrdinalTraits<global_size_t>::invalid();
    const Scalar S0 = ScalarTraits<Scalar>::zero();
    const Mag M0 = ScalarTraits<Mag>::zero();
    const Mag tol = errorTolSlack * testingTol<Scalar>();
    // get a comm and node
    RCP<const Comm<int> > comm = getDefaultComm();
    // create a Map
    const size_t numLocal = 7;
    const size_t numVectors = 13;
    RCP<const Map<LO,GO,Node> > map = createContigMapWithNode<LO,GO,Node>(INVALID,numLocal,comm);
    MV A(map,numVectors,false);
    {
      A.randomize();
      TEUCHOS_TEST_FOR_EXCEPT(numVectors != 13);
      Range1D inds1(8,12);
      // get a subview and a subcopy of certain vectors of A
      // check that the norms are the same
      // change the view, delete it, verify that the copy doesn't change but that A does
      A.randomize();
      Array<Mag> A_bef(numVectors),
                 A_aft (numVectors),
                 Av_bef(inds1.size()),
                 Av_aft (inds1.size()),
                 Ac_bef(inds1.size()),
                 Ac_aft (inds1.size());
      A.norm1(A_bef());
      // get view and its norms
      RCP<MV> Av = A.subViewNonConst(inds1);
      Av->norm1(Av_bef());
      // get copy and its norms
      RCP<MV> Ac = A.subCopy(inds1);
      Ac->norm1(Ac_bef());
      // set view to zero
      Av->putScalar(ScalarTraits<Scalar>::zero());
      // get norms of view
      Av->norm1(Av_aft());
      // free the view, copying data back to A
      Av = Teuchos::null;
      // get norms of A and copy
      Ac->norm1(Ac_aft());
      A.norm1(A_aft());
      // norms of copy and view before should match norms of A
      for (size_t i=0; i < as<size_t>(inds1.size()); ++i) {
        TEST_FLOATING_EQUALITY( A_bef[inds1.lbound()+i], Ac_bef[i], tol );
      }
      TEST_COMPARE_FLOATING_ARRAYS(Ac_bef,Av_bef,tol);
      // norms of copy (before and after) should match
      TEST_COMPARE_FLOATING_ARRAYS(Ac_bef,Ac_aft,tol);
      // norms of view after should be zero, as should corresponding A norms
      for (size_t i=0; i < as<size_t>(inds1.size()); ++i) {
        TEST_EQUALITY_CONST( Av_aft[i], M0 );
        TEST_EQUALITY_CONST( A_aft[inds1.lbound()+i], M0 );
      }
    }
    {
      A.randomize();
      TEUCHOS_TEST_FOR_EXCEPT(numVectors != 13);
      Tuple<size_t,5> inds = tuple<size_t>(0,5,6,7,12);
      // get a subview and a subcopy of certain vectors of A
      // check that the norms are the same
      // change the view, delete it, verify that the copy doesn't change but that A does
      Array<Mag> A_bef(numVectors),
                 A_aft (numVectors),
                 Av_bef(inds.size()),
                 Av_aft (inds.size()),
                 Ac_bef(inds.size()),
                 Ac_aft (inds.size());
      A.norm1(A_bef());
      // get view and its norms
      RCP<MV> Av = A.subViewNonConst(inds);
      Av->norm1(Av_bef());
      // get copy and its norms
      RCP<MV> Ac = A.subCopy(inds);
      Ac->norm1(Ac_bef());
      // set view to zero
      Av->putScalar(ScalarTraits<Scalar>::zero());
      // get norms of view
      Av->norm1(Av_aft());
      // free the view, copying data back to A
      Av = Teuchos::null;
      // get norms of A and copy
      Ac->norm1(Ac_aft());
      A.norm1(A_aft());
      // norms of copy and view before should match norms of A
      for (size_t i=0; i < as<size_t>(inds.size()); ++i) {
        TEST_FLOATING_EQUALITY( A_bef[inds[i]], Ac_bef[i], tol );
      }
      TEST_COMPARE_FLOATING_ARRAYS(Ac_bef,Av_bef,tol);
      // norms of copy (before and after) should match
      TEST_COMPARE_FLOATING_ARRAYS(Ac_bef,Ac_aft,tol);
      // norms of view after should be zero, as should corresponding A norms
      for (size_t i=0; i < as<size_t>(inds.size()); ++i) {
        TEST_EQUALITY_CONST( Av_aft[i], M0 );
        TEST_EQUALITY_CONST( A_aft[inds[i]], M0 );
      }
    }
    {
      A.randomize();
      Array<Mag> Anorms(numVectors);
      A.norm1(Anorms());
      TEUCHOS_TEST_FOR_EXCEPT(numVectors != 13);
      for (size_t vc=0; vc < 2; ++vc) {
        // vc == 0 -> view
        // vc == 1 -> copy
        for (size_t t=0; t < 4; ++t) {
          //  t |   outer   |   inner
          // ---|-----------|-----------
          //  0 | ArrayView | ArrayView
          //  1 |  Range1D  | ArrayView
          //  2 | ArrayView |  Range1D
          //  3 |  Range1D  |  Range1D
          //
          // outer grabs 5-9
          // inner grabs 1-3 of those, corresponding to 6-8
          RCP<const MV> sub1, sub2;
          if ((t & 1) == 0) {
            Tuple<size_t,5> inds = tuple<size_t>(5,6,7,8,9);
            if (vc == 0) sub1 = A.subView(inds);
            else         sub1 = A.subCopy(inds);
          }
          else {
            Range1D inds(5,9);
            if (vc == 0) sub1 = A.subView(inds);
            else         sub1 = A.subCopy(inds);
          }
          TEST_EQUALITY_CONST(sub1->getNumVectors(), 5);
          if ((t & 2) == 0) {
            Tuple<size_t,3> inds = tuple<size_t>(1,2,3);
            if (vc == 0) sub2 = sub1->subView(inds);
            else         sub2 = sub1->subCopy(inds);
          }
          else {
            Range1D inds(1,3);
            if (vc == 0) sub2 = sub1->subView(inds);
            else         sub2 = sub1->subCopy(inds);
          }
          TEST_EQUALITY_CONST(sub2->getNumVectors(), 3);
          Array<Mag> subnorms(3);
          sub2->norm1(subnorms());
          TEST_COMPARE_FLOATING_ARRAYS(Anorms(6,3),subnorms(),tol);
        }
      }
    }
    {
      A.randomize();

      out << "Check that get1dView and get1dCopy have the same values" << endl;
      {
        ArrayRCP<const Scalar> view;
        Array<Scalar> copy(numLocal*numVectors);
        TEST_NOTHROW( view = A.get1dView() );
        TEST_NOTHROW( A.get1dCopy(copy(),numLocal) );
        TEST_COMPARE_FLOATING_ARRAYS(view,copy,M0);
      }

      out << "Check that get1dViewNonConst and get1dCopy have the same values" << endl;
      {
        ArrayRCP<Scalar> view;
        Array<Scalar> copy(numLocal*numVectors);
        TEST_NOTHROW( view = A.get1dViewNonConst() );
        TEST_NOTHROW( A.get1dCopy(copy(),numLocal) );
        TEST_COMPARE_FLOATING_ARRAYS(view,copy,M0);
        // clear view, ensure that A is zero
        std::fill(view.begin(), view.end(), S0);
        view = Teuchos::null;
        Array<Mag> norms(numVectors), zeros(numVectors,M0);
        A.norm1(norms());
        TEST_COMPARE_FLOATING_ARRAYS(norms,zeros,M0);
      }

      A.randomize();

      out << "Check that get2dView and get2dCopy have the same values" << endl;
      {
        ArrayRCP<ArrayRCP<const Scalar> > views;
        Array<Scalar> copyspace(numLocal*numVectors);
        Array<ArrayView<Scalar> > copies(numVectors);
        for (size_t j=0; j < numVectors; ++j) {
          copies[j] = copyspace(numLocal*j,numLocal);
        }
        TEST_NOTHROW( views = A.get2dView() );
        TEST_NOTHROW( A.get2dCopy(copies()) );
        for (size_t j=0; j < numVectors; ++j) {
          TEST_COMPARE_FLOATING_ARRAYS(views[j],copies[j],M0);
        }
      }

      out << "Check that get2dViewNonConst and get2dCopy have the same values" << endl;
      {
        ArrayRCP<ArrayRCP<Scalar> > views;
        Array<Scalar> copyspace(numLocal*numVectors);
        Array<ArrayView<Scalar> > copies(numVectors);
        for (size_t j=0; j < numVectors; ++j) {
          copies[j] = copyspace(numLocal*j,numLocal);
        }
        TEST_NOTHROW( views = A.get2dViewNonConst() );
        TEST_NOTHROW( A.get2dCopy(copies()) );
        for (size_t j=0; j < numVectors; ++j) {
          TEST_COMPARE_FLOATING_ARRAYS(views[j],copies[j],M0);
        }
        // clear view, ensure that A is zero
        for (size_t j=0; j < numVectors; ++j) {
          std::fill(views[j].begin(), views[j].end(), S0);
        }
        views = Teuchos::null;
        Array<Mag> norms(numVectors), zeros(numVectors,M0);
        A.norm1(norms());
        TEST_COMPARE_FLOATING_ARRAYS(norms,zeros,M0);
      }
    }

    // Make sure that the test passed on all processes, not just Proc 0.
    int lclSuccess = success ? 1 : 0;
    int gblSuccess = 1;
    reduceAll<int, int> (*comm, REDUCE_MIN, lclSuccess, outArg (gblSuccess));
    TEST_ASSERT( gblSuccess == 1 );
  }


  ////
  TEUCHOS_UNIT_TEST_TEMPLATE_4_DECL( MultiVector, OffsetView, LO , GO , Scalar , Node )
  {
    typedef typename ScalarTraits<Scalar>::magnitudeType Mag;
    typedef Tpetra::MultiVector<Scalar,LO,GO,Node> MV;

    out << "Test: MultiVector, OffsetView" << endl;
    Teuchos::OSTab tab0 (out);

    const global_size_t INVALID = OrdinalTraits<global_size_t>::invalid();
    const Scalar S0 = ScalarTraits<Scalar>::zero();
    const Mag M0 = ScalarTraits<Mag>::zero();
    const Mag tol = errorTolSlack * testingTol<Scalar>();
    // get a comm and node
    RCP<const Comm<int> > comm = getDefaultComm();
    // create a Map
    const size_t numLocal1 = 3;
    const size_t numLocal2 = 4;
    const size_t numLocal = numLocal1 + numLocal2;
    const size_t numVectors = 6;
    Array<size_t> even(tuple<size_t>(1,3,5));
    Array<size_t>  odd(tuple<size_t>(0,2,4));
    TEUCHOS_TEST_FOR_EXCEPTION( even.size() != odd.size(), std::logic_error, "Test setup assumption violated.");
    RCP<const Map<LO,GO,Node> > fullMap = createContigMapWithNode<LO,GO,Node>(INVALID,numLocal,comm);
    RCP<const Map<LO,GO,Node> >    map1 = createContigMapWithNode<LO,GO,Node>(INVALID,numLocal1,comm);
    RCP<const Map<LO,GO,Node> >    map2 = createContigMapWithNode<LO,GO,Node>(INVALID,numLocal2,comm);
    RCP<MV> A = rcp(new MV(fullMap,numVectors,false));
    {
      // contig source multivector
      RCP<MV> A1 = A->offsetViewNonConst(map1, 0);
      RCP<MV> A2 = A->offsetViewNonConst(map2, numLocal1);
      TEST_EQUALITY( A1->getLocalLength(), numLocal1 );
      TEST_EQUALITY( A2->getLocalLength(), numLocal2 );
      TEST_EQUALITY( A1->getNumVectors(), numVectors );
      TEST_EQUALITY( A2->getNumVectors(), numVectors );
      Array<Mag>  A_befr(numVectors),
                 A1_befr(numVectors),
                 A2_befr(numVectors),
                  A_aft1(numVectors),
                 A1_aft1(numVectors),
                 A2_aft1(numVectors),
                  A_aft2(numVectors),
                 A1_aft2(numVectors),
                 A2_aft2(numVectors);
      // compute norms of A, A1 and A2
      A->randomize();
      A->norm2(A_befr());
      A1->norm2(A1_befr());
      A2->norm2(A2_befr());
      // set A1 = zeros, compute norms of A, A1 and A2
      A1->putScalar(S0);
      A->norm2(A_aft1());
      A1->norm2(A1_aft1());
      A2->norm2(A2_aft1());
      // set A2 = zeros, compute norms of A, A1 and A2
      A2->putScalar(S0);
      A->norm2(A_aft2());
      A1->norm2(A1_aft2());
      A2->norm2(A2_aft2());
      // change to A1 should not affect A2
      // change to A2 should not affect A1
      // change to A1 or A2 should change A
      // A should be zero after setting A1 to zero and A2 to zero
      for (size_t i=0; i<numVectors; ++i) {
        TEST_EQUALITY_CONST( A_aft1[i] < A_befr[i] + tol, true ); // shrunk as A1 = 0
        TEST_EQUALITY_CONST( A_aft2[i] < A_aft1[i] + tol, true ); // shrunk as A2 = 0
        TEST_EQUALITY_CONST( A_aft2[i] , M0 );                    // ... to zero
        TEST_EQUALITY_CONST( A1_aft1[i] , M0 );                   // was set to zero
        TEST_EQUALITY_CONST( A1_aft2[i] , M0 );                   // should not have been changed
        TEST_FLOATING_EQUALITY( A2_befr[i], A2_aft1[i], tol);     // should not have been changed
        TEST_EQUALITY_CONST( A2_aft2[i] , M0 );                   // was set to zero
      }
    }

    {
      // contig source multivector: repeat with "offset view"
      // constructor that takes RCP<const Map>.
      MV A1 (*A, map1, 0);
      MV A2 (*A, map2, numLocal1);
      TEST_EQUALITY( A1.getLocalLength(), numLocal1 );
      TEST_EQUALITY( A2.getLocalLength(), numLocal2 );
      TEST_EQUALITY( A1.getNumVectors(), numVectors );
      TEST_EQUALITY( A2.getNumVectors(), numVectors );
      Array<Mag>  A_befr(numVectors),
                 A1_befr(numVectors),
                 A2_befr(numVectors),
                  A_aft1(numVectors),
                 A1_aft1(numVectors),
                 A2_aft1(numVectors),
                  A_aft2(numVectors),
                 A1_aft2(numVectors),
                 A2_aft2(numVectors);
      // compute norms of A, A1 and A2
      A->randomize();
      A->norm2(A_befr());
      A1.norm2(A1_befr());
      A2.norm2(A2_befr());
      // set A1 = zeros, compute norms of A, A1 and A2
      A1.putScalar(S0);
      A->norm2(A_aft1());
      A1.norm2(A1_aft1());
      A2.norm2(A2_aft1());
      // set A2 = zeros, compute norms of A, A1 and A2
      A2.putScalar(S0);
      A->norm2(A_aft2());
      A1.norm2(A1_aft2());
      A2.norm2(A2_aft2());
      // change to A1 should not affect A2
      // change to A2 should not affect A1
      // change to A1 or A2 should change A
      // A should be zero after setting A1 to zero and A2 to zero
      for (size_t i=0; i<numVectors; ++i) {
        TEST_EQUALITY_CONST( A_aft1[i] < A_befr[i] + tol, true ); // shrunk as A1 = 0
        TEST_EQUALITY_CONST( A_aft2[i] < A_aft1[i] + tol, true ); // shrunk as A2 = 0
        TEST_EQUALITY_CONST( A_aft2[i] , M0 );                    // ... to zero
        TEST_EQUALITY_CONST( A1_aft1[i] , M0 );                   // was set to zero
        TEST_EQUALITY_CONST( A1_aft2[i] , M0 );                   // should not have been changed
        TEST_FLOATING_EQUALITY( A2_befr[i], A2_aft1[i], tol);     // should not have been changed
        TEST_EQUALITY_CONST( A2_aft2[i] , M0 );                   // was set to zero
      }
    }

    {
      // contig source multivector: repeat with "offset view"
      // constructor that takes const Map.
      MV A1 (*A, *map1, 0);
      MV A2 (*A, *map2, numLocal1);
      TEST_EQUALITY( A1.getLocalLength(), numLocal1 );
      TEST_EQUALITY( A2.getLocalLength(), numLocal2 );
      TEST_EQUALITY( A1.getNumVectors(), numVectors );
      TEST_EQUALITY( A2.getNumVectors(), numVectors );
      Array<Mag>  A_befr(numVectors),
                 A1_befr(numVectors),
                 A2_befr(numVectors),
                  A_aft1(numVectors),
                 A1_aft1(numVectors),
                 A2_aft1(numVectors),
                  A_aft2(numVectors),
                 A1_aft2(numVectors),
                 A2_aft2(numVectors);
      // compute norms of A, A1 and A2
      A->randomize();
      A->norm2(A_befr());
      A1.norm2(A1_befr());
      A2.norm2(A2_befr());
      // set A1 = zeros, compute norms of A, A1 and A2
      A1.putScalar(S0);
      A->norm2(A_aft1());
      A1.norm2(A1_aft1());
      A2.norm2(A2_aft1());
      // set A2 = zeros, compute norms of A, A1 and A2
      A2.putScalar(S0);
      A->norm2(A_aft2());
      A1.norm2(A1_aft2());
      A2.norm2(A2_aft2());
      // change to A1 should not affect A2
      // change to A2 should not affect A1
      // change to A1 or A2 should change A
      // A should be zero after setting A1 to zero and A2 to zero
      for (size_t i=0; i<numVectors; ++i) {
        TEST_EQUALITY_CONST( A_aft1[i] < A_befr[i] + tol, true ); // shrunk as A1 = 0
        TEST_EQUALITY_CONST( A_aft2[i] < A_aft1[i] + tol, true ); // shrunk as A2 = 0
        TEST_EQUALITY_CONST( A_aft2[i] , M0 );                    // ... to zero
        TEST_EQUALITY_CONST( A1_aft1[i] , M0 );                   // was set to zero
        TEST_EQUALITY_CONST( A1_aft2[i] , M0 );                   // should not have been changed
        TEST_FLOATING_EQUALITY( A2_befr[i], A2_aft1[i], tol);     // should not have been changed
        TEST_EQUALITY_CONST( A2_aft2[i] , M0 );                   // was set to zero
      }
    }

    {
      // non-contig source multivector
      RCP<MV> A1e = A->subViewNonConst(even)->offsetViewNonConst(map1, 0);
      RCP<MV> A2e = A->subViewNonConst(even)->offsetViewNonConst(map2, numLocal1);
      RCP<MV> A1o = A->subViewNonConst(odd)->offsetViewNonConst(map1, 0);
      RCP<MV> A2o = A->subViewNonConst(odd)->offsetViewNonConst(map2, numLocal1);
      TEST_EQUALITY( A1e->getLocalLength(), numLocal1 );
      TEST_EQUALITY( A1o->getLocalLength(), numLocal1 );
      TEST_EQUALITY( A2e->getLocalLength(), numLocal2 );
      TEST_EQUALITY( A2o->getLocalLength(), numLocal2 );
      const size_t numSubVecs = (size_t)even.size();
      TEST_EQUALITY( A1e->getNumVectors(), numSubVecs );
      TEST_EQUALITY( A2e->getNumVectors(), numSubVecs );
      TEST_EQUALITY( A1o->getNumVectors(), numSubVecs );
      TEST_EQUALITY( A2o->getNumVectors(), numSubVecs );
      A->randomize();
      Array<Mag> b1(numSubVecs), b2(numSubVecs), b3(numSubVecs), bw(numVectors); // before putScalar(): unchanged 1, 2, 3; whole
      Array<Mag> a1(numSubVecs), a2(numSubVecs), a3(numSubVecs), aw(numVectors); // after putScalar(): ...
      Array<Mag> changed(numSubVecs), zeros(numSubVecs,M0);
      for (int i=0; i<4; ++i) {
        ArrayView<RCP<MV> > allMVs; // (changed,three unchanged)
        switch (i) {
        case 0:
          allMVs = tuple<RCP<MV> >(A1e,A2e,A1o,A2o); break;
        case 1:
          allMVs = tuple<RCP<MV> >(A2e,A1o,A2o,A1e); break;
        case 2:
          allMVs = tuple<RCP<MV> >(A1o,A2o,A1e,A2e); break;
        case 3:
          allMVs = tuple<RCP<MV> >(A2o,A1e,A2e,A1o); break;
        }
        allMVs[1]->norm2(b1()); allMVs[2]->norm2(b2()); allMVs[3]->norm2(b3());
        A->norm2(bw());
        allMVs[0]->putScalar(S0);
        allMVs[0]->norm2(changed());
        allMVs[1]->norm2(a1()); allMVs[2]->norm2(a2()); allMVs[3]->norm2(a3());
        A->norm2(aw());
        TEST_COMPARE_FLOATING_ARRAYS(b1,a1,tol);
        TEST_COMPARE_FLOATING_ARRAYS(b2,a2,tol);
        TEST_COMPARE_FLOATING_ARRAYS(b3,a3,tol);
        TEST_COMPARE_ARRAYS(changed(), zeros());
        for (size_t ii = 0; ii < numVectors; ++ii) {
          TEST_EQUALITY_CONST( aw[ii] < bw[ii] + tol, true ); // shrunk
        }
      }
    }

    {
      // non-contig source multivector: repeat with "offset view"
      // constructor that takes RCP<const Map>.
      RCP<MV> A1e (new MV (* (A->subViewNonConst (even)), map1, 0));
      RCP<MV> A2e (new MV (* (A->subViewNonConst (even)), map2, numLocal1));
      RCP<MV> A1o (new MV (* (A->subViewNonConst (odd)), map1, 0));
      RCP<MV> A2o (new MV (* (A->subViewNonConst (odd)), map2, numLocal1));

      TEST_EQUALITY( A1e->getLocalLength(), numLocal1 );
      TEST_EQUALITY( A1o->getLocalLength(), numLocal1 );
      TEST_EQUALITY( A2e->getLocalLength(), numLocal2 );
      TEST_EQUALITY( A2o->getLocalLength(), numLocal2 );
      const size_t numSubVecs = (size_t)even.size();
      TEST_EQUALITY( A1e->getNumVectors(), numSubVecs );
      TEST_EQUALITY( A2e->getNumVectors(), numSubVecs );
      TEST_EQUALITY( A1o->getNumVectors(), numSubVecs );
      TEST_EQUALITY( A2o->getNumVectors(), numSubVecs );
      A->randomize();
      Array<Mag> b1(numSubVecs), b2(numSubVecs), b3(numSubVecs), bw(numVectors); // before putScalar(): unchanged 1, 2, 3; whole
      Array<Mag> a1(numSubVecs), a2(numSubVecs), a3(numSubVecs), aw(numVectors); // after putScalar(): ...
      Array<Mag> changed(numSubVecs), zeros(numSubVecs,M0);
      for (int i=0; i<4; ++i) {
        std::vector<RCP<MV> > allMVs; // (changed,three unchanged)
        switch (i) {
        case 0:
          allMVs = {A1e, A2e, A1o, A2o}; break;
        case 1:
          allMVs = {A2e, A1o, A2o, A1e}; break;
        case 2:
          allMVs = {A1o, A2o, A1e, A2e}; break;
        case 3:
          allMVs = {A2o, A1e, A2e, A1o}; break;
        }
        allMVs[1]->norm2(b1()); allMVs[2]->norm2(b2()); allMVs[3]->norm2(b3());
        A->norm2(bw());
        allMVs[0]->putScalar(S0);
        allMVs[0]->norm2(changed());
        allMVs[1]->norm2(a1()); allMVs[2]->norm2(a2()); allMVs[3]->norm2(a3());
        A->norm2(aw());
        TEST_COMPARE_FLOATING_ARRAYS(b1,a1,tol);
        TEST_COMPARE_FLOATING_ARRAYS(b2,a2,tol);
        TEST_COMPARE_FLOATING_ARRAYS(b3,a3,tol);
        TEST_COMPARE_ARRAYS(changed(), zeros());
        for (size_t ii = 0; ii < numVectors; ++ii) {
          TEST_EQUALITY_CONST( aw[ii] < bw[ii] + tol, true ); // shrunk
        }
      }
    }

    {
      RCP<const MV> A1 = A->offsetView(map1, 0);
      RCP<const MV> A2 = A->offsetView(map2, numLocal1);
      TEST_EQUALITY( A1->getLocalLength(), numLocal1 );
      TEST_EQUALITY( A2->getLocalLength(), numLocal2 );
      TEST_EQUALITY( A1->getNumVectors(), numVectors );
      TEST_EQUALITY( A2->getNumVectors(), numVectors );
      Array<Mag>  A_bef(numVectors),
                 A1_bef(numVectors),
                 A2_bef(numVectors),
                  A_aft(numVectors),
                 A1_aft(numVectors),
                 A2_aft(numVectors);
      // compute norms of A, A1 and A2
      A->randomize();
      A->norm2(A_bef());
      A1->norm2(A1_bef());
      A2->norm2(A2_bef());
      A->putScalar(S0);
      A->norm2(A_aft());
      A1->norm2(A1_aft());
      A2->norm2(A2_aft());
      for (size_t i=0; i<numVectors; ++i) {
        TEST_EQUALITY_CONST( A_bef[i] < A1_bef[i] + A2_bef[i] + tol, true );
        TEST_EQUALITY_CONST( A_aft[i], S0 );
        TEST_EQUALITY_CONST( A1_aft[i], S0 );
        TEST_EQUALITY_CONST( A2_aft[i], S0 );
      }
    }

    // Make sure that the test passed on all processes, not just Proc 0.
    int lclSuccess = success ? 1 : 0;
    int gblSuccess = 1;
    reduceAll<int, int> (*comm, REDUCE_MIN, lclSuccess, outArg (gblSuccess));
    TEST_ASSERT( gblSuccess == 1 );
  }


  // This unit test exercises the following situation: Given a
  // Tpetra::MultiVector X, partition it into row blocks [X1; X2]
  // (Matlab notation) using offsetView (or offsetViewNonConst).  The
  // sum of the local number of rows in X1 and X2 equals the local
  // number of rows in X, but either X1 or X2 might have a zero number
  // of local rows.  We exercise each of the latter cases, in two
  // separate tests.  Repeat both cases for offsetView (const X1 and
  // X2) and offsetViewNonConst (nonconst X1 and X2).
  //
  // The most interesting thing this test exercises is that neither of
  // the above cases should throw exceptions.  This was not originally
  // true for the case where X2 has zero local rows.  Thanks to
  // Deaglan Halligan for pointing this out (on 23 Oct 2013).
  TEUCHOS_UNIT_TEST_TEMPLATE_4_DECL( MultiVector, OffsetViewZeroLength, LO , GO , Scalar , Node )
  {
    typedef Tpetra::global_size_t GST;
    typedef Tpetra::MultiVector<Scalar,LO,GO,Node> MV;
    typedef Tpetra::Map<LO, GO, Node> map_type;

    out << "Test: MultiVector, OffsetViewZeroLength" << endl;
    Teuchos::OSTab tab0 (out);

    const GST INVALID = Teuchos::OrdinalTraits<GST>::invalid ();

    // Get a communicator and Kokkos node instance.
    RCP<const Comm<int> > comm = getDefaultComm ();

    // Create a Map with a nonzero number of entries on each process.
    const size_t numLocalEntries = 10;
    const GO indexBase = 0;
    RCP<const map_type> map =
      rcp (new map_type (INVALID, numLocalEntries, indexBase, comm));

    // Create a MultiVector X using that Map.  Give it some number of
    // columns (vectors) other than 1, just to exercise the most
    // general case.
    const size_t numVecs = 3;
    MV X (map, numVecs);

    // Make sure that X has the right (local) dimensions.
    TEST_EQUALITY( X->getLocalLength (), numLocalEntries );
    TEST_EQUALITY( X->getNumVectors (), numVecs );

    // Create a Map with zero entries on every process.
    RCP<const map_type> mapZero =
      rcp (new map_type (INVALID, 0, indexBase, comm));

    // Case 1: X1 has the same local number of rows as X, and X2 has
    // zero local rows.  Thus, X2 will be a zero-length view of X,
    // starting at the end of the local part of X (so the offset is
    // numLocalEntries).
    {
      RCP<const MV> X1;
      RCP<const MV> X2;
      try {
        X1 = X.offsetView (map, 0);
        X2 = X.offsetView (mapZero, numLocalEntries);
      } catch (...) {
        out << "The following case failed: X = [X1; X2] where X2 has zero "
          "local rows." << std::endl;
        throw;
      }
      // Make sure that offsetView() didn't change X's dimensions.
      TEST_EQUALITY( X->getLocalLength (), numLocalEntries );
      TEST_EQUALITY( X->getNumVectors (), numVecs );

      // Make sure that X1 and X2 have the right (local) dimensions.
      TEST_EQUALITY( X1->getLocalLength (), numLocalEntries );
      TEST_EQUALITY( X1->getNumVectors (), numVecs );
      TEST_EQUALITY_CONST( X2->getLocalLength (), static_cast<size_t> (0) );
      TEST_EQUALITY( X2->getNumVectors (), numVecs );

      // Make sure the pointers are the same, by extracting the
      // Kokkos::DualView objects.  Get the host pointer, just in case
      // MV allocation favors host space for initial allocations and
      // defers device allocations.

      auto X_local = X->getLocalViewHost ();
      auto X1_local = X1->getLocalViewHost ();
      auto X2_local = X2->getLocalViewHost ();

      // Make sure the pointers match.  It doesn't really matter to
      // what X2_local points, as long as it has zero rows.
      TEST_EQUALITY( X1_local.data (), X_local.data () );

      // Make sure the local dimensions of X1 are correct.
      TEST_EQUALITY( X1_local.extent (0), X_local.extent (0) );
      TEST_EQUALITY( X1_local.extent (1), X_local.extent (1) );

      // Make sure the local dimensions of X2 are correct.
      TEST_EQUALITY_CONST( X2_local.extent (0), static_cast<size_t> (0) );
      TEST_EQUALITY( X2_local.extent (1), X_local.extent (1) );

      // Make sure that nothing bad happens on deallocation.
      try {
        X1 = Teuchos::null;
        X2 = Teuchos::null;
      } catch (...) {
        out << "Failed to deallocate X1 or X2." << std::endl;
        throw;
      }
    }

    // Nonconst version of Case 1.
    {
      RCP<MV> X1_nonconst;
      RCP<MV> X2_nonconst;
      try {
        X1_nonconst = X.offsetViewNonConst (map, 0);
        X2_nonconst = X.offsetViewNonConst (mapZero, numLocalEntries);
      } catch (...) {
        out << "The following case failed: X = [X1; X2] where X2 has zero "
          "local rows, and X1 and X2 are nonconst." << std::endl;
        throw;
      }
      // Make sure that offsetView() didn't change X's dimensions.
      TEST_EQUALITY( X->getLocalLength (), numLocalEntries );
      TEST_EQUALITY( X->getNumVectors (), numVecs );

      // Make sure that X1 and X2 have the right (local) dimensions.
      TEST_EQUALITY( X1_nonconst->getLocalLength (), numLocalEntries );
      TEST_EQUALITY( X1_nonconst->getNumVectors (), numVecs );
      TEST_EQUALITY_CONST( X2_nonconst->getLocalLength (), static_cast<size_t> (0) );
      TEST_EQUALITY( X2_nonconst->getNumVectors (), numVecs );

      // Make sure the pointers are the same, by extracting the
      // Kokkos::DualView objects.  Get the host pointer, just in case
      // MV allocation favors host space for initial allocations and
      // defers device allocations.

      auto X_local = X->template getLocalView<typename MV::dual_view_type::t_host::memory_space> ();
      auto X1_local = X1_nonconst->template getLocalView<typename MV::dual_view_type::t_host::memory_space> ();
      auto X2_local = X2_nonconst->template getLocalView<typename MV::dual_view_type::t_host::memory_space> ();

      // Make sure the pointers match.  It doesn't really matter to
      // what X2_local points, as long as it has zero rows.
      TEST_EQUALITY( X1_local.data (), X_local.data () );

      // Make sure the local dimensions of X1 are correct.
      TEST_EQUALITY( X1_local.extent (0), X_local.extent (0) );
      TEST_EQUALITY( X1_local.extent (1), X_local.extent (1) );

      // Make sure the local dimensions of X2 are correct.
      TEST_EQUALITY_CONST( X2_local.extent (0), static_cast<size_t> (0) );
      TEST_EQUALITY( X2_local.extent (1), X_local.extent (1) );

      // Make sure that nothing bad happens on deallocation.
      try {
        X1_nonconst = Teuchos::null;
        X2_nonconst = Teuchos::null;
      } catch (...) {
        out << "Failed to deallocate X1 or X2." << std::endl;
        throw;
      }
    }

    // Case 2: X1 has zero rows, and X2 has the same local number of
    // rows as X.  Thus, X1 will be a zero-length view of X, starting
    // at the beginning of the local part of X (so the offset is 0).
    {
      RCP<const MV> X1;
      RCP<const MV> X2;
      try {
        X1 = X.offsetView (mapZero, 0);
        X2 = X.offsetView (map, 0);
      } catch (...) {
        out << "The following case failed: X = [X1; X2] where X1 has zero "
          "local rows." << std::endl;
        throw;
      }
      // Make sure that offsetView() didn't change X's dimensions.
      TEST_EQUALITY( X->getLocalLength (), numLocalEntries );
      TEST_EQUALITY( X->getNumVectors (), numVecs );

      // Make sure that X1 and X2 have the right (local) dimensions.
      TEST_EQUALITY_CONST( X1->getLocalLength (), static_cast<size_t> (0) );
      TEST_EQUALITY( X1->getNumVectors (), numVecs );
      TEST_EQUALITY( X2->getLocalLength (), numLocalEntries );
      TEST_EQUALITY( X2->getNumVectors (), numVecs );

      // Make sure the pointers are the same, by extracting the
      // Kokkos::DualView objects.  Get the host pointer, just in case
      // MV allocation favors host space for initial allocations and
      // defers device allocations.

      auto X_local = X->template getLocalView<typename MV::dual_view_type::t_host::memory_space> ();
      auto X1_local = X1->template getLocalView<typename MV::dual_view_type::t_host::memory_space> ();
      auto X2_local = X2->template getLocalView<typename MV::dual_view_type::t_host::memory_space> ();
      // Make sure the pointers match.  It doesn't really matter to
      // what X1_local points, as long as it has zero rows.
      TEST_EQUALITY( X2_local.data (), X_local.data () );

      // Make sure the local dimensions of X1 are correct.
      TEST_EQUALITY_CONST( X1_local.extent (0), static_cast<size_t> (0) );
      TEST_EQUALITY( X1_local.extent (1), X_local.extent (1) );

      // Make sure the local dimensions of X2 are correct.
      TEST_EQUALITY( X2_local.extent (0), X_local.extent (0) );
      TEST_EQUALITY( X2_local.extent (1), X_local.extent (1) );

      // Make sure that nothing bad happens on deallocation.
      try {
        X1 = Teuchos::null;
        X2 = Teuchos::null;
      } catch (...) {
        out << "Failed to deallocate X1 or X2." << std::endl;
        throw;
      }
    }

    // Nonconst version of Case 2.
    {
      RCP<MV> X1_nonconst;
      RCP<MV> X2_nonconst;
      try {
        X1_nonconst = X.offsetViewNonConst (mapZero, 0);
        X2_nonconst = X.offsetViewNonConst (map, 0);
      } catch (...) {
        out << "The following case failed: X = [X1; X2] where X1 has zero "
          "local rows, and X1 and X2 are nonconst." << std::endl;
        throw;
      }
      // Make sure that offsetView() didn't change X's dimensions.
      TEST_EQUALITY( X->getLocalLength (), numLocalEntries );
      TEST_EQUALITY( X->getNumVectors (), numVecs );

      // Make sure that X1 and X2 have the right (local) dimensions.
      TEST_EQUALITY_CONST( X1_nonconst->getLocalLength (), static_cast<size_t> (0) );
      TEST_EQUALITY( X1_nonconst->getNumVectors (), numVecs );
      TEST_EQUALITY( X2_nonconst->getLocalLength (), numLocalEntries );
      TEST_EQUALITY( X2_nonconst->getNumVectors (), numVecs );

      // Make sure the pointers are the same, by extracting the
      // Kokkos::DualView objects.  Get the host pointer, just in case
      // MV allocation favors host space for initial allocations and
      // defers device allocations.

      auto X_local = X->template getLocalView<typename MV::dual_view_type::t_host::memory_space> ();
      auto X1_local = X1_nonconst->template getLocalView<typename MV::dual_view_type::t_host::memory_space> ();
      auto X2_local = X2_nonconst->template getLocalView<typename MV::dual_view_type::t_host::memory_space> ();

      // Make sure the pointers match.  It doesn't really matter to
      // what X1_local points, as long as it has zero rows.
      TEST_EQUALITY( X2_local.data (), X_local.data () );

      // Make sure the local dimensions of X1 are correct.
      TEST_EQUALITY_CONST( X1_local.extent (0), static_cast<size_t> (0) );
      TEST_EQUALITY( X1_local.extent (1), X_local.extent (1) );

      // Make sure the local dimensions of X2 are correct.
      TEST_EQUALITY( X2_local.extent (0), X_local.extent (0) );
      TEST_EQUALITY( X2_local.extent (1), X_local.extent (1) );

      // Make sure that nothing bad happens on deallocation.
      try {
        X1_nonconst = Teuchos::null;
        X2_nonconst = Teuchos::null;
      } catch (...) {
        out << "Failed to deallocate X1 or X2." << std::endl;
        throw;
      }
    }

    // Make sure that the test passed on all processes, not just Proc 0.
    int lclSuccess = success ? 1 : 0;
    int gblSuccess = 1;
    reduceAll<int, int> (*comm, REDUCE_MIN, lclSuccess, outArg (gblSuccess));
    TEST_ASSERT( gblSuccess == 1 );
  }


  ////
  TEUCHOS_UNIT_TEST_TEMPLATE_4_DECL( MultiVector, ZeroScaleUpdate, LO , GO , Scalar , Node )
  {
    typedef Teuchos::ScalarTraits<Scalar> STS;
    typedef typename ScalarTraits<Scalar>::magnitudeType Mag;
    typedef Tpetra::MultiVector<Scalar,LO,GO,Node> MV;
    typedef Tpetra::global_size_t GST;

    out << "Test: MultiVector, ZeroScaleUpdate" << endl;
    Teuchos::OSTab tab0 (out);

    const GST INVALID = Teuchos::OrdinalTraits<GST>::invalid ();
    const Mag M0 = ScalarTraits<Mag>::zero ();

    const Scalar zero = STS::zero ();
    const Scalar one = STS::one ();
    const Scalar two = one + one;
    const Scalar four = two + two;

    RCP<const Comm<int> > comm = getDefaultComm();

    // create a Map
    const size_t numLocal = 2;
    const size_t numVectors = 2;
    const size_t LDA = 2;
    RCP<const Map<LO, GO, Node> > map =
      createContigMapWithNode<LO, GO, Node> (INVALID, numLocal, comm);
    Array<Scalar> values(6);
    // values = {1, 1, 2, 2, 4, 4}
    // values(0,4) = {1, 1, 2, 2} = [1 2]
    //                            = [1 2]
    // values(2,6) = {2, 2, 4, 4} = [2 4]
    //                            = [2 4]
    // a multivector A constructed from the first
    // has values .5 of a multivector B constructed from the second
    // then 2*A - B = 0
    // we test both scale(), both update(), and norm()
    values[0] = one;
    values[1] = one;
    values[2] = two;
    values[3] = two;
    values[4] = four;
    values[5] = four;
    MV A (map, values (0,4), LDA, numVectors);
    MV B (map, values (2,4), LDA, numVectors);
    Array<Mag> norms (numVectors);
    Array<Mag> zeros (numVectors);
    std::fill (zeros.begin (), zeros.end (), M0);
    //
    //      [.... ....]
    // A == [ones ones]
    //      [.... ....]
    //
    //      [.... ....]
    // B == [twos twos]
    //      [.... ....]
    //
    //   set A2 = A
    //   scale it by 2 in situ
    //   check that it equals B: subtraction in situ
    {
      MV A2 (A, Teuchos::Copy);
      A2.scale (two);
      A2.update (-one, B, one);
      A2.norm1 (norms);
      TEST_COMPARE_FLOATING_ARRAYS(norms,zeros,M0);
    }
    //   set A2 = A
    //   check that it equals B: scale,subtraction in situ
    {
      MV A2 (A, Teuchos::Copy);
      A2.update (-one, B, two);
      A2.norm1 (norms);
      TEST_COMPARE_FLOATING_ARRAYS(norms,zeros,M0);
    }
    //   set C random
    //   set it to zero by combination with A,B
    {
      MV C (map, numVectors);
      C.randomize ();
      C.update (-one, B, two, A, zero);
      C.norm1 (norms);
      TEST_COMPARE_FLOATING_ARRAYS(norms,zeros,M0);
    }
    //   set C random
    //   scale it ex-situ
    //   check that it equals B: subtraction in situ
    {
      MV C (map, numVectors);
      C.scale (two, A);
      C.update (one, B, -one);
      C.norm1 (norms);
      TEST_COMPARE_FLOATING_ARRAYS(norms,zeros,M0);
    }

    // Make sure that the test passed on all processes, not just Proc 0.
    int lclSuccess = success ? 1 : 0;
    int gblSuccess = 1;
    reduceAll<int, int> (*comm, REDUCE_MIN, lclSuccess, outArg (gblSuccess));
    TEST_ASSERT( gblSuccess == 1 );
  }


  ////
  TEUCHOS_UNIT_TEST_TEMPLATE_4_DECL( MultiVector, ScaleAndAssign, LO , GO , Scalar , Node )
  {
    typedef typename ScalarTraits<Scalar>::magnitudeType Mag;
    typedef Tpetra::MultiVector<Scalar,LO,GO,Node> MV;
    typedef Tpetra::Vector<Scalar,LO,GO,Node>       V;

    out << "Test: MultiVector, ScaleAndAssign" << endl;
    Teuchos::OSTab tab0 (out);

    int lclSuccess = 1;
    int gblSuccess = 0; // to be set below

    Teuchos::ScalarTraits<Scalar>::seedrandom(0);   // consistent seed
    const global_size_t INVALID = OrdinalTraits<global_size_t>::invalid();
    const Mag tol = errorTolSlack * testingTol<Scalar>();
    const Mag M0 = ScalarTraits<Mag>::zero();

    // get a comm and node
    RCP<const Comm<int> > comm = getDefaultComm();
    // create a Map
    const size_t numLocal = 23;
    const size_t numVectors = 11;
    RCP<const Map<LO,GO,Node> > map = createContigMapWithNode<LO,GO,Node>(INVALID,numLocal,comm);
    // Use random multivector A
    // Set B = A * 2 manually.
    // Therefore, if C = 2*A, then C == B
    // If C = A and C *= 2, then C == B
    // This test operator= and all of our scale ops
    // We'll do Vector and MultiVector variations
    // Also, ensure that other vectors aren't changed

    out << "Create A, and fill with random numbers" << endl;
    MV A (map, numVectors, false);
    A.randomize ();

    out << "Stash away norms of columns of A" << endl;
    Array<Mag> Anrms(numVectors);
    A.norm1 (Anrms ());

    out << "Test B := A*2, using different methods" << endl;
    // set B = A * 2, using different techniques
    // * deep_copy(B,A) and scale B in place
    // * get 1-vector subview(Range1D), MultiVector::operator=
    // * get 1-vector subview(ArrayView), MultiVector::operator=
    // * get data view, assign
    TEUCHOS_TEST_FOR_EXCEPT(numVectors < 4);

    lclSuccess = success ? 1 : 0;
    gblSuccess = 0; // output argument
    reduceAll<int, int> (*comm, REDUCE_MIN, lclSuccess, outArg (gblSuccess));
    TEST_EQUALITY_CONST( gblSuccess, 1 );
    if (! gblSuccess) {
      return; // no point in continuing
    }

    MV B (map, numVectors, false);
    for (size_t j = 0; j < numVectors; ++j) {
      Teuchos::OSTab tab1 (out);

      // assign j-th vector of B to 2 * j-th vector of A
      switch (j % 4) {
        case 0:
          {
            std::ostringstream os;
            os << ">>> Proc " << comm->getSize ();
            os << ": A.modified_host: " << (A.need_sync_device ()?1:0);
            os  << ", A.modified_device: " << (A.need_sync_host ()?1:0);
            os << ": B.modified_host: " << (B.need_sync_device ()?1:0);
            os << ", B.modified_device: " << (B.need_sync_host ()?1:0);
            os << std::endl;
            std::cerr << os.str ();
          }
          {
            out << "Method 0" << endl;

            RCP<V> bj = B.getVectorNonConst(j);
            RCP<const V> aj = A.getVector(j);
            deep_copy((*bj),(*aj));

            ArrayRCP<Scalar> bjview = bj->get1dViewNonConst();
            for (size_t i=0; i < numLocal; ++i) {
              bjview[i] *= as<Scalar>(2);
            }
          }
          lclSuccess = success ? 1 : 0;
          gblSuccess = 0; // output argument
          reduceAll<int, int> (*comm, REDUCE_MIN, lclSuccess, outArg (gblSuccess));
          TEST_EQUALITY_CONST( gblSuccess, 1 );
          if (! gblSuccess) {
            return; // no point in continuing
          }
          break;
        case 1:
          {
            out << "Method 1" << endl;

            RCP<MV>       bj = B.subViewNonConst(Range1D(j,j));
            RCP<const MV> aj = A.subView(Range1D(j,j));
            ////(*bj) = (*aj);
            deep_copy((*bj),(*aj));
            ArrayRCP<Scalar> bjview = bj->get1dViewNonConst();
            for (size_t i=0; i < numLocal; ++i) {
              bjview[i] *= as<Scalar>(2);
            }
          }
          lclSuccess = success ? 1 : 0;
          gblSuccess = 0; // output argument
          reduceAll<int, int> (*comm, REDUCE_MIN, lclSuccess, outArg (gblSuccess));
          TEST_EQUALITY_CONST( gblSuccess, 1 );
          if (! gblSuccess) {
            return; // no point in continuing
          }
          break;
        case 2:
          {
            out << "Method 2" << endl;

            RCP<MV> bj = B.subViewNonConst(tuple<size_t>(j));
            RCP<const MV> aj = A.subView(tuple<size_t>(j));
            //RCP<MV>       bj = B.subViewNonConst(Range1D(j,j));
            //RCP<const MV> aj = A.subView(Range1D(j,j));
            //(*bj) = (*aj);
            deep_copy((*bj),(*aj));
            ArrayRCP<const Scalar> ajview = aj->get1dView();
            ArrayRCP<Scalar> bjview = bj->get1dViewNonConst();
            for (size_t i=0; i < numLocal; ++i) {
              bjview[i] *= as<Scalar>(2);
            }
          }
          lclSuccess = success ? 1 : 0;
          gblSuccess = 0; // output argument
          reduceAll<int, int> (*comm, REDUCE_MIN, lclSuccess, outArg (gblSuccess));
          TEST_EQUALITY_CONST( gblSuccess, 1 );
          if (! gblSuccess) {
            return; // no point in continuing
          }
          break;
        case 3:
          {
            out << "Method 3" << endl;

            ArrayRCP<Scalar>       bjview = B.getDataNonConst(j);
            ArrayRCP<const Scalar> ajview = A.getData(j);
            for (size_t i=0; i < numLocal; ++i) {
              bjview[i] = as<Scalar>(2) * ajview[i];
            }
          }
          lclSuccess = success ? 1 : 0;
          gblSuccess = 0; // output argument
          reduceAll<int, int> (*comm, REDUCE_MIN, lclSuccess, outArg (gblSuccess));
          TEST_EQUALITY_CONST( gblSuccess, 1 );
          if (! gblSuccess) {
            return; // no point in continuing
          }
          break;
      }
    }

    lclSuccess = success ? 1 : 0;
    gblSuccess = 0; // output argument
    reduceAll<int, int> (*comm, REDUCE_MIN, lclSuccess, outArg (gblSuccess));
    TEST_EQUALITY_CONST( gblSuccess, 1 );
    if (! gblSuccess) {
      return; // no point in continuing
    }

    out << "Check that A wasn't modified" << endl;
    // check that A wasn't modified
    {
      Array<Mag> Anrms_aft(numVectors);
      A.norm1(Anrms_aft());
      TEST_COMPARE_FLOATING_ARRAYS(Anrms(),Anrms_aft(),tol);
    }

    out << "Check that C.scale(2,A) == B" << endl;
    // check that C.Scale(A,2.0) == B
    {
      MV C (map, numVectors, false);
      C.scale (as<Scalar> (2), A);

      C.update (-1.0,B,1.0);
      Array<Mag> Cnorms(numVectors), zeros(numVectors,M0);
      C.norm1(Cnorms());
      TEST_COMPARE_FLOATING_ARRAYS(Cnorms(),zeros,tol);
    }

    out << "Check that C := A, C.scale(2) == B" << endl;
    // check that C=A, C.Scale(2.0) == B
    {
      MV C (createCopy(A));
      C.scale(as<Scalar>(2));
      C.update(-1.0,B,1.0);
      Array<Mag> Cnorms(numVectors), zeros(numVectors,M0);
      C.norm1(Cnorms());
      TEST_COMPARE_FLOATING_ARRAYS(Cnorms(),zeros,tol);
    }

    out << "Check that C := A, C.scale(tuple(2)) == B" << endl;
    // check that C=A, C.Scale(tuple(2)) == B
    {
      MV C(createCopy(A));
      Array<Scalar> twos(numVectors,as<Scalar>(2));
      C.scale(twos());
      C.update(-1.0,B,1.0);
      Array<Mag> Cnorms(numVectors), zeros(numVectors,M0);
      C.norm1(Cnorms());
      TEST_COMPARE_FLOATING_ARRAYS(Cnorms(),zeros,tol);
    }

    // Make sure that we succeeded on all processes.
    lclSuccess = success ? 1 : 0;
    gblSuccess = 0; // output argument
    reduceAll<int, int> (*comm, REDUCE_MIN, lclSuccess, outArg (gblSuccess));
    TEST_EQUALITY_CONST( gblSuccess, 1 );
  }


  ////
  TEUCHOS_UNIT_TEST_TEMPLATE_4_DECL( Vector, ZeroScaleUpdate, LO , GO , Scalar , Node )
  {
    typedef typename ScalarTraits<Scalar>::magnitudeType Mag;
    typedef Tpetra::Vector<Scalar,LO,GO,Node>       V;

    out << "Test: Vector, ZeroScaleUpdate" << endl;
    Teuchos::OSTab tab0 (out);

    const global_size_t INVALID = OrdinalTraits<global_size_t>::invalid();
    const Mag M0 = ScalarTraits<Mag>::zero();
    // get a comm and node
    RCP<const Comm<int> > comm = getDefaultComm();
    // create a Map
    RCP<const Map<LO,GO,Node> > map = createContigMapWithNode<LO,GO,Node>(INVALID,2,comm);
    Array<Scalar> values(6);
    // values = {1, 1, 2, 2}
    // values(0,2) = {1, 1} = [1]
    //                      = [1]
    // values(2,2) = {2, 2} = [2]
    //                      = [2]
    // a vector A constructed from the first
    // has values .5 of a vector B constructed from the second
    // thus 2*A - B = 0
    // we test both scale(), both update(), and norm()
    values[0] = as<Scalar>(1);
    values[1] = as<Scalar>(1);
    values[2] = as<Scalar>(2);
    values[3] = as<Scalar>(2);
    V A(map,values(0,2)),
      B(map,values(2,2));
    Mag norm;
    Array<Mag> norms(1);
    //
    //      [....]
    // A == [ones]
    //      [....]
    //
    //      [....]
    // B == [twos]
    //      [....]
    //
    //   set A2 = A
    //   scale it by 2 in situ
    //   check that it equals B: subtraction in situ
    {
      V A2(createCopy(A));
      A2.scale(as<Scalar>(2));
      A2.update(as<Scalar>(-1),B,as<Scalar>(1));
      norm = A2.norm1(); A2.norm1(norms());
      TEST_EQUALITY(norm,M0);
      TEST_EQUALITY(norm,norms[0]);
    }
    //   set A2 = A
    //   check that it equals B: scale,subtraction in situ
    {
      V A2(createCopy(A));
      A2.update(as<Scalar>(-1),B,as<Scalar>(2));
      norm = A2.norm1(); A2.norm1(norms());
      TEST_EQUALITY(norm,M0);
      TEST_EQUALITY(norm,norms[0]);
    }
    //   set C random
    //   set it to zero by combination with A,B
    {
      V C(map);
      C.randomize();
      C.update(as<Scalar>(-1),B,as<Scalar>(2),A,as<Scalar>(0));
      norm = C.norm1(); C.norm1(norms());
      TEST_EQUALITY(norm,M0);
      TEST_EQUALITY(norm,norms[0]);
    }
    //   set C random
    //   scale it ex-situ
    //   check that it equals B: subtraction in situ
    {
      V C(map);
      C.randomize();
      C.scale(as<Scalar>(2),A);
      C.update(as<Scalar>(1),B,as<Scalar>(-1));
      norm = C.norm1(); C.norm1(norms());
      TEST_EQUALITY(norm,M0);
      TEST_EQUALITY(norm,norms[0]);
    }

    // Make sure that the test passed on all processes, not just Proc 0.
    int lclSuccess = success ? 1 : 0;
    int gblSuccess = 1;
    reduceAll<int, int> (*comm, REDUCE_MIN, lclSuccess, outArg (gblSuccess));
    TEST_ASSERT( gblSuccess == 1 );
  }


  ////
  TEUCHOS_UNIT_TEST_TEMPLATE_4_DECL( MultiVector, CopyConst, LO , GO , Scalar , Node )
  {
    using std::endl;
    using Teuchos::toString;
    typedef Tpetra::global_size_t GST;
    typedef Tpetra::Map<LO, GO, Node> map_type;
    typedef Tpetra::MultiVector<Scalar,LO,GO,Node> MV;
    typedef Teuchos::ScalarTraits<Scalar> STS;
    typedef typename MV::mag_type Mag;
    typedef Teuchos::ScalarTraits<Mag> STM;

    out << "Test: MultiVector, CopyConst" << endl;
    Teuchos::OSTab tab0 (out);

    const Mag M0 = STM::zero ();
    // This test should even pass in the field of the integers mod 2.
    // In that case, TWO == ZERO, THREE == ONE, and FOUR == TWO,
    // though, so the test won't be very conclusive.
    const Scalar ZERO = STS::zero ();
    const Scalar ONE = STS::one ();
    const Scalar TWO = ONE + ONE;
    const Scalar THREE = TWO + ONE;
    const Scalar FOUR = THREE + ONE;
    const Scalar FIVE = FOUR + ONE;

    // Create a Map
    const size_t numLocal = 13;
    const size_t numVectors = 7;
    const GO indexBase = 0;
    const GST INVALID = Teuchos::OrdinalTraits<GST>::invalid ();
    auto comm = getDefaultComm ();
    RCP<const map_type> map =
      rcp (new map_type (INVALID, numLocal, indexBase, comm));

    out << "Part 1:" << endl;
    {
      Teuchos::OSTab tab1 (out);

      // Create original MultiVector.  Fill it with nonzero initial
      // data.  Thus, if we see zeros in the inf-norms below, we know
      // that something is wrong.
      out << "Create original MultiVector (mvorig)" << endl;
      MV mvorig (map, numVectors);
      out << "Fill all entries of mvorig with " << FIVE << endl;
      mvorig.putScalar (FIVE);

      // Remember the inf-norms of all of the columns of mvorig.
      Array<Mag> norig (numVectors);
      mvorig.normInf (norig ());
      out << "Inf-norms of mvorig's columns: " << toString (norig ()) << endl;

      // Create nonconst strided (noncontiguous) subview of mvorig.
      Tuple<size_t,3> inds = tuple<size_t> (1,3,5);
      out << "mvview = mvorig.subViewNonConst(" << toString (inds) << ")" << endl;
      RCP<MV> mvview = mvorig.subViewNonConst (inds);

      Array<Mag> nsub (inds.size ());
      for (size_t j = 0; j < static_cast<size_t> (inds.size ()); ++j) {
        nsub[j] = norig[inds[j]];
      }

      out << "Make three different deep copies of mvview" << endl;

      // Make a deep copy of mvview, in three different ways.  All
      // three copies should be independent of mvview and of each
      // other.

      out << "  MV mvcopy (*mvview, Teuchos::Copy);" << endl;
      MV mvcopy (*mvview, Teuchos::Copy);

      out << "  MV mvcopy2 = Tpetra::createCopy (*mvview);" << endl;
      MV mvcopy2 = Tpetra::createCopy (*mvview);

      out << "  MV mvcopy3 (map, numVecs, false); mvcopy3.randomize (); "
        "Tpetra::deep_copy (mvcopy3, *mvview);" << endl;
      MV mvcopy3 (mvview->getMap (), mvview->getNumVectors (), false);
      mvcopy3.randomize ();
      Tpetra::deep_copy (mvcopy3, *mvview);

      out << "Deep copy must preserve norms of the copied columns" << endl;

      // Deep copy must preserve norms of the copied columns.
      Array<Mag> ncopy (inds.size ());
      mvcopy.normInf (ncopy ());
      TEST_COMPARE_FLOATING_ARRAYS(ncopy,nsub,M0);
      out << "  Inf-norms of mvcopy's columns: " << toString (ncopy ()) << endl;

      Array<Mag> ncopy2 (inds.size ());
      mvcopy2.normInf (ncopy2 ());
      TEST_COMPARE_FLOATING_ARRAYS(ncopy2,nsub,M0);
      out << "  Inf-norms of mvcopy2's columns: " << toString (ncopy2 ()) << endl;

      Array<Mag> ncopy3 (inds.size ());
      mvcopy3.normInf (ncopy3 ());
      TEST_COMPARE_FLOATING_ARRAYS(ncopy3,nsub,M0);
      out << "  Inf-norms of mvcopy3's columns: " << toString (ncopy3 ()) << endl;

      out << "Test whether the copies are independent of their source, "
        "and of each other" << endl;

      // Change all the entries in both the view, and in all copies of
      // the view.  We will test below whether all of these
      // MultiVectors are independent.
      mvview->putScalar (ONE);
      mvcopy.putScalar (TWO);
      mvcopy2.putScalar (THREE);
      mvcopy3.putScalar (FOUR);

      Array<Mag> nsub_aft (inds.size ());
      mvview->normInf (nsub_aft ());
      out << "  Inf-norms of mvview's columns: " << toString (nsub_aft ()) << endl;
      Array<Mag> ones (inds.size (), STM::one ());
      TEST_COMPARE_FLOATING_ARRAYS(nsub_aft, ones, M0);

      Array<Mag> ncopy_aft (inds.size ());
      mvcopy.normInf (ncopy_aft ());
      out << "  Inf-norms of mvcopy's columns: " << toString (ncopy_aft ()) << endl;
      Array<Mag> twos (inds.size (), STM::one () + STM::one ());
      TEST_COMPARE_FLOATING_ARRAYS(ncopy_aft, twos, M0);

      Array<Mag> ncopy2_aft (inds.size ());
      mvcopy2.normInf (ncopy2_aft ());
      out << "  Inf-norms of mvcopy2's columns: " << toString (ncopy2_aft ()) << endl;
      Array<Mag> threes (inds.size (), STM::one () + STM::one () + STM::one ());
      TEST_COMPARE_FLOATING_ARRAYS(ncopy2_aft,threes,M0);

      Array<Mag> ncopy3_aft (inds.size ());
      mvcopy3.normInf (ncopy3_aft ());
      out << "  Inf-norms of mvcopy3's columns: " << toString (ncopy3_aft ()) << endl;
      Array<Mag> fours (inds.size (), STM::one () + STM::one () + STM::one () + STM::one ());
      TEST_COMPARE_FLOATING_ARRAYS(ncopy3_aft,fours,M0);
    }

    out << "Part 2:" << endl;
    {
      // create random MV
      MV morig (map,numVectors);
      morig.randomize ();
      // Test the copy constructor in its deep copy mode.
      MV mcopy1 (morig, Teuchos::Copy);
      // Test createCopy.  It should do the same as above, except that
      // mcopy2 always has view semantics, even in the (old)
      // KokkosClassic version of Tpetra.
      MV mcopy2 = createCopy (morig);

      // verify that all three have identical values
      Array<Mag> norig (numVectors);
      Array<Mag> ncopy1 (numVectors);
      Array<Mag> ncopy2 (numVectors);
      morig.normInf (norig);
      mcopy1.normInf (ncopy1);
      mcopy2.normInf (ncopy2);
      TEST_COMPARE_FLOATING_ARRAYS(norig, ncopy1, M0);
      TEST_COMPARE_FLOATING_ARRAYS(norig, ncopy2, M0);

      // Change all three MultiVectors to have different values.  The
      // three MultiVectors should be independent of each other.  That
      // is, none of them should be a view of any of the others.
      morig.putScalar (ZERO);
      mcopy1.putScalar (ONE);
      mcopy2.putScalar (TWO);

      // Check the above assertion about independence.
      Array<Mag> zeros (numVectors, STM::zero ());
      Array<Mag> ones (numVectors, STM::one ());
      Array<Mag> twos (numVectors, STM::one () + STM::one ());
      morig.normInf (norig);
      mcopy1.normInf (ncopy1);
      mcopy2.normInf (ncopy2);
      TEST_COMPARE_FLOATING_ARRAYS(norig, zeros, M0);
      TEST_COMPARE_FLOATING_ARRAYS(ncopy1, ones, M0);
      TEST_COMPARE_FLOATING_ARRAYS(ncopy2, twos, M0);
    }

    // Make sure that the test passed on all processes, not just Proc 0.
    int lclSuccess = success ? 1 : 0;
    int gblSuccess = 1;
    reduceAll<int, int> (*comm, REDUCE_MIN, lclSuccess, outArg (gblSuccess));
    TEST_ASSERT( gblSuccess == 1 );
  }


  ////
  TEUCHOS_UNIT_TEST_TEMPLATE_4_DECL( Vector, CopyConst, LO , GO , Scalar , Node )
  {
    typedef Tpetra::Vector<Scalar,LO,GO,Node>       V;
    typedef typename ScalarTraits<Scalar>::magnitudeType Magnitude;

    out << "Test: Vector, CopyConst" << endl;
    Teuchos::OSTab tab0 (out);

    const global_size_t INVALID = OrdinalTraits<global_size_t>::invalid();
    // get a comm and node
    RCP<const Comm<int> > comm = getDefaultComm();
    // create a Map
    RCP<const Map<LO,GO,Node> > map = createContigMapWithNode<LO,GO,Node>(INVALID,2,comm);
    // create random MV
    V morig(map);
    morig.randomize();
    // copy it
    V mcopy1(createCopy(morig)), mcopy2(createCopy(morig));
    // verify that all three have identical values
    Magnitude norig, ncopy1, ncopy2;
    norig = morig.normInf();
    ncopy1 = mcopy1.normInf();
    ncopy2 = mcopy2.normInf();
    TEST_EQUALITY(norig,ncopy1);
    TEST_EQUALITY(norig,ncopy2);
    TEST_EQUALITY(ncopy1,ncopy2);
    // modify all three
    morig.putScalar(as<Scalar>(0));
    mcopy1.putScalar(as<Scalar>(1));
    mcopy2.putScalar(as<Scalar>(2));
    // compute norms
    norig = morig.normInf();
    ncopy1 = mcopy1.normInf();
    ncopy2 = mcopy2.normInf();
    // check them
    TEST_EQUALITY(norig, as<Scalar>(0));
    TEST_EQUALITY(ncopy1,as<Scalar>(1));
    TEST_EQUALITY(ncopy2,as<Scalar>(2));

    // Make sure that the test passed on all processes, not just Proc 0.
    int lclSuccess = success ? 1 : 0;
    int gblSuccess = 1;
    reduceAll<int, int> (*comm, REDUCE_MIN, lclSuccess, outArg (gblSuccess));
    TEST_ASSERT( gblSuccess == 1 );
  }


  ////
  TEUCHOS_UNIT_TEST_TEMPLATE_4_DECL( Vector, Indexing, LO , GO , Scalar , Node )
  {
    typedef Tpetra::Vector<Scalar,LO,GO,Node>       V;
    typedef ScalarTraits<Scalar>              SCT;
    typedef typename SCT::magnitudeType Magnitude;

    out << "Test: Vector, Indexing" << endl;
    Teuchos::OSTab tab0 (out);

    const global_size_t INVALID = OrdinalTraits<global_size_t>::invalid();
    // get a comm and node
    RCP<const Comm<int> > comm = getDefaultComm();
    // create a Map
    RCP<const Map<LO,GO,Node> > map = createContigMapWithNode<LO,GO,Node>(INVALID,100,comm);
    // create two random Vector objects
    V v1(map), v2(map);
    v1.randomize();
    v2.randomize();
    // set values in both to 1.0
    // for the first, do via putScalar()
    // the the second, do manually, looping over all elements
    // verify that both have identical values
    v1.putScalar(SCT::one());
    {
      ArrayRCP<Scalar> view = v2.get1dViewNonConst();
      for (typename ArrayRCP<Scalar>::iterator v = view.begin(); v != view.end(); ++v) {
        *v = SCT::one();
      }
      view = Teuchos::null;
    }
    Magnitude err;
    // subtract v2 from v1; this should result in v1 = zeros
    v1.update(-1.0,v2,1.0);
    err = v1.norm1();
    TEST_EQUALITY_CONST(err,SCT::zero());

    // Make sure that the test passed on all processes, not just Proc 0.
    int lclSuccess = success ? 1 : 0;
    int gblSuccess = 1;
    reduceAll<int, int> (*comm, REDUCE_MIN, lclSuccess, outArg (gblSuccess));
    TEST_ASSERT( gblSuccess == 1 );
  }


  ////
  TEUCHOS_UNIT_TEST_TEMPLATE_4_DECL( MultiVector, SingleVecNormalize, LO , GO , Scalar , Node )
  {
    typedef Map<LO, GO, Node> map_type;

    out << "Test: MultiVector, SingleVecNormalize" << endl;
    Teuchos::OSTab tab0 (out);

    // this documents a usage case in Anasazi::SVQBOrthoManager, which was failing
    // error turned out to be a neglected return in both implementations of update(),
    // after passing the buck to scale() in the case of alpha==0 or beta==0 or gamma=0
    typedef Tpetra::MultiVector<Scalar,LO,GO,Node> MV;
    typedef typename ScalarTraits<Scalar>::magnitudeType Magnitude;
    const global_size_t INVALID = OrdinalTraits<global_size_t>::invalid();
    const Magnitude M1  = ScalarTraits<Magnitude>::one();
    const Magnitude M0 = ScalarTraits<Magnitude>::zero();
    // get a comm and node
    RCP<const Comm<int> > comm = getDefaultComm();
    // create a Map
    const size_t numLocal = 10;
    const size_t numVectors = 6;
    const GO indexBase = 0;
    RCP<const map_type> map =
      rcp (new map_type (INVALID, numLocal, indexBase, comm));
    // create random MV
    MV mv(map,numVectors);
    mv.randomize();
    // compute the norms
    Array<Magnitude> norms(numVectors);
    mv.norm2(norms());
    for (size_t j=0; j<numVectors; ++j) {
      // get a view of column j, normalize it using update()
      RCP<MV> mvj = mv.subViewNonConst(tuple<size_t>(j));
      switch (j) {
      case 0:
        mvj->scale( M1/norms[j] );
        break;
      case 1:
        mvj->update( M1/norms[j], *mvj, M0 );
        break;
      case 2:
        mvj->update( M0         , *mvj, M1/norms[j] );
        break;
      case 3:
        mvj->update( M0         , *mvj, M1/norms[j], *mvj, M0 );
        break;
      case 4:
        mvj->update( M1/norms[j], *mvj, M0         , *mvj, M0 );
        break;
      case 5:
        mvj->update( M0         , *mvj, M0         , *mvj, M1/norms[j] );
        break;
      }
    }
    mv.norm2(norms()); // should be all one now
    Array<Magnitude> ones(numVectors,M1);
    TEST_COMPARE_FLOATING_ARRAYS(norms,ones,testingTol<Scalar>()*errorTolSlack);

    // Make sure that the test passed on all processes, not just Proc 0.
    int lclSuccess = success ? 1 : 0;
    int gblSuccess = 1;
    reduceAll<int, int> (*comm, REDUCE_MIN, lclSuccess, outArg (gblSuccess));
    TEST_ASSERT( gblSuccess == 1 );
  }


  ////
  TEUCHOS_UNIT_TEST_TEMPLATE_4_DECL( MultiVector, CountDot, LO , GO , Scalar , Node )
  {
    typedef Tpetra::MultiVector<Scalar,LO,GO,Node> MV;
    typedef typename ScalarTraits<Scalar>::magnitudeType Magnitude;

    out << "Test: MultiVector, CountDot" << endl;
    Teuchos::OSTab tab0 (out);

    const global_size_t INVALID = OrdinalTraits<global_size_t>::invalid();
    const Magnitude M0 = ScalarTraits<Magnitude>::zero();
    // get a comm and node
    RCP<const Comm<int> > comm = getDefaultComm();
    const int numImages = comm->getSize();
    // create a Map
    const size_t numLocal = 2;
    const size_t numVectors = 3;
    RCP<const Map<LO,GO,Node> > map = createContigMapWithNode<LO,GO,Node>(INVALID,numLocal,comm);
    Array<Scalar> values(6);
    // values = {0, 0, 1, 1, 2, 2} = [0 1 2]
    //                               [0 1 2]
    // dot(values,values) = [0*0+0*0 1+1*1 + 2*2+2*2] = [0 2 8]
    // summed over all procs, this is [0 2*nprocs 8*nprocs]
    values[0] = as<Scalar>(0);
    values[1] = as<Scalar>(0);
    values[2] = as<Scalar>(1);
    values[3] = as<Scalar>(1);
    values[4] = as<Scalar>(2);
    values[5] = as<Scalar>(2);
    MV mvec1(map,values(),2,numVectors),
       mvec2(map,values(),2,numVectors);

    // Make sure that MultiVector construction succeeded on all processes.
    int lclSuccess = success ? 1 : 0;
    int gblSuccess = 1;
    Teuchos::reduceAll<int, int> (*comm, Teuchos::REDUCE_MIN, lclSuccess,
                                  Teuchos::outArg (gblSuccess));
    if (gblSuccess) {
      out << "Successfully constructed MultiVector on all processes" << endl;
    } else {
      out << "FAILED to construct MultiVector on one or more processes" << endl;
      success = false;
      return;
    }

    Array<Scalar> dots1(numVectors), dots2(numVectors), answer(numVectors);
    answer[0] = as<Scalar>(0);
    answer[1] = as<Scalar>(2*numImages);
    answer[2] = as<Scalar>(8*numImages);
    // do the dots
    mvec1.dot(mvec2,dots1());
    mvec2.dot(mvec1,dots2());
    // check the answers
    TEST_COMPARE_FLOATING_ARRAYS(dots1,dots2,M0);
    TEST_COMPARE_FLOATING_ARRAYS(dots1,answer,M0);

    // Make sure that the test passed on all processes, not just Proc 0.
    lclSuccess = success ? 1 : 0;
    gblSuccess = 1;
    reduceAll<int, int> (*comm, REDUCE_MIN, lclSuccess, outArg (gblSuccess));
    TEST_ASSERT( gblSuccess == 1 );
  }


  ////
  TEUCHOS_UNIT_TEST_TEMPLATE_4_DECL( MultiVector, CountDotNonTrivLDA, LO , GO , Scalar , Node )
  {
    out << "Test dot products of MultiVectors created from an input "
      "Teuchos::ArrayView with nontrivial LDA." << endl;
    Teuchos::OSTab tab1 (out);

    // same as CountDot, but the A,LDA has a non-trivial LDA (i.e., LDA != myLen)
    typedef Tpetra::MultiVector<Scalar,LO,GO,Node> MV;
    typedef typename ScalarTraits<Scalar>::magnitudeType Magnitude;
    const global_size_t INVALID = OrdinalTraits<global_size_t>::invalid();
    const Magnitude M0 = ScalarTraits<Magnitude>::zero();
    // get a comm and node
    RCP<const Comm<int> > comm = getDefaultComm();
    const int numImages = comm->getSize();
    // create a Map
    const size_t numLocal = 2;
    const size_t numVectors = 3;
    const size_t LDA = 3;
    RCP<const Map<LO,GO,Node> > map =
      createContigMapWithNode<LO,GO,Node> (INVALID, numLocal, comm);
    Array<Scalar> values(9);
    // A = {0, 0, -1, 1, 1, -1, 2, 2, -1} = [0   1  2]
    //                                      [0   1  2]
    //                                      [-1 -1 -1]
    // processed as a 2 x 3 with LDA==3, the result it
    //            values =       [0 1 2]
    //                           [0 1 2]
    // dot(values,values) = [0*0+0*0 1+1*1 + 2*2+2*2] = [0 2 8]
    // summed over all procs, this is [0 2*nprocs 8*nprocs]
    values[0] = as<Scalar>(0);
    values[1] = as<Scalar>(0);
    values[2] = as<Scalar>(-1);
    values[3] = as<Scalar>(1);
    values[4] = as<Scalar>(1);
    values[5] = as<Scalar>(-1);
    values[6] = as<Scalar>(2);
    values[7] = as<Scalar>(2);
    values[8] = as<Scalar>(-1);

    out << "Create the two MultiVectors" << endl;
    MV mvec1(map,values(),LDA,numVectors);
    MV mvec2(map,values(),LDA,numVectors);

    out << "Do the dot products" << endl;
    Array<Scalar> dots1(numVectors), dots2(numVectors), answer(numVectors);
    answer[0] = as<Scalar>(0);
    answer[1] = as<Scalar>(2*numImages);
    answer[2] = as<Scalar>(8*numImages);
    // do the dots
    mvec1.dot(mvec2,dots1());
    mvec2.dot(mvec1,dots2());
    // check the answers
    TEST_COMPARE_FLOATING_ARRAYS(dots1,dots2,M0);
    TEST_COMPARE_FLOATING_ARRAYS(dots1,answer,M0);

    // Make sure that the test passed on all processes, not just Proc 0.
    int lclSuccess = success ? 1 : 0;
    int gblSuccess = 1;
    reduceAll<int, int> (*comm, REDUCE_MIN, lclSuccess, outArg (gblSuccess));
    TEST_ASSERT( gblSuccess == 1 );
  }


  ////
  TEUCHOS_UNIT_TEST_TEMPLATE_4_DECL( MultiVector, CountNorm1, LO , GO , Scalar , Node )
  {
    typedef Tpetra::global_size_t GST;
    typedef Tpetra::MultiVector<Scalar,LO,GO,Node> MV;
    typedef typename Teuchos::ScalarTraits<Scalar>::magnitudeType MT;

    out << "Test: MultiVector, CountNorm1" << endl;
    Teuchos::OSTab tab0 (out);

    const MT M0 = Teuchos::ScalarTraits<MT>::zero ();

    // get a comm
    RCP<const Comm<int> > comm = getDefaultComm ();
    const int numImages = comm->getSize();

    // create a Map
    const size_t numLocal = 2;
    const size_t numVectors = 3;
    const GST INVALID = Teuchos::OrdinalTraits<GST>::invalid ();
    RCP<const Map<LO, GO, Node> > map =
      createContigMapWithNode<LO, GO, Node> (INVALID, numLocal, comm);

    // values = {0, 0, 1, 1, 2, 2} = [0 1 2]
    //                               [0 1 2]
    // norm1(values) = [0 2 4]
    // over all procs, this is [0 2*nprocs 4*nprocs]
    // mean is [0 1 2]
    Array<Scalar> values (6);
    values[0] = as<Scalar>(0);
    values[1] = as<Scalar>(0);
    values[2] = as<Scalar>(1);
    values[3] = as<Scalar>(1);
    values[4] = as<Scalar>(2);
    values[5] = as<Scalar>(2);
    MV mvec (map, values (), 2, numVectors);

    // Make sure that all processes successfully constructed the MultiVector.
    int lclSuccess = success ? 1 : 0;
    int gblSuccess = 1;
    Teuchos::reduceAll<int, int> (*comm, Teuchos::REDUCE_MIN, lclSuccess,
                                  Teuchos::outArg (gblSuccess));
    if (gblSuccess) {
      out << "Successfully constructed the MultiVector on all processes" << endl;
    } else {
      out << "FAILED to construct the MultiVector on some process" << endl;
      success = false;
      return;
    }

    // compute, check norms
    {
      Array<MT> norms(numVectors), answer(numVectors);
      answer[0] = as<MT>(0);
      answer[1] = as<MT>(2*numImages);
      answer[2] = as<MT>(4*numImages);
      mvec.norm1(norms());
      TEST_COMPARE_FLOATING_ARRAYS(norms,answer,M0);
    }
    {
      // compute, check means
      Array<Scalar> means(numVectors), answer(numVectors);
      mvec.meanValue(means());
      answer[0] = as<Scalar>(0);
      answer[1] = as<Scalar>(1);
      answer[2] = as<Scalar>(2);
      TEST_COMPARE_FLOATING_ARRAYS(means,answer,M0);
      for (size_t j=0; j < numVectors; ++j) {
        TEST_EQUALITY( mvec.getVector(j)->meanValue(), answer[j] );
      }
    }

    // Make sure that the test passed on all processes, not just Proc 0.
    lclSuccess = success ? 1 : 0;
    gblSuccess = 1;
    reduceAll<int, int> (*comm, REDUCE_MIN, lclSuccess, outArg (gblSuccess));
    TEST_ASSERT( gblSuccess == 1 );
  }


  ////
  TEUCHOS_UNIT_TEST_TEMPLATE_4_DECL( MultiVector, CountNormInf, LO , GO , Scalar , Node )
  {
    typedef Tpetra::MultiVector<Scalar,LO,GO,Node> MV;
    typedef typename ScalarTraits<Scalar>::magnitudeType MT;

    out << "Test: MultiVector, CountNormInf" << endl;
    Teuchos::OSTab tab0 (out);

    const global_size_t INVALID = OrdinalTraits<global_size_t>::invalid();
    const MT M0 = ScalarTraits<MT>::zero();
    // get a comm and node
    RCP<const Comm<int> > comm = getDefaultComm();
    // create a Map
    const size_t numLocal = 2;
    const size_t numVectors = 3;
    RCP<const Map<LO,GO,Node> > map = createContigMapWithNode<LO,GO,Node>(INVALID,numLocal,comm);
    Array<Scalar> values(6);
    // values = {0, 0, 1, 1, 2, 2} = [0 1 2]
    //                               [0 1 2]
    // normInf(values) = [0 1 2]
    // over all procs, this is [0 1 2]
    values[0] = as<Scalar>(0);
    values[1] = as<Scalar>(0);
    values[2] = as<Scalar>(1);
    values[3] = as<Scalar>(1);
    values[4] = as<Scalar>(2);
    values[5] = as<Scalar>(2);
    MV mvec(map,values(),2,numVectors);
    Array<MT> norms(numVectors), answer(numVectors);
    answer[0] = as<MT>(0);
    answer[1] = as<MT>(1);
    answer[2] = as<MT>(2);
    // do the dots
    mvec.normInf(norms());
    // check the answers
    TEST_COMPARE_FLOATING_ARRAYS(norms,answer,M0);

    // Make sure that the test passed on all processes, not just Proc 0.
    int lclSuccess = success ? 1 : 0;
    int gblSuccess = 1;
    reduceAll<int, int> (*comm, REDUCE_MIN, lclSuccess, outArg (gblSuccess));
    TEST_ASSERT( gblSuccess == 1 );
  }


  ////
  TEUCHOS_UNIT_TEST_TEMPLATE_4_DECL( MultiVector, Norm2, LO , GO , Scalar , Node )
  {
    typedef Tpetra::MultiVector<Scalar,LO,GO,Node> MV;
    typedef typename ScalarTraits<Scalar>::magnitudeType MT;

    out << "Test: MultiVector, Norm2" << endl;
    Teuchos::OSTab tab0 (out);

    const global_size_t INVALID = OrdinalTraits<global_size_t>::invalid();
    const MT M0 = ScalarTraits<MT>::zero();
    // get a comm and node
    RCP<const Comm<int> > comm = getDefaultComm();
    // create a Map
    const size_t numLocal = 13;
    const size_t numVectors = 7;
    RCP<const Map<LO,GO,Node> > map = createContigMapWithNode<LO,GO,Node>(INVALID,numLocal,comm);
    MV mvec(map,numVectors);
    // randomize the multivector
    mvec.randomize();
    // take norms; they should not be zero
    Array<MT> normsRand(numVectors), normsZero(numVectors);
    mvec.norm2(normsRand());
    // zero the vector
    mvec.putScalar(ScalarTraits<Scalar>::zero());
    // take norms; they should be zero
    mvec.norm2(normsZero());
    // check the answers
    bool local_success = true;
    for (size_t i=0; i<numVectors; ++i) {
      TEST_ARRAY_ELE_INEQUALITY(normsRand,i,M0);
      TEST_ARRAY_ELE_EQUALITY(normsZero,i,M0);
    }
    success &= local_success;

    // Make sure that the test passed on all processes, not just Proc 0.
    int lclSuccess = success ? 1 : 0;
    int gblSuccess = 1;
    reduceAll<int, int> (*comm, REDUCE_MIN, lclSuccess, outArg (gblSuccess));
    TEST_ASSERT( gblSuccess == 1 );
  }


  ////
  TEUCHOS_UNIT_TEST_TEMPLATE_4_DECL( MultiVector, BadCombinations, LO , GO , Scalar , Node )
  {
    typedef Tpetra::MultiVector<Scalar,LO,GO,Node> MV;
    typedef typename ScalarTraits<Scalar>::magnitudeType Mag;

    out << "Test: MultiVector, BadCombinations" << endl;
    Teuchos::OSTab tab0 (out);

    const global_size_t INVALID = OrdinalTraits<global_size_t>::invalid();
    // get a comm and node
    RCP<const Comm<int> > comm = getDefaultComm();
    const int myImageID = comm->getRank();
    // create a Map
    const Scalar rnd = ScalarTraits<Scalar>::random();
    // two maps: one has two entires per node, the other disagrees on node 0
    RCP<const Map<LO,GO,Node> > map1 = createContigMapWithNode<LO,GO,Node>(INVALID,2,comm),
                                map2 = createContigMapWithNode<LO,GO,Node>(INVALID,myImageID == 0 ? 1 : 2,comm);
    // multivectors from different maps are incompatible for all ops
    // multivectors from the same map are compatible only if they have the same number of
    //    columns
    MV m1n1(map1,1), m1n2(map1,2), m2n2(map2,2), m1n2_2(map1,2);
    Array<Scalar> dots(1);
    Array<Mag>    norms(1);
    // FINISH: test multiply (both), reciprocalMultiply
    TEST_THROW(m1n2.dot(m1n1,dots()), std::runtime_error); // dot
    TEST_THROW(m1n2.dot(m2n2,dots()), std::runtime_error);
    TEST_THROW(m1n2.abs(m1n1), std::runtime_error);       // abs
    TEST_THROW(m1n2.abs(m2n2), std::runtime_error);
    TEST_THROW(m1n2.abs(m1n1), std::runtime_error);       // abs
    TEST_THROW(m1n2.abs(m2n2), std::runtime_error);
    TEST_THROW(m1n2.scale(rnd,m1n1), std::runtime_error); // abs
    TEST_THROW(m1n2.scale(rnd,m2n2), std::runtime_error);
    TEST_THROW(m1n2.update(rnd,m1n1,rnd), std::runtime_error); // update(alpha,A,beta)
    TEST_THROW(m1n2.update(rnd,m2n2,rnd), std::runtime_error);
    TEST_THROW(m1n2.update(rnd,m2n2  ,rnd,m1n2_2,rnd), std::runtime_error); // update(alpha,A,beta,B,gamma) // A incompat
    TEST_THROW(m1n2.update(rnd,m2n2  ,rnd,m1n2_2,rnd), std::runtime_error); // incompt is length            // A incompat
    TEST_THROW(m1n2.update(rnd,m1n2_2,rnd,m2n2  ,rnd), std::runtime_error);                                 // B incompat
    TEST_THROW(m1n2.update(rnd,m1n2_2,rnd,m2n2  ,rnd), std::runtime_error);                                 // B incompat
    TEST_THROW(m1n2.update(rnd,m2n2  ,rnd,m2n2  ,rnd), std::runtime_error);                                 // A,B incompat
    TEST_THROW(m1n2.update(rnd,m2n2  ,rnd,m2n2  ,rnd), std::runtime_error);                                 // A,B incompat
    TEST_THROW(m1n2.update(rnd,m1n1  ,rnd,m1n2_2,rnd), std::runtime_error); // incompt is numVecs           // A incompat
    TEST_THROW(m1n2.update(rnd,m1n1  ,rnd,m1n2_2,rnd), std::runtime_error);                                 // A incompat
    TEST_THROW(m1n2.update(rnd,m1n2_2,rnd,m1n1  ,rnd), std::runtime_error);                                 // B incompat
    TEST_THROW(m1n2.update(rnd,m1n2_2,rnd,m1n1  ,rnd), std::runtime_error);                                 // B incompat
    TEST_THROW(m1n2.update(rnd,m1n1  ,rnd,m1n1  ,rnd), std::runtime_error);                                 // A,B incompat
    TEST_THROW(m1n2.update(rnd,m1n1  ,rnd,m1n1  ,rnd), std::runtime_error);                                 // A,B incompat
    TEST_THROW(m1n2.reciprocal(m1n1), std::runtime_error);                  // reciprocal
    TEST_THROW(m1n2.reciprocal(m2n2), std::runtime_error);

    // Make sure that the test passed on all processes, not just Proc 0.
    int lclSuccess = success ? 1 : 0;
    int gblSuccess = 1;
    reduceAll<int, int> (*comm, REDUCE_MIN, lclSuccess, outArg (gblSuccess));
    TEST_ASSERT( gblSuccess == 1 );
  }

  ////
  TEUCHOS_UNIT_TEST_TEMPLATE_4_DECL( MultiVector, Typedefs,        LO , GO , Scalar , Node )
  {
    typedef Tpetra::MultiVector<Scalar,LO,GO,Node> MV;
    typedef typename MV::scalar_type scalar_type;
    typedef typename MV::local_ordinal_type local_ordinal_type;
    typedef typename MV::global_ordinal_type global_ordinal_type;
    typedef typename MV::node_type node_type;

    out << "Test: MultiVector, Typedefs" << endl;
    Teuchos::OSTab tab0 (out);

    TEST_EQUALITY_CONST( (std::is_same< scalar_type         , Scalar  >::value) == true, true );
    TEST_EQUALITY_CONST( (std::is_same< local_ordinal_type  , LO >::value) == true, true );
    TEST_EQUALITY_CONST( (std::is_same< global_ordinal_type , GO >::value) == true, true );
    TEST_EQUALITY_CONST( (std::is_same< node_type           , Node    >::value) == true, true );
  }

#if defined(HAVE_TEUCHOS_COMPLEX) && (defined(HAVE_TPETRA_INST_COMPLEX_DOUBLE) || defined(HAVE_TPETRA_INST_COMPLEX_FLOAT))
  TEUCHOS_UNIT_TEST_TEMPLATE_4_DECL( MultiVector, ComplexDotOneColumn, RealType, LO, GO, Node )
  {
    using Teuchos::rcp_implicit_cast;

    typedef RealType magnitude_type;
    typedef std::complex<RealType> scalar_type;
    typedef Teuchos::ScalarTraits<scalar_type> STS;
    typedef Teuchos::ScalarTraits<magnitude_type> STM;
    typedef Tpetra::MultiVector<scalar_type, LO, GO, Node> MV;

    typedef Teuchos::SerialComm<int> comm_type;
    typedef Tpetra::Map<LO, GO, Node> map_type;
    constexpr bool debug = true;

    RCP<Teuchos::FancyOStream> outPtr = debug ?
      Teuchos::getFancyOStream (Teuchos::rcpFromRef (std::cerr)) :
      Teuchos::rcpFromRef (out);
    Teuchos::FancyOStream& myOut = *outPtr;

    myOut << "Test: MultiVector, ComplexDotOneColumn" << endl;
    Teuchos::OSTab tab0 (myOut);

    myOut << "Create Comm and Map" << endl;

    // We use a SerialComm so that we don't complicate the test by
    // introducing interprocess communication.  The point of this test
    // is to test conjugation, that is, to make sure that the dot
    // product of x and y is the conjugate transpose of x times y.
    RCP<const Comm<int> > serialComm =
      rcp_implicit_cast<const comm_type > (rcp (new comm_type));

    const size_t numLocalElts = 1;
    const Tpetra::global_size_t numGlobalElts = serialComm->getSize () * numLocalElts;
    const GO indexBase = 0;
    RCP<const map_type> map (new map_type (numGlobalElts, indexBase, serialComm,
                                           Tpetra::GloballyDistributed));

    myOut << "Create MultiVectors x and y" << endl;
    MV x (map, 1);
    MV y (map, 1);

    std::vector<scalar_type> results (1, STS::zero ()); // dot product result

    myOut << "Modify entries of x and y" << endl;

    x.sync_host ();
    y.sync_host ();
    x.modify_host ();
    y.modify_host ();

    // dot([i], [i]) should be 1, not -1.
    x.replaceLocalValue (LO (0), 0, scalar_type (STM::zero (), STM::one ()));
    y.replaceLocalValue (LO (0), 0, scalar_type (STM::zero (), STM::one ()));

    myOut << "Compute dot product of x and y" << endl;
    x.dot (y, results);
    TEST_EQUALITY( results[0], STS::one() );

    myOut << "Modify entries of x and y" << endl;

    x.sync_host ();
    y.sync_host ();
    x.modify_host ();
    y.modify_host ();

    // dot([-i], [i]) should be -1, not +1.
    x.replaceLocalValue (LO (0), 0, scalar_type (STM::zero (), -STM::one ()));
    y.replaceLocalValue (LO (0), 0, scalar_type (STM::zero (), STM::one ()));

    myOut << "Compute dot product of x and y" << endl;
    x.dot (y, results);
    TEST_EQUALITY( results[0], -STS::one() );

    // Make sure that the test passed on all processes, not just Proc 0.
    int lclSuccess = success ? 1 : 0;
    int gblSuccess = 1;
    reduceAll<int, int> (*getDefaultComm (), REDUCE_MIN, lclSuccess, outArg (gblSuccess));
    TEST_ASSERT( gblSuccess == 1 );
  }
#endif // defined(HAVE_TEUCHOS_COMPLEX) && (defined(HAVE_TPETRA_INST_COMPLEX_DOUBLE) || defined(HAVE_TPETRA_INST_COMPLEX_FLOAT))

  // Test that MultiVector can be declared with no template
  // parameters, so that every template parameter has its default
  // value.
  TEUCHOS_UNIT_TEST( MultiVector, AllDefaultTemplateParameters )
  {
    // If you are letting all template parameters take their default
    // values, you must follow the class name MultiVector with <>.
    typedef MultiVector<> mv_type;
    typedef mv_type::scalar_type scalar_type;
    typedef mv_type::local_ordinal_type local_ordinal_type;
    typedef mv_type::global_ordinal_type global_ordinal_type;

    out << "Test: MultiVector, AllDefaultTemplateParameters" << std::endl;
    Teuchos::OSTab tab0 (out);

    // Verify that the default Scalar type is double.  We can't put
    // the std::is_same expression in the macro, since it has a comma
    // (commas separate arguments in a macro).
    const bool defaultScalarMatchesTpetra =
      std::is_same<scalar_type,
                   Tpetra::Details::DefaultTypes::scalar_type>::value;
    TEST_ASSERT( defaultScalarMatchesTpetra );

    // Verify that the default LocalOrdinal type is the same as Map's
    // default LocalOrdinal type.  This assumes that all of Map's
    // template parameters have default values.
    //
    // We can't put the std::is_same expression in the macro, since it has
    // a comma (commas separate arguments in a macro).
    typedef Tpetra::Map<>::local_ordinal_type map_local_ordinal_type;
    const bool defaultLocalOrdinalIsInt =
      std::is_same<local_ordinal_type, map_local_ordinal_type>::value;
    TEST_ASSERT( defaultLocalOrdinalIsInt );

    // Verify that the default GlobalOrdinal type has size no less
    // than the default LocalOrdinal type.  Currently (as of 17 Jun
    // 2014), the default GlobalOrdinal type is the same as the
    // default LocalOrdinal type, but at some point we may want to
    // change it to default to a 64-bit integer type.
    TEST_ASSERT( sizeof (global_ordinal_type) >= sizeof (local_ordinal_type) );

    // Make sure that the test passed on all processes, not just Proc 0.
    RCP<const Comm<int> > comm = getDefaultComm ();
    int lclSuccess = success ? 1 : 0;
    int gblSuccess = 1;
    reduceAll<int, int> (*comm, REDUCE_MIN, lclSuccess, outArg (gblSuccess));
    TEST_ASSERT( gblSuccess == 1 );
  }


  // Test MultiVector::replaceMap.
  TEUCHOS_UNIT_TEST_TEMPLATE_4_DECL( MultiVector, ReplaceMap, LO, GO, Scalar, Node )
  {
    using Teuchos::Comm;
    using Teuchos::RCP;
    using std::endl;
    typedef Tpetra::global_size_t GST;
    typedef Tpetra::MultiVector<Scalar,LO,GO,Node> MV;
    typedef Tpetra::Map<LO,GO,Node> map_type;

    out << "Test: MultiVector, ReplaceMap" << endl;
    Teuchos::OSTab tab0 (out);
    //
    // Create a Map, on which every process in the communicator has nonzero rows.
    //
    RCP<const Comm<int> > comm = getDefaultComm ();
    const size_t lclNumRows = 5;
    //const GST INVALID = Teuchos::OrdinalTraits<GST>::invalid ();
    const GST gblNumRows = lclNumRows * static_cast<GST> (comm->getSize ());
    const GO indexBase = 0;
    RCP<const map_type> map = rcp (new map_type (gblNumRows, lclNumRows, indexBase, comm));
    TEST_ASSERT( ! map.is_null () );
    TEST_EQUALITY( map->getGlobalNumElements (), gblNumRows );
    TEST_EQUALITY( map->getNodeNumElements (), lclNumRows );
    TEST_EQUALITY( map->getIndexBase (), indexBase );

    //
    // Create a MultiVector with that Map.
    //
    const size_t numCols = 3;
    MV X (map, numCols);
    TEST_EQUALITY( X.getNumVectors (), numCols );
    TEST_ASSERT( ! X.getMap ().is_null () );
    if (! X.getMap ().is_null ()) {
      TEST_ASSERT( X.getMap ()->isSameAs (*map) );
    }

    //
    // Split the Comm, so that Proc 0 is in its own Comm, and the
    // other processes are in the other Comm.
    //
    const int color = (comm->getRank () == 0) ? 0 : 1;
    // Make the key the same on all processes with the same color, so
    // that MPI_Comm_split will order the processes in the split
    // communicators by their current rank.
    const int key = 0;
    RCP<const Comm<int> > subsetComm = comm->split (color, key);
    TEST_ASSERT( ! subsetComm.is_null () );
    if (! subsetComm.is_null ()) {
      TEST_ASSERT( (comm->getRank () == 0 && subsetComm->getSize () == 1) ||
                   (comm->getRank () != 0 && subsetComm->getSize () == comm->getSize () - 1) );
    }

    // Make a Map which exists on Processes 1 .. P-1, not on Proc 0.
    // On Proc 0, we pass in a null input Comm, to tell the Map that
    // we want to exclude that process.
    RCP<const map_type> subsetMap =
      map->replaceCommWithSubset (comm->getRank () == 0 ? Teuchos::null : subsetComm);
    TEST_ASSERT( (comm->getRank () == 0 && subsetMap.is_null ()) ||
                 (comm->getRank () != 0 && ! subsetMap.is_null ()) );

    //
    // Replace the MultiVector's original Map with a subset Map.
    //
    X.replaceMap (subsetMap);
    TEST_ASSERT( (comm->getRank () == 0 && X.getMap ().is_null ()) ||
                 (comm->getRank () != 0 && ! X.getMap ().is_null ()) );

    // The number of columns must not change, even on excluded processes.
    TEST_EQUALITY( X.getNumVectors (), numCols );

    if (comm->getRank () == 0) {
      TEST_EQUALITY( X.getLocalLength (), static_cast<size_t> (0) );
    }
    else { // my rank is not zero
      TEST_EQUALITY( X.getLocalLength (), lclNumRows );
      if (! subsetMap.is_null () && ! X.getMap ().is_null ()) {
        // This is a collective on the subset communicator.
        TEST_ASSERT( X.getMap ()->isSameAs (*subsetMap) );
      }
    }

#ifdef TPETRA_HAVE_KOKKOS_REFACTOR
    // FIXME (mfh 10 Jul 2014) Just testing if Kokkos Refactor is
    // enabled isn't enough; we have to make sure that the Node type
    // is one of the new Kokkos Nodes.

    // // Make sure that the Views have the right dimensions.
    // {
    //   typedef typename MV::dual_view_type dual_view_type;
    //   typedef typename dual_view_type::t_dev device_view_type;
    //   typedef typename dual_view_type::t_host host_view_type;

    //   device_view_type X_dev =
    //     X.template getLocalView<typename device_view_type::execution_space> ();
    //   host_view_type X_host =
    //     X.template getLocalView<typename host_view_type::execution_space> ();

    //   if (comm->getRank () == 0) {
    //     TEST_EQUALITY( X_dev.extent (0), static_cast<size_t> (0) );
    //     TEST_EQUALITY( X_dev.extent (1), numCols );
    //     TEST_EQUALITY( X_host.extent (0), static_cast<size_t> (0) );
    //     TEST_EQUALITY( X_host.extent (1), numCols );
    //   }
    //   else { // my rank is not zero
    //     TEST_EQUALITY( X_dev.extent (0), lclNumRows );
    //     TEST_EQUALITY( X_dev.extent (1), numCols );
    //     TEST_EQUALITY( X_host.extent (0), lclNumRows );
    //     TEST_EQUALITY( X_host.extent (1), numCols );
    //   }
    // }
#endif // TPETRA_HAVE_KOKKOS_REFACTOR

    //
    // Replace the MultiVector's subset Map with its original Map.
    //
    X.replaceMap (map);
    TEST_ASSERT( ! X.getMap ().is_null () );
    if (! X.getMap ().is_null ()) {
      TEST_ASSERT( ! X.getMap ()->getComm ().is_null () );
    }
    TEST_EQUALITY( X.getNumVectors (), numCols );
    TEST_EQUALITY( X.getLocalLength (), lclNumRows );
    TEST_EQUALITY( X.getGlobalLength (), gblNumRows );

#ifdef TPETRA_HAVE_KOKKOS_REFACTOR
    // FIXME (mfh 10 Jul 2014) Just testing if Kokkos Refactor is
    // enabled isn't enough; we have to make sure that the Node type
    // is one of the new Kokkos Nodes.

    // // Make sure that the Views have the right dimensions.
    // {
    //   typedef typename MV::dual_view_type dual_view_type;
    //   typedef typename dual_view_type::t_dev device_view_type;
    //   typedef typename dual_view_type::t_host host_view_type;

    //   device_view_type X_dev =
    //     X.template getLocalView<typename device_view_type::execution_space> ();
    //   host_view_type X_host =
    //     X.template getLocalView<typename host_view_type::execution_space> ();

    //   TEST_EQUALITY( X_dev.extent (0), lclNumRows );
    //   TEST_EQUALITY( X_dev.extent (1), numCols );
    //   TEST_EQUALITY( X_host.extent (0), lclNumRows );
    //   TEST_EQUALITY( X_host.extent (1), numCols );
    // }
#endif // TPETRA_HAVE_KOKKOS_REFACTOR

    // Make sure that the test passed on all processes, not just Proc 0.
    int lclSuccess = success ? 1 : 0;
    int gblSuccess = 1;
    reduceAll<int, int> (*comm, REDUCE_MIN, lclSuccess, outArg (gblSuccess));
    if (gblSuccess) {
      out << "Test PASSED on all processes" << endl;
    } else {
      out << "Test FAILED on one or more processes" << endl;
      success = false;
    }
  }

  // Make sure that deep_copy compiles, and actually does a deep copy.
  //
  // NOTE: This test only exercises deep_copy for MVs of the same type.
  TEUCHOS_UNIT_TEST_TEMPLATE_4_DECL( MultiVector, DeepCopy, LO, GO, Scalar, Node )
  {
    typedef Tpetra::Map<LO, GO, Node> map_type;
    typedef Tpetra::MultiVector<Scalar,LO,GO,Node> MV;
    typedef Tpetra::global_size_t GST;
    typedef Teuchos::ScalarTraits<Scalar> STS;
    typedef typename MV::mag_type mag_type;

    out << "Test: MultiVector, DeepCopy" << endl;
    Teuchos::OSTab tab0 (out);

    const GST INVALID = Teuchos::OrdinalTraits<GST>::invalid ();
    const size_t numLocal = 13;
    const size_t numVecs  = 7;
    const GO indexBase = 0;
    RCP<const map_type> map =
      rcp (new map_type (INVALID, numLocal, indexBase, getDefaultComm ()));

    Teuchos::Array<mag_type> norms (numVecs);

    MV X (map, numVecs);
    X.putScalar (static_cast<Scalar> (42.0));
    X.normInf (norms ());
    for (size_t j = 0; j < numVecs; ++j) {
      TEST_EQUALITY( norms[j], static_cast<mag_type> (42.0) );
      norms[j] = Teuchos::ScalarTraits<mag_type>::zero ();
    }

    MV Y (X, Teuchos::Copy);
    Y.normInf (norms ());
    for (size_t j = 0; j < numVecs; ++j) {
      TEST_EQUALITY( norms[j], static_cast<mag_type> (42.0) );
      norms[j] = Teuchos::ScalarTraits<mag_type>::zero ();
    }

    MV Z (map, numVecs);
    Tpetra::deep_copy (Z, X);
    Z.normInf (norms ());
    for (size_t j = 0; j < numVecs; ++j) {
      TEST_EQUALITY( norms[j], static_cast<mag_type> (42.0) );
      norms[j] = Teuchos::ScalarTraits<mag_type>::zero ();
    }

    MV W (map, numVecs);
    W.update (STS::one (), Y, -STS::one (), Z, STS::zero ());
    W.normInf (norms ());
    for (size_t j = 0; j < numVecs; ++j) {
      TEST_EQUALITY( norms[j], Teuchos::ScalarTraits<mag_type>::zero () );
    }
  }

  // Test Tpetra::MultiVector dual view semantics.
  //
  // Create a Tpetra::MultiVector X, and fill it with some
  // characteristic number.  Use getLocalView() to modify its data in
  // either memory space (we can test both sides here -- for devices
  // with a single memory space, that will just be a redundant test),
  // and sync.  Then, use an independent mechanism (that doesn't
  // involve Kokkos::DualView or Kokkos::View) to see whether the
  // Tpetra::MultiVector saw the change.
  //
  // This tests ensures that getLocalView() actually returns a view of
  // the data, NOT a deep copy.
  TEUCHOS_UNIT_TEST_TEMPLATE_4_DECL( MultiVector, DualViewSemantics, LO, GO, Scalar, Node )
  {
    typedef Tpetra::global_size_t GST;
    typedef Tpetra::Map<LO, GO, Node> map_type;
    typedef Tpetra::MultiVector<Scalar, LO, GO, Node> MV;
    typedef Teuchos::ScalarTraits<Scalar> STS;
    typedef typename MV::device_type device_type;

    out << "Test: MultiVector's DualView semantics" << endl;
    Teuchos::OSTab tab0 (out);

    int lclSuccess = 1;
    int gblSuccess = 1;
    std::ostringstream errStrm;

    const GST INVALID = Teuchos::OrdinalTraits<GST>::invalid ();
    RCP<const Comm<int> > comm = getDefaultComm ();
    const int myRank = comm->getRank ();
    const int numProcs = comm->getSize ();
    const size_t numLclRows = 10;
    const GO indexBase = 0;
    RCP<const map_type> map =
      rcp (new map_type (INVALID, numLclRows, indexBase, comm));

    const size_t numVecs = 3;
    RCP<MV> X;
    try {
      X = rcp (new MV (map, numVecs, false));
      lclSuccess = 1;
    }
    catch (std::exception& e) {
      errStrm << "Process " << myRank << ": MV constructor threw exception: "
              << e.what () << endl;
      lclSuccess = 0;
    }
    gblSuccess = 1;
    reduceAll<int, int> (*comm, REDUCE_MIN, lclSuccess, outArg (gblSuccess));
    TEST_EQUALITY_CONST(gblSuccess, 1);
    if (gblSuccess != 1) {
      out << "MV constructor threw an exception on one or more processes!" << endl;
      for (int r = 0; r < numProcs; ++r) {
        if (r == myRank) {
          std::cerr << errStrm.str ();
        }
        comm->barrier ();
        comm->barrier ();
        comm->barrier ();
      }
      return; // no sense in continuing.
    }

    // Don't use a negative number, in case Scalar is an unsigned integer.
    const Scalar ONE = STS::one ();
    const Scalar TWO = STS::one () + STS::one ();
    try {
      X->putScalar (TWO);
    }
    catch (std::exception& e) {
      errStrm << "Process " << myRank << ": MV::putScalar threw exception: "
              << e.what () << endl;
      lclSuccess = 0;
    }
    gblSuccess = 1;
    reduceAll<int, int> (*comm, REDUCE_MIN, lclSuccess, outArg (gblSuccess));
    TEST_EQUALITY_CONST(gblSuccess, 1);
    if (gblSuccess != 1) {
      out << "MV::putScalar threw an exception on one or more processes!" << endl;
      for (int r = 0; r < numProcs; ++r) {
        if (r == myRank) {
          std::cerr << errStrm.str ();
        }
        comm->barrier ();
        comm->barrier ();
        comm->barrier ();
      }
      return; // no sense in continuing.
    }

    // putScalar doesn't sync afterwards, so we have to sync manually.
    // It has the option to modify the data in the last modified
    // location without sync.  (This is supposed to avoid allocation,
    // once Kokkos::DualView gets the feature of lazy allocation on
    // modify.)
    //
    // The use of "execution_space" and not "memory_space" here
    // ensures that Kokkos won't attempt to use a host execution space
    // that hasn't been initialized.  For example, if Kokkos::OpenMP
    // is disabled and Kokkos::Threads is enabled, the latter is
    // always the default execution space of Kokkos::HostSpace, even
    // when ExecSpace is Kokkos::Serial.  That's why we use
    // execution_space here and not memory_space.

    if (X->need_sync_host ()) {
      out << "Sync to host" << endl;
      X->sync_host ();
    } else if (X->template need_sync<device_type> ()) {
      out << "Sync to device" << endl;
      X->template sync<device_type> ();
    } else {
      out << "No need to sync" << endl;
    }

    // mfh 01 Mar 2015: DualView doesn't actually reset the modified
    // flags if the host and device memory spaces are the same.  I
    // don't like that, but I don't want to mess with DualView.
    const bool hostAndDeviceSpacesSame =
      std::is_same<typename device_type::memory_space,
                   Kokkos::HostSpace>::value;
    if (! hostAndDeviceSpacesSame) {
      lclSuccess = (! X->need_sync_host () &&
                    ! X->template need_sync<device_type> ()) ? 1 : 0;
      gblSuccess = 1;
      reduceAll<int, int> (*comm, REDUCE_MIN, lclSuccess, outArg (gblSuccess));
      TEST_EQUALITY_CONST(gblSuccess, 1);
      if (gblSuccess != 1) {
        out << "Kokkos::DualView did not sync correctly on one or more "
          "processes!" << endl;
      }
    }

    // Modify the data through the host View, by setting all of its
    // entries to a different number than before.  (ONE and TWO differ
    // even in the finite field Z_2.)
    auto X_lcl_h = X->getLocalViewHost ();
    X->modify_host ();
    Kokkos::deep_copy (X_lcl_h, ONE);
    X->template sync<device_type> ();

    // Now compute the inf-norms of the columns of X.  (We want a
    // separate mechanism from methods that return Kokkos::DualView or
    // Kokkos::View.)  All inf-norms should be ONE, not TWO.
    typedef typename MV::mag_type mag_type;
    Kokkos::DualView<mag_type*, device_type> norms ("norms", numVecs);
    norms.template modify<device_type> ();
    X->normInf (norms.template view<device_type> ());
    norms.sync_host ();
    for (size_t k = 0; k < numVecs; ++k) {
      TEST_EQUALITY_CONST( norms.h_view(k), ONE );
    }
  }


  // Test constructor that takes a Kokkos::DualView.
  //
  // Create a Kokkos::DualView X_lcl, and fill it with some
  // characteristic number.  Create a Tpetra::MultiVector X_gbl that
  // views X_lcl, modify X_lcl's data, and sync.  Then, test whether
  // X_gbl saw the change.
  //
  // This tests whether the Tpetra::MultiVector constructor that takes
  // a Kokkos::DualView actually views the DualView.  (It must NOT
  // make a deep copy.)
  TEUCHOS_UNIT_TEST_TEMPLATE_4_DECL( MultiVector, DualViewCtor, LO, GO, Scalar, Node )
  {
    typedef Tpetra::global_size_t GST;
    typedef Tpetra::Map<LO, GO, Node> map_type;
    typedef Tpetra::MultiVector<Scalar, LO, GO, Node> MV;
    typedef typename MV::device_type device_type;
    typedef Teuchos::ScalarTraits<Scalar> STS;

    out << "Tpetra::MultiVector DualView constructor test" << endl;
    Teuchos::OSTab tab0 (out);

    const Scalar ONE = STS::one ();
    const Scalar TWO = ONE + ONE;
    int lclSuccess = 1;
    int gblSuccess = 1;

    // This typedef (a 2-D Kokkos::DualView specialization) must exist.
    typedef typename MV::dual_view_type dual_view_type;

    // We'll need this for error checking before we need it in Tpetra.
    RCP<const Comm<int> > comm = getDefaultComm ();

    // Create the Kokkos::DualView.
    const size_t numLclRows = 10;
    const size_t numVecs = 3;
    dual_view_type X_lcl ("X_lcl", numLclRows, numVecs);

    // Modify the Kokkos::DualView's data on the host.
    auto X_lcl_h = X_lcl.view_host ();
    X_lcl.modify_host ();
    Kokkos::deep_copy (X_lcl_h, ONE);
    X_lcl.template sync<device_type> ();

    // Make sure that the DualView actually sync'd.
    //
    // mfh 01 Mar 2015: DualView doesn't actually reset the modified
    // flags if the host and device memory spaces are the same.  I
    // don't like that, but I don't want to mess with DualView.

    const bool hostAndDeviceSpacesSame = std::is_same<
      typename dual_view_type::t_dev::memory_space,
      typename dual_view_type::t_host::memory_space>::value;
    if (! hostAndDeviceSpacesSame) {
      lclSuccess = (X_lcl.need_sync_host()==false && X_lcl.need_sync_device()==false) ? 1 : 0;
      gblSuccess = 1;
      reduceAll<int, int> (*comm, REDUCE_MIN, lclSuccess, outArg (gblSuccess));
      TEST_EQUALITY_CONST(gblSuccess, 1);
      if (gblSuccess != 1) {
        out << "Kokkos::DualView did not sync correctly on one or more "
          "processes!" << endl;
      }
    }

    // Hand off the Kokkos::DualView to a Tpetra::MultiVector.
    const GST INVALID = Teuchos::OrdinalTraits<GST>::invalid ();
    const GO indexBase = 0;
    RCP<const map_type> map =
      rcp (new map_type (INVALID, numLclRows, indexBase, comm));
    MV X_gbl (map, X_lcl);

    // Make sure (using an independent mechanism, in this case the
    // inf-norm) that X_gbl's constructor didn't change the values in
    // X_lcl.
    typedef typename MV::mag_type mag_type;
    Kokkos::DualView<mag_type*, device_type> norms ("norms", numVecs);
    norms.template modify<device_type> ();
    X_gbl.normInf (norms.template view<device_type> ());
    norms.sync_host ();
    for (size_t k = 0; k < numVecs; ++k) {
      TEST_EQUALITY_CONST( norms.h_view(k), ONE );
    }

    // Now change the values in X_lcl.  X_gbl should see them.  Just
    // for variety, we do this on the device, not on the host.
    auto X_lcl_d = X_lcl.template view<device_type> ();
    X_lcl.template modify<device_type> ();
    Kokkos::deep_copy (X_lcl_d, TWO);
    X_lcl.sync_host ();

    // Make sure that the DualView actually sync'd.
    //
    // mfh 01 Mar 2015: DualView doesn't actually reset the modified
    // flags if the host and device memory spaces are the same.  I
    // don't like that, but I don't want to mess with DualView.
    if (! hostAndDeviceSpacesSame) {
      lclSuccess = (X_lcl.need_sync_host()==false && X_lcl.need_sync_device()==false) ? 1 : 0;
      gblSuccess = 1;
      reduceAll<int, int> (*comm, REDUCE_MIN, lclSuccess, outArg (gblSuccess));
      TEST_EQUALITY_CONST(gblSuccess, 1);
      if (gblSuccess != 1) {
        out << "Kokkos::DualView did not sync correctly on one or more "
          "processes!" << endl;
      }
    }

    // Make sure that X_gbl saw the changes made to X_lcl's data.
    norms.template modify<device_type> ();
    X_gbl.normInf (norms.template view<device_type> ());
    norms.sync_host ();
    for (size_t k = 0; k < numVecs; ++k) {
      TEST_EQUALITY_CONST( norms.h_view(k), TWO );
    }
  }


  // Test constructor that takes a Kokkos::View (on device).
  //
  // Create a Kokkos::View X_lcl, and fill it with some characteristic
  // number.  Create a Tpetra::MultiVector X_gbl that views X_lcl, and
  // modify X_lcl's data.  Then, test whether X_gbl saw the change.
  //
  // This tests whether the Tpetra::MultiVector constructor that takes
  // a Kokkos::View actually views the Kokkos::View.  (It must NOT
  // make a deep copy.)
  //
  // NOTE: It is undefined for users to modify the device View without
  // respecting Tpetra::MultiVector's DualView semantics.  That is,
  // they need to use modify() and sync() correctly for the
  // Tpetra::MultiVector (or the underlying Kokkos::DualView).
  TEUCHOS_UNIT_TEST_TEMPLATE_4_DECL( MultiVector, ViewCtor, LO, GO, Scalar, Node )
  {
    typedef Tpetra::global_size_t GST;
    typedef Tpetra::Map<LO, GO, Node> map_type;
    typedef Tpetra::MultiVector<Scalar, LO, GO, Node> MV;
    typedef Teuchos::ScalarTraits<Scalar> STS;
    typedef typename MV::device_type device_type;
    // This typedef (a 2-D Kokkos::DualView specialization) must exist.
    typedef typename MV::dual_view_type dual_view_type;

    out << "Tpetra::MultiVector View constructor test" << endl;
    Teuchos::OSTab tab0 (out);

    const Scalar ONE = STS::one ();
    const Scalar TWO = ONE + ONE;
    const Scalar THREE = TWO + ONE;
    int lclSuccess = 1;
    int gblSuccess = 0; // to be set below

    // We'll need this for error checking before we need it in Tpetra.
    RCP<const Comm<int> > comm = getDefaultComm ();

    // Create the Kokkos::View X_lcl.
    const size_t numLclRows = 10;
    const size_t numVecs = 3;
    typename dual_view_type::t_dev X_lcl ("X_lcl", numLclRows, numVecs);

    // Modify the Kokkos::View's data.
    Kokkos::deep_copy (X_lcl, ONE);

    {
      lclSuccess = success ? 1 : 0;
      gblSuccess = 0; // output argument
      reduceAll<int, int> (*comm, REDUCE_MIN, lclSuccess, outArg (gblSuccess));
      TEST_EQUALITY_CONST(gblSuccess, 1);
      if (gblSuccess != 1) {
        return;
      }
      std::ostringstream os;
      os << "Proc " << comm->getRank () << ": checkpoint 1" << std::endl;
      std::cerr << os.str ();
    }

    // Hand off the Kokkos::View to a Tpetra::MultiVector.
    const GST INVALID = Teuchos::OrdinalTraits<GST>::invalid ();
    const GO indexBase = 0;
    RCP<const map_type> map =
      rcp (new map_type (INVALID, numLclRows, indexBase, comm));
    MV X_gbl (map, X_lcl);

    {
      lclSuccess = success ? 1 : 0;
      gblSuccess = 0; // output argument
      reduceAll<int, int> (*comm, REDUCE_MIN, lclSuccess, outArg (gblSuccess));
      TEST_EQUALITY_CONST(gblSuccess, 1);
      if (gblSuccess != 1) {
        return;
      }
      std::ostringstream os;
      os << "Proc " << comm->getRank () << ": checkpoint 2" << std::endl;
      std::cerr << os.str ();
    }

    // Make sure (using an independent mechanism, in this case the
    // inf-norm) that X_gbl's constructor didn't change the values in
    // X_lcl.
    typedef typename MV::mag_type mag_type;
    Kokkos::DualView<mag_type*, device_type> norms ("norms", numVecs);
    norms.template modify<device_type> ();
    X_gbl.normInf (norms.template view<device_type> ());
    norms.sync_host ();
    for (size_t k = 0; k < numVecs; ++k) {
      TEST_EQUALITY_CONST( norms.h_view(k), ONE );
    }

    {
      lclSuccess = success ? 1 : 0;
      gblSuccess = 0; // output argument
      reduceAll<int, int> (*comm, REDUCE_MIN, lclSuccess, outArg (gblSuccess));
      TEST_EQUALITY_CONST(gblSuccess, 1);
      if (gblSuccess != 1) {
        return;
      }
      std::ostringstream os;
      os << "Proc " << comm->getRank () << ": checkpoint 3" << std::endl;
      std::cerr << os.str ();
    }

    // Now change the values in X_lcl.  X_gbl should see them.  Be
    // sure to tell X_gbl that we want to modify its data on device.
    X_gbl.template modify<device_type> ();
    Kokkos::deep_copy (X_lcl, TWO);

    // Tpetra::MultiVector::normInf _should_ either read from the most
    // recently modified memory space, or do a sync to device first.
    // In either case, we don't need to do an explicit sync of X_gbl
    // before calling normInf.

    // Make sure that X_gbl saw the changes made to X_lcl's data.
    norms.template modify<device_type> ();
    X_gbl.normInf (norms.template view<device_type> ());
    norms.sync_host ();
    for (size_t k = 0; k < numVecs; ++k) {
      TEST_EQUALITY_CONST( norms.h_view(k), TWO );
    }

    {
      std::ostringstream os;
      os << ">>> Proc " << comm->getSize ();
      os << ": X_gbl.modified_host: " << (X_gbl.need_sync_device()?1:0)
         << ", X_gbl.modified_device: " << (X_gbl.need_sync_host()?1:0);
      os << std::endl;
      std::cerr << os.str ();
    }

    {
      lclSuccess = success ? 1 : 0;
      gblSuccess = 0; // output argument
      reduceAll<int, int> (*comm, REDUCE_MIN, lclSuccess, outArg (gblSuccess));
      TEST_EQUALITY_CONST(gblSuccess, 1);
      if (gblSuccess != 1) {
        return;
      }
      std::ostringstream os;
      os << "Proc " << comm->getRank () << ": checkpoint 4" << std::endl;
      std::cerr << os.str ();
    }

    // Just as X_gbl views X_lcl, X_lcl should also view X_gbl.  Thus,
    // if we modify X_gbl in host memory, and sync to device memory,
    // X_lcl should also be changed.

    // We modified on device above, and we're about to modify on host
    // now, so we need to sync to host first.
    X_gbl.sync_host ();

    auto X_host = X_gbl.getLocalViewHost ();
    X_gbl.modify_host ();

    {
      lclSuccess = success ? 1 : 0;
      gblSuccess = 0; // output argument
      reduceAll<int, int> (*comm, REDUCE_MIN, lclSuccess, outArg (gblSuccess));
      TEST_EQUALITY_CONST(gblSuccess, 1);
      if (gblSuccess != 1) {
        return;
      }
      std::ostringstream os;
      os << "Proc " << comm->getRank () << ": checkpoint 5" << std::endl;
      std::cerr << os.str ();
    }

    Kokkos::deep_copy (X_host, THREE);
    X_gbl.sync_device ();

    {
      lclSuccess = success ? 1 : 0;
      gblSuccess = 0; // output argument
      reduceAll<int, int> (*comm, REDUCE_MIN, lclSuccess, outArg (gblSuccess));
      TEST_EQUALITY_CONST(gblSuccess, 1);
      if (gblSuccess != 1) {
        return;
      }
      std::ostringstream os;
      os << "Proc " << comm->getRank () << ": checkpoint 6" << std::endl;
      std::cerr << os.str ();
    }

    // FIXME (mfh 01 Mar 2015) We avoid writing a separate functor to
    // check the contents of X_lcl, by copying to host and checking
    // there.  Once Tpetra can use C++11, we should instead check on
    // device, by using a parallel_reduce functor.
    typename dual_view_type::t_dev::HostMirror X_lcl_host =
      Kokkos::create_mirror_view (X_lcl);
    Kokkos::deep_copy(X_lcl_host,X_lcl);

    {
      lclSuccess = success ? 1 : 0;
      gblSuccess = 0; // output argument
      reduceAll<int, int> (*comm, REDUCE_MIN, lclSuccess, outArg (gblSuccess));
      TEST_EQUALITY_CONST(gblSuccess, 1);
      if (gblSuccess != 1) {
        return;
      }
      std::ostringstream os;
      os << "Proc " << comm->getRank () << ": checkpoint 7" << std::endl;
      std::cerr << os.str ();
    }

    bool same = true;
    for (size_t j = 0; j < numVecs; ++j) {
      for (size_t i = 0; i < numLclRows; ++i) {
        if (X_lcl_host(i,j) != X_host(i,j)) {
          same = false;
          break;
        }
      }
    }
    lclSuccess = same ? 1 : 0;
    gblSuccess = 1;
    reduceAll<int, int> (*comm, REDUCE_MIN, lclSuccess, outArg (gblSuccess));
    TEST_EQUALITY_CONST(gblSuccess, 1);
    if (gblSuccess != 1) {
      out << "We modified X_gbl in host memory, and sync'd to device memory, "
        "but X_lcl did not change!" << endl;
    }

    {
      lclSuccess = success ? 1 : 0;
      gblSuccess = 0; // output argument
      reduceAll<int, int> (*comm, REDUCE_MIN, lclSuccess, outArg (gblSuccess));
      TEST_EQUALITY_CONST(gblSuccess, 1);
      if (gblSuccess != 1) {
        return;
      }
      std::ostringstream os;
      os << "Proc " << comm->getRank () << ": DONE" << std::endl;
      std::cerr << os.str ();
    }
  }

// Macro used inside the SubViewSomeZeroRows test below.  It tests for
// global error, and if so, prints each process' error message and
// quits the test early.
//
// 'out' only prints on Process 0.  It's really not OK for other
// processes to print to stdout, but it usually works and we need to
// do it for debugging.
#define SUBVIEWSOMEZEROROWS_REPORT_GLOBAL_ERR( WHAT_STRING ) do { \
  reduceAll<int, int> (*comm, REDUCE_MIN, lclSuccess, outArg (gblSuccess)); \
  TEST_EQUALITY_CONST( gblSuccess, 1 ); \
  if (gblSuccess != 1) { \
    out << WHAT_STRING << " FAILED on one or more processes!" << endl; \
    for (int p = 0; p < numProcs; ++p) { \
      if (myRank == p && lclSuccess != 1) { \
        std::cout << errStrm.str () << std::flush; \
      } \
      comm->barrier (); \
      comm->barrier (); \
      comm->barrier (); \
    } \
    return; \
  } \
} while (false)

  // Exercise getVector, subView(Range1D) and subCopy(Range1D) where
  // some processes have zero rows.  Contributed by Andrew Bradley.
  TEUCHOS_UNIT_TEST_TEMPLATE_4_DECL( MultiVector, SubViewSomeZeroRows, LO, GO, ST, Node )
  {
    typedef Tpetra::Map<LO, GO, Node> map_type;
    typedef Tpetra::Vector<ST, LO, GO, Node> V;
    typedef Tpetra::MultiVector<ST, LO, GO, Node> MV;

    out << "Tpetra::MultiVector: Test subView and subCopy when some processes "
      "have zero rows" << endl;

    int lclSuccess = 1;
    int gblSuccess = 1;
    std::ostringstream errStrm; // for error collection

    RCP<const Comm<int> > comm = Tpetra::getDefaultComm ();
    const int myRank = comm->getRank ();
    const int numProcs = comm->getSize ();

    // Create a Map that puts everything on Process 0 and nothing on
    // the other processes.
    const Tpetra::global_size_t gblNumInds = 10;
    const size_t lclNumInds = (myRank == 0) ? 10 : 0;
    const GO indexBase = 0;
    RCP<const map_type> map =
      rcp (new map_type (gblNumInds, lclNumInds, indexBase, comm));
    // Create a MultiVector with this Map.  Give it at least three
    // columns, so that when we try to take a subview with two
    // columns, it's actually a nontrivial subview.  (subView might
    // have an optimization when the input column range is exactly the
    // original set of columns.)
    const size_t origNumVecs = 5;
    MV mv (map, origNumVecs);

    // Make sure that getVector(NonConst) works on this MultiVector.
    // While doing that, fill each column with data that distinguish
    // it from the other columns.
    RCP<V> v_j;
    try {
      for (size_t j = 0; j < mv.getNumVectors (); ++j) {
        v_j = mv.getVectorNonConst (j);
        // Use j+1, so that no column gets filled with zeros.  That
        // will distinguish the zeroth column from a zero-filled
        // (Multi)Vector.
        v_j->putScalar (static_cast<ST> (j+1));
      }
    } catch (std::exception& e) {
      lclSuccess = 0;
      errStrm << "Process " << myRank << ": mv.getVector(j), "
        "mv.getVectorNonConst(j), or v_j->putScalar() threw exception: "
              << e.what () << endl;
    }
    SUBVIEWSOMEZEROROWS_REPORT_GLOBAL_ERR( "mv.getVector(j), mv.getVectorNonConst(j), or v_j->putScalar()" );

    // Make sure that every column got the right data.  Don't use
    // getVectorNonConst(j) to test this; we need independent
    // confirmation.
    try {
      Array<typename MV::mag_type> norms (mv.getNumVectors ());
      mv.normInf (norms ());
      for (size_t j = 0; j < mv.getNumVectors (); ++j) {
        TEST_EQUALITY( norms[j], static_cast<ST> (j+1) );
      }
    } catch (std::exception& e) {
      lclSuccess = 0;
      errStrm << "Process " << myRank << ": mv.normInf() threw exception: " << e.what () << endl;
    }
    SUBVIEWSOMEZEROROWS_REPORT_GLOBAL_ERR( "mv.normInf()" );

    // Test getting a subView of the first two columns.
    out << "Test subView(Range1D(0,1))" << endl;
    Teuchos::Range1D r (0, 1);
    RCP<const MV> mv_sv;
    try {
      mv_sv = mv.subView (r);
    } catch (std::exception& e) {
      lclSuccess = 0;
      errStrm << "Process " << myRank << ": mv.subView(Range1D(0,1)) "
        "threw exception: " << e.what () << endl;
    }
    SUBVIEWSOMEZEROROWS_REPORT_GLOBAL_ERR( "mv.subView(Range1D(0,1))" );

    // Make sure that the two columns being viewed actually have the
    // right data in them.
    try {
      Array<typename MV::mag_type> norms (mv_sv->getNumVectors ());
      mv_sv->normInf (norms ());
      TEST_EQUALITY( norms[0], static_cast<ST> (1) );
      TEST_EQUALITY( norms[1], static_cast<ST> (2) );
    } catch (std::exception& e) {
      lclSuccess = 0;
      errStrm << "Process " << myRank << ": mv_sv->normInf() "
        "threw exception: " << e.what () << endl;
    }
    SUBVIEWSOMEZEROROWS_REPORT_GLOBAL_ERR( "mv_sv->normInf()" );

    // Make sure that the supposed "view" is actually a view.  That
    // is, if I change the original MultiVector's data, the view
    // should see the change right away.
    try {
      // Even if ST is bool, at least one of the columns will see the
      // change (mod it by 2 to see why).
      mv.putScalar (static_cast<ST> (mv.getNumVectors ()));
      Array<typename MV::mag_type> norms (mv_sv->getNumVectors ());
      mv_sv->normInf (norms ());
      TEST_EQUALITY_CONST( norms[0], static_cast<ST> (mv.getNumVectors ()) );
      TEST_EQUALITY_CONST( norms[1], static_cast<ST> (mv.getNumVectors ()) );
    } catch (std::exception& e) {
      lclSuccess = 0;
      errStrm << "Process " << myRank << ": mv.putScalar() or mv_sv->normInf() "
        "threw exception: " << e.what () << endl;
    }
    SUBVIEWSOMEZEROROWS_REPORT_GLOBAL_ERR( "mv.putScalar() or mv_sv->normInf()" );

    // Restore the MultiVector's original data.
    try {
      for (size_t j = 0; j < mv.getNumVectors (); ++j) {
        v_j = mv.getVectorNonConst (j);
        v_j->putScalar (static_cast<ST> (j+1));
      }
    } catch (std::exception& e) {
      lclSuccess = 0;
      errStrm << "Process " << myRank << ": mv.getVectorNonConst(j) or "
        "v_j->putScalar() threw exception: " << e.what () << endl;
    }
    SUBVIEWSOMEZEROROWS_REPORT_GLOBAL_ERR( "mv.getVectorNonConst(j) or v_j->putScalar()" );

    // Test subCopy (which reportedly has the same issue as subView).
    out << "Test subCopy(Range1D(0,1))" << endl;
    RCP<const MV> mv_sc;
    try {
      mv_sc = mv.subCopy (r);
    } catch (std::exception& e) {
      lclSuccess = 0;
      errStrm << "Process " << myRank << ": mv.subCopy(Range1D(0,1)) "
        "threw exception: " << e.what () << endl;
    }
    SUBVIEWSOMEZEROROWS_REPORT_GLOBAL_ERR( "mv.subCopy(Range1D(0,1))" );

    // Make sure that the two copied columns actually have the right
    // data in them.
    try {
      Array<typename MV::mag_type> norms (mv_sv->getNumVectors ());
      mv_sc->normInf (norms ());
      TEST_EQUALITY( norms[0], static_cast<ST> (1) );
      TEST_EQUALITY( norms[1], static_cast<ST> (2) );
    } catch (std::exception& e) {
      lclSuccess = 0;
      errStrm << "Process " << myRank << ": mv_sc->normInf() "
        "threw exception: " << e.what () << endl;
    }
    SUBVIEWSOMEZEROROWS_REPORT_GLOBAL_ERR( "mv_sc->normInf()" );

    // Make sure that the supposed "copy" is actually a (deep) copy.
    // That is, if I change the original MultiVector's data, the copy
    // should NOT see the change.
    try {
      // Even if ST is bool, at least one of the columns will see the
      // change (mod it by 2 to see why).
      mv.putScalar (static_cast<ST> (mv.getNumVectors ()));
      Array<typename MV::mag_type> norms (mv_sc->getNumVectors ());
      mv_sc->normInf (norms ());
      TEST_EQUALITY_CONST( norms[0], static_cast<ST> (1) );
      TEST_EQUALITY_CONST( norms[1], static_cast<ST> (2) );
    } catch (std::exception& e) {
      lclSuccess = 0;
      errStrm << "Process " << myRank << ": mv.putScalar() or mv_sc->normInf() "
        "threw exception: " << e.what () << endl;
    }
    SUBVIEWSOMEZEROROWS_REPORT_GLOBAL_ERR( "mv.putScalar() or mv_sc->normInf()" );

    // Restore the MultiVector's original data.
    try {
      for (size_t j = 0; j < mv.getNumVectors (); ++j) {
        v_j = mv.getVectorNonConst (j);
        v_j->putScalar (static_cast<ST> (j+1));
      }
    } catch (std::exception& e) {
      lclSuccess = 0;
      errStrm << "Process " << myRank << ": mv.getVectorNonConst(j) or "
        "v_j->putScalar() threw exception: " << e.what () << endl;
    }
    SUBVIEWSOMEZEROROWS_REPORT_GLOBAL_ERR( "mv.getVectorNonConst(j) or v_j->putScalar()" );

    // Test getting a subView of just the first column.
    out << "Test subView(Range1D(1,1))" << endl;
    Teuchos::Range1D r11 (1, 1);
    try {
      mv_sv = mv.subView (r11);
    } catch (std::exception& e) {
      lclSuccess = 0;
      errStrm << "Process " << myRank << ": mv.subView(Range1D(1,1)) "
        "threw exception: " << e.what () << endl;
    }
    SUBVIEWSOMEZEROROWS_REPORT_GLOBAL_ERR( "mv.subView(Range1D(1,1))" );

    // Single-column subviews must always have constant stride.
    {
      bool constStride = false;
      try {
        constStride = ! mv_sv.is_null () && mv_sv->isConstantStride ();
      } catch (std::exception& e) {
        lclSuccess = 0;
        errStrm << "Process " << myRank << ": mv_sv->isConstantStride() "
          "threw exception: " << e.what () << endl;
      }
      SUBVIEWSOMEZEROROWS_REPORT_GLOBAL_ERR( "mv_sv->isConstantStride()" );
      lclSuccess = constStride ? 1 : 0;
      SUBVIEWSOMEZEROROWS_REPORT_GLOBAL_ERR( "mv_sv having constant stride" );
    }

    // Test subCopy of just the first column.
    out << "Test subCopy(Range1D(1,1))" << endl;
    try {
      mv_sc = mv.subCopy (r11);
    } catch (std::exception& e) {
      lclSuccess = 0;
      errStrm << "Process " << myRank << ": mv.subCopy(Range1D(1,1)) "
        "threw exception: " << e.what () << endl;
    }
    SUBVIEWSOMEZEROROWS_REPORT_GLOBAL_ERR( "mv.subCopy(Range1D(1,1))" );

    // Single-column subcopies must always have constant stride.
    {
      bool constStride = false;
      try {
        constStride = ! mv_sc.is_null () && mv_sc->isConstantStride ();
      } catch (std::exception& e) {
        lclSuccess = 0;
        errStrm << "Process " << myRank << ": mv_sc->isConstantStride() "
          "threw exception: " << e.what () << endl;
      }
      SUBVIEWSOMEZEROROWS_REPORT_GLOBAL_ERR( "mv_sc->isConstantStride()" );
      lclSuccess = constStride ? 1 : 0;
      SUBVIEWSOMEZEROROWS_REPORT_GLOBAL_ERR( "mv_sc having constant stride" );
    }

    //
    // Make a noncontiguous subview of the original MultiVector.  Test
    // that both multiple-column and single-column subviews and
    // subcopies work.
    //

    // Start with a noncontiguous subview of the original MV.
    out << "Test subView([0, 2, 4])" << endl;
    RCP<const MV> X_noncontig;
    try {
      Array<size_t> colsToView (3);
      colsToView[0] = 0;
      colsToView[1] = 2;
      colsToView[2] = 4;
      X_noncontig = mv.subView (colsToView);
    } catch (std::exception& e) {
      lclSuccess = 0;
      errStrm << "Process " << myRank << ": mv.subView([0, 2, 4]) "
        "threw exception: " << e.what () << endl;
    }
    SUBVIEWSOMEZEROROWS_REPORT_GLOBAL_ERR( "mv.subView([0, 2, 4])" );

    // Test getting a multiple-column noncontiguous subview of the
    // noncontiguous subview.
    out << "Test multi-column noncontig subview of noncontig subview" << endl;
    try {
      // View columns 0 and 2 of X_noncontig, which should be columns
      // 0 and 4 of the original MV.
      Array<size_t> colsToView (2);
      colsToView[0] = 0;
      colsToView[1] = 2;
      mv_sv = X_noncontig->subView (colsToView);
    } catch (std::exception& e) {
      lclSuccess = 0;
      errStrm << "Process " << myRank << ": X_noncontig->subView([0, 2]) "
        "threw exception: " << e.what () << endl;
    }
    SUBVIEWSOMEZEROROWS_REPORT_GLOBAL_ERR( "X_noncontig->subView([0, 2])" );

    // Test getting a multiple-column noncontiguous subcopy of the
    // noncontiguous subview.
    out << "Test multi-column noncontig subcopy of noncontig subview" << endl;
    try {
      // Copy columns 0 and 2 of X_noncontig, which should be columns
      // 0 and 4 of the original MV.
      Array<size_t> colsToCopy (2);
      colsToCopy[0] = 0;
      colsToCopy[1] = 2;
      mv_sc = X_noncontig->subCopy (colsToCopy);
    } catch (std::exception& e) {
      lclSuccess = 0;
      errStrm << "Process " << myRank << ": X_noncontig->subCopy([0, 2]) "
        "threw exception: " << e.what () << endl;
    }
    SUBVIEWSOMEZEROROWS_REPORT_GLOBAL_ERR( "X_noncontig->subCopy([0, 2])" );

    // Test getting a single-column subview of the noncontiguous
    // subview, using subView(Teuchos::ArrayView<const size_t>).
    out << "Test single-column noncontig subview of noncontig subview, "
      "using Teuchos::ArrayView<const size_t>" << endl;
    try {
      // View column 2 of X_noncontig, which should be column 4 of the
      // original MV.
      Array<size_t> colsToView (1);
      colsToView[0] = 2;
      mv_sv = X_noncontig->subView (colsToView);
    } catch (std::exception& e) {
      lclSuccess = 0;
      errStrm << "Process " << myRank << ": X_noncontig->subView([2]) "
        "threw exception: " << e.what () << endl;
    }
    SUBVIEWSOMEZEROROWS_REPORT_GLOBAL_ERR( "X_noncontig->subView([2])" );

    // Test getting a single-column subview of the noncontiguous
    // subview, using subView(Teuchos::Range1D).
    out << "Test single-column noncontig subview of noncontig subview, "
      "using Teuchos::Range1D" << endl;
    try {
      // View column 2 of X_noncontig, which should be column 4 of the
      // original MV.
      mv_sv = X_noncontig->subView (Teuchos::Range1D (2, 2));
    } catch (std::exception& e) {
      lclSuccess = 0;
      errStrm << "Process " << myRank << ": X_noncontig->subView(Range1D(2,2)) "
        "threw exception: " << e.what () << endl;
    }
    SUBVIEWSOMEZEROROWS_REPORT_GLOBAL_ERR( "X_noncontig->subView(Range1D(2,2))" );

    // Test getting a single-column subcopy of the noncontiguous
    // subview, using subCopy(Teuchos::ArrayView<const size_t>).
    out << "Test single-column noncontig subcopy of noncontig subview, "
      "using Teuchos::ArrayView<const size_t>" << endl;
    try {
      // Copy column 2 of X_noncontig, which should be column 4 of the
      // original MV.
      Array<size_t> colsToCopy (1);
      colsToCopy[0] = 2;
      mv_sv = X_noncontig->subCopy (colsToCopy);
    } catch (std::exception& e) {
      lclSuccess = 0;
      errStrm << "Process " << myRank << ": X_noncontig->subCopy([2]) "
        "threw exception: " << e.what () << endl;
    }
    SUBVIEWSOMEZEROROWS_REPORT_GLOBAL_ERR( "X_noncontig->subCopy([2])" );

    // Test getting a single-column subview of the noncontiguous
    // subview, using subCopy(Teuchos::Range1D).
    out << "Test single-column noncontig subview of noncontig subview, "
      "using Teuchos::Range1D" << endl;
    try {
      // Copy column 2 of X_noncontig, which should be column 4 of the
      // original MV.
      mv_sc = X_noncontig->subCopy (Teuchos::Range1D (2, 2));
    } catch (std::exception& e) {
      lclSuccess = 0;
      errStrm << "Process " << myRank << ": X_noncontig->subCopy(Range1D(2,2)) "
        "threw exception: " << e.what () << endl;
    }
    SUBVIEWSOMEZEROROWS_REPORT_GLOBAL_ERR( "X_noncontig->subCopy(Range1D(2,2))" );
  }


  // Create a MultiVector with zero rows on some processes, but a
  // nonzero number of columns.  Make sure that getLocalLength(),
  // getGlobalLength(), and getNumVectors() return the correct values.
  TEUCHOS_UNIT_TEST_TEMPLATE_4_DECL( MultiVector, DimsWithSomeZeroRows, LO, GO, ST, Node )
  {
    typedef Tpetra::Map<LO, GO, Node> map_type;
    typedef Tpetra::MultiVector<ST, LO, GO, Node> MV;
    typedef Tpetra::global_size_t GST;

    out << "Tpetra::MultiVector: Test MultiVector dimensions when some "
      "processes have zero rows" << endl;

    int lclSuccess = 1;
    int gblSuccess = 1;
    std::ostringstream errStrm; // for error collection

    RCP<const Comm<int> > comm = Tpetra::getDefaultComm ();
    const int myRank = comm->getRank ();
    const int numProcs = comm->getSize ();

    // Create a Map that puts nothing on Process 0 and something on
    // the other processes.
    const size_t lclNumRowsWhenPopulated = 1;
    const size_t lclNumRows = (myRank == 0) ?
      size_t (0) :
      lclNumRowsWhenPopulated;
    const GST gblNumRows = (numProcs == 1) ?
      GST (0) :
      GST ((numProcs - 1) * lclNumRowsWhenPopulated);
    const GO indexBase = 0;
    RCP<const map_type> map =
      rcp (new map_type (gblNumRows, lclNumRows, indexBase, comm));

    const size_t numCols = 3;
    MV X (map, numCols);

    size_t reportedNumCols = 0;
    try {
      reportedNumCols = X.getNumVectors ();
    } catch (std::exception& e) {
      lclSuccess = 0;
      errStrm << "Process " << myRank << ": X.getNumVectors() threw exception: "
              << e.what () << endl;
    }
    SUBVIEWSOMEZEROROWS_REPORT_GLOBAL_ERR( "X.getNumVectors() threw exception" );
    if (reportedNumCols != numCols) {
      lclSuccess = 0;
    }
    SUBVIEWSOMEZEROROWS_REPORT_GLOBAL_ERR( "reportedNumCols != numCols" );

    size_t reportedLclNumRows = 0;
    try {
      reportedLclNumRows = X.getLocalLength ();
    } catch (std::exception& e) {
      lclSuccess = 0;
      errStrm << "Process " << myRank << ": X.getNumVectors() threw exception: "
              << e.what () << endl;
    }
    SUBVIEWSOMEZEROROWS_REPORT_GLOBAL_ERR( "X.getNumVectors() threw exception" );
    if (reportedLclNumRows != lclNumRows) {
      lclSuccess = 0;
    }
    SUBVIEWSOMEZEROROWS_REPORT_GLOBAL_ERR( "reportedLclNumRows != lclNumRows" );

    size_t reportedGblNumRows = 0;
    try {
      reportedGblNumRows = X.getGlobalLength ();
    } catch (std::exception& e) {
      lclSuccess = 0;
      errStrm << "Process " << myRank << ": X.getNumVectors() threw exception: "
              << e.what () << endl;
    }
    SUBVIEWSOMEZEROROWS_REPORT_GLOBAL_ERR( "X.getNumVectors() threw exception" );
    if (reportedGblNumRows != gblNumRows) {
      lclSuccess = 0;
    }
    SUBVIEWSOMEZEROROWS_REPORT_GLOBAL_ERR( "reportedGblNumRows != gblNumRows" );
  }


  // Create a MultiVector with zero rows on ALL processes, but a
  // nonzero number of columns.  Make sure that getLocalLength(),
  // getGlobalLength(), and getNumVectors() return the correct values.
  // Then, do the same thing with a globally 0 x 0 multivector.
  TEUCHOS_UNIT_TEST_TEMPLATE_4_DECL( MultiVector, DimsWithAllZeroRows, LO, GO, ST, Node )
  {
    typedef Tpetra::Map<LO, GO, Node> map_type;
    typedef Tpetra::MultiVector<ST, LO, GO, Node> MV;
    typedef Tpetra::global_size_t GST;
    typedef Tpetra::MultiVector<ST, LO, GO, Node> MV;

    out << "Tpetra::MultiVector: Test MultiVector dimensions when ALL "
      "processes have zero rows" << endl;

    int lclSuccess = 1;
    int gblSuccess = 1;
    std::ostringstream errStrm; // for error collection

    RCP<const Comm<int> > comm = Tpetra::getDefaultComm ();
    const int myRank = comm->getRank ();
    const int numProcs = comm->getSize ();

    // Create a Map that puts nothing on Process 0 and something on
    // the other processes.
    const size_t lclNumRows = 0;
    const GST gblNumRows = GST (numProcs * lclNumRows);
    const GO indexBase = 0;
    RCP<const map_type> map =
      rcp (new map_type (gblNumRows, lclNumRows, indexBase, comm));

    size_t numCols = 3;
    MV X (map, numCols);

    size_t reportedNumCols = 0;
    try {
      reportedNumCols = X.getNumVectors ();
    } catch (std::exception& e) {
      lclSuccess = 0;
      errStrm << "Process " << myRank << ": X.getNumVectors() threw exception: "
              << e.what () << endl;
    }
    SUBVIEWSOMEZEROROWS_REPORT_GLOBAL_ERR( "X.getNumVectors() threw exception" );
    if (reportedNumCols != numCols) {
      lclSuccess = 0;
    }
    SUBVIEWSOMEZEROROWS_REPORT_GLOBAL_ERR( "reportedNumCols != numCols" );

    size_t reportedLclNumRows = 0;
    try {
      reportedLclNumRows = X.getLocalLength ();
    } catch (std::exception& e) {
      lclSuccess = 0;
      errStrm << "Process " << myRank << ": X.getNumVectors() threw exception: "
              << e.what () << endl;
    }
    SUBVIEWSOMEZEROROWS_REPORT_GLOBAL_ERR( "X.getNumVectors() threw exception" );
    if (reportedLclNumRows != lclNumRows) {
      lclSuccess = 0;
    }
    SUBVIEWSOMEZEROROWS_REPORT_GLOBAL_ERR( "reportedLclNumRows != lclNumRows" );

    size_t reportedGblNumRows = 0;
    try {
      reportedGblNumRows = X.getGlobalLength ();
    } catch (std::exception& e) {
      lclSuccess = 0;
      errStrm << "Process " << myRank << ": X.getNumVectors() threw exception: "
              << e.what () << endl;
    }
    SUBVIEWSOMEZEROROWS_REPORT_GLOBAL_ERR( "X.getNumVectors() threw exception" );
    if (reportedGblNumRows != gblNumRows) {
      lclSuccess = 0;
    }
    SUBVIEWSOMEZEROROWS_REPORT_GLOBAL_ERR( "reportedGblNumRows != gblNumRows" );

    numCols = 0;
    MV Y (map, 0);

    reportedNumCols = 0;
    try {
      reportedNumCols = Y.getNumVectors ();
    } catch (std::exception& e) {
      lclSuccess = 0;
      errStrm << "Process " << myRank << ": Y.getNumVectors() threw exception: "
              << e.what () << endl;
    }
    SUBVIEWSOMEZEROROWS_REPORT_GLOBAL_ERR( "Y.getNumVectors() threw exception" );
    if (reportedNumCols != numCols) {
      lclSuccess = 0;
    }
    SUBVIEWSOMEZEROROWS_REPORT_GLOBAL_ERR( "reportedNumCols != numCols" );

    reportedLclNumRows = 0;
    try {
      reportedLclNumRows = Y.getLocalLength ();
    } catch (std::exception& e) {
      lclSuccess = 0;
      errStrm << "Process " << myRank << ": Y.getNumVectors() threw exception: "
              << e.what () << endl;
    }
    SUBVIEWSOMEZEROROWS_REPORT_GLOBAL_ERR( "Y.getNumVectors() threw exception" );
    if (reportedLclNumRows != lclNumRows) {
      lclSuccess = 0;
    }
    SUBVIEWSOMEZEROROWS_REPORT_GLOBAL_ERR( "reportedLclNumRows != lclNumRows" );

    reportedGblNumRows = 0;
    try {
      reportedGblNumRows = Y.getGlobalLength ();
    } catch (std::exception& e) {
      lclSuccess = 0;
      errStrm << "Process " << myRank << ": Y.getNumVectors() threw exception: "
              << e.what () << endl;
    }
    SUBVIEWSOMEZEROROWS_REPORT_GLOBAL_ERR( "Y.getNumVectors() threw exception" );
    if (reportedGblNumRows != gblNumRows) {
      lclSuccess = 0;
    }
    SUBVIEWSOMEZEROROWS_REPORT_GLOBAL_ERR( "reportedGblNumRows != gblNumRows" );
  }

  // Swap test
  TEUCHOS_UNIT_TEST_TEMPLATE_4_DECL( MultiVector, Swap, LO , GO , Scalar , Node ) {
    typedef Tpetra::Map<LO, GO, Node> map_type;
    typedef Tpetra::MultiVector<Scalar,LO, GO, Node> MV;
    typedef Tpetra::global_size_t GST;

    Scalar ONE  = Teuchos::ScalarTraits<Scalar>::one();
    Scalar ZERO = Teuchos::ScalarTraits<Scalar>::zero();

    RCP<const Comm<int> > comm = Tpetra::getDefaultComm ();
    const int numProcs = comm->getSize ();

    // Create a Map that puts nothing on Process 0 and something on
    // the other processes.
    const size_t lclNumRows = 4;
    const GST gblNumRows = GST (numProcs * lclNumRows);
    const GO indexBase = 0;
    RCP<const map_type> map = rcp (new map_type (gblNumRows, indexBase, comm));

    size_t numCols = 3;
    MV Xo (map, numCols), Yo (map, numCols), Xn (map, numCols), Yn (map, numCols);

    // Comparison vectors (unswapped)
    Xo.putScalar(ZERO); Yo.putScalar(ONE);

    // Swapping vectors (swapped)
    Yn.putScalar(ZERO); Xn.putScalar(ONE);
    Xn.swap(Yn);

    // Compare
    TEST_COMPARE_FLOATING_ARRAYS(Xo.get1dView(),Xn.get1dView(),testingTol<Scalar>() * errorTolSlack);
    TEST_COMPARE_FLOATING_ARRAYS(Yo.get1dView(),Yn.get1dView(),testingTol<Scalar>() * errorTolSlack);

  }

//
// INSTANTIATIONS
//

#define UNIT_TEST_GROUP_BASE( SCALAR, LO, GO, NODE ) \
      TEUCHOS_UNIT_TEST_TEMPLATE_4_INSTANT( MultiVector, basic             , LO, GO, SCALAR, NODE ) \
      TEUCHOS_UNIT_TEST_TEMPLATE_4_INSTANT( MultiVector, NonMemberConstructors, LO, GO, SCALAR, NODE ) \
      TEUCHOS_UNIT_TEST_TEMPLATE_4_INSTANT( MultiVector, BadConstLDA       , LO, GO, SCALAR, NODE ) \
      TEUCHOS_UNIT_TEST_TEMPLATE_4_INSTANT( MultiVector, BadConstAA        , LO, GO, SCALAR, NODE ) \
      TEUCHOS_UNIT_TEST_TEMPLATE_4_INSTANT( MultiVector, CopyConst         , LO, GO, SCALAR, NODE ) \
      TEUCHOS_UNIT_TEST_TEMPLATE_4_INSTANT(      Vector, CopyConst         , LO, GO, SCALAR, NODE ) \
      TEUCHOS_UNIT_TEST_TEMPLATE_4_INSTANT(      Vector, Indexing          , LO, GO, SCALAR, NODE ) \
      TEUCHOS_UNIT_TEST_TEMPLATE_4_INSTANT( MultiVector, OrthoDot          , LO, GO, SCALAR, NODE ) \
      TEUCHOS_UNIT_TEST_TEMPLATE_4_INSTANT( MultiVector, CountDot          , LO, GO, SCALAR, NODE ) \
      TEUCHOS_UNIT_TEST_TEMPLATE_4_INSTANT( MultiVector, CountDotNonTrivLDA, LO, GO, SCALAR, NODE ) \
      TEUCHOS_UNIT_TEST_TEMPLATE_4_INSTANT( MultiVector, BadDot            , LO, GO, SCALAR, NODE ) \
      TEUCHOS_UNIT_TEST_TEMPLATE_4_INSTANT( MultiVector, CountNorm1        , LO, GO, SCALAR, NODE ) \
      TEUCHOS_UNIT_TEST_TEMPLATE_4_INSTANT( MultiVector, CountNormInf      , LO, GO, SCALAR, NODE ) \
      TEUCHOS_UNIT_TEST_TEMPLATE_4_INSTANT( MultiVector, Norm2             , LO, GO, SCALAR, NODE ) \
      TEUCHOS_UNIT_TEST_TEMPLATE_4_INSTANT( MultiVector, CopyView          , LO, GO, SCALAR, NODE ) \
      TEUCHOS_UNIT_TEST_TEMPLATE_4_INSTANT( MultiVector, OffsetView        , LO, GO, SCALAR, NODE ) \
      TEUCHOS_UNIT_TEST_TEMPLATE_4_INSTANT( MultiVector, ZeroScaleUpdate   , LO, GO, SCALAR, NODE ) \
      TEUCHOS_UNIT_TEST_TEMPLATE_4_INSTANT(      Vector, ZeroScaleUpdate   , LO, GO, SCALAR, NODE ) \
      TEUCHOS_UNIT_TEST_TEMPLATE_4_INSTANT( MultiVector, ScaleAndAssign    , LO, GO, SCALAR, NODE ) \
      TEUCHOS_UNIT_TEST_TEMPLATE_4_INSTANT( MultiVector, BadMultiply       , LO, GO, SCALAR, NODE ) \
      TEUCHOS_UNIT_TEST_TEMPLATE_4_INSTANT( MultiVector, SingleVecNormalize, LO, GO, SCALAR, NODE ) \
      TEUCHOS_UNIT_TEST_TEMPLATE_4_INSTANT( MultiVector, Multiply          , LO, GO, SCALAR, NODE ) \
      TEUCHOS_UNIT_TEST_TEMPLATE_4_INSTANT( MultiVector, ElementWiseMultiply,LO, GO, SCALAR, NODE ) \
      TEUCHOS_UNIT_TEST_TEMPLATE_4_INSTANT( MultiVector, NonContigView     , LO, GO, SCALAR, NODE ) \
      TEUCHOS_UNIT_TEST_TEMPLATE_4_INSTANT( MultiVector, Describable       , LO, GO, SCALAR, NODE ) \
      TEUCHOS_UNIT_TEST_TEMPLATE_4_INSTANT( MultiVector, Typedefs          , LO, GO, SCALAR, NODE ) \
      TEUCHOS_UNIT_TEST_TEMPLATE_4_INSTANT( MultiVector, ReplaceMap        , LO, GO, SCALAR, NODE ) \
      TEUCHOS_UNIT_TEST_TEMPLATE_4_INSTANT( MultiVector, DeepCopy          , LO, GO, SCALAR, NODE ) \
      TEUCHOS_UNIT_TEST_TEMPLATE_4_INSTANT( MultiVector, DualViewSemantics , LO, GO, SCALAR, NODE ) \
      TEUCHOS_UNIT_TEST_TEMPLATE_4_INSTANT( MultiVector, DualViewCtor      , LO, GO, SCALAR, NODE ) \
      TEUCHOS_UNIT_TEST_TEMPLATE_4_INSTANT( MultiVector, ViewCtor          , LO, GO, SCALAR, NODE ) \
      TEUCHOS_UNIT_TEST_TEMPLATE_4_INSTANT( MultiVector, SubViewSomeZeroRows, LO, GO, SCALAR, NODE ) \
      TEUCHOS_UNIT_TEST_TEMPLATE_4_INSTANT( MultiVector, DimsWithSomeZeroRows, LO, GO, SCALAR, NODE ) \
      TEUCHOS_UNIT_TEST_TEMPLATE_4_INSTANT( MultiVector, DimsWithAllZeroRows, LO, GO, SCALAR, NODE ) \
      TEUCHOS_UNIT_TEST_TEMPLATE_4_INSTANT( MultiVector, Swap, LO, GO, SCALAR, NODE )

#ifdef TPETRA_ENABLE_DEPRECATED_CODE
  #define UNIT_TEST_GROUP( SCALAR, LO, GO, NODE ) \
    TEUCHOS_UNIT_TEST_TEMPLATE_4_INSTANT( MultiVector, Cloner            , LO, GO, SCALAR, NODE ) \
    UNIT_TEST_GROUP_BASE( SCALAR, LO, GO, NODE )
#else
  #define UNIT_TEST_GROUP( SCALAR, LO, GO, NODE ) \
    UNIT_TEST_GROUP_BASE( SCALAR, LO, GO, NODE )
#endif


  typedef Tpetra::Map<>::local_ordinal_type default_local_ordinal_type;
  typedef Tpetra::Map<>::global_ordinal_type default_global_ordinal_type;

#if defined(HAVE_TEUCHOS_COMPLEX) && defined(HAVE_TPETRA_INST_COMPLEX_FLOAT)
#  define TPETRA_MULTIVECTOR_COMPLEX_FLOAT_DOT_TEST( NODE ) \
  TEUCHOS_UNIT_TEST_TEMPLATE_4_INSTANT( MultiVector, ComplexDotOneColumn, float, default_local_ordinal_type, default_global_ordinal_type, NODE )
#else
#  define TPETRA_MULTIVECTOR_COMPLEX_FLOAT_DOT_TEST( NODE )
#endif // defined(HAVE_TEUCHOS_COMPLEX) && defined(HAVE_TPETRA_INST_COMPLEX_FLOAT)

#if defined(HAVE_TEUCHOS_COMPLEX) && defined(HAVE_TPETRA_INST_COMPLEX_DOUBLE)
#  define TPETRA_MULTIVECTOR_COMPLEX_DOUBLE_DOT_TEST( NODE ) \
  TEUCHOS_UNIT_TEST_TEMPLATE_4_INSTANT( MultiVector, ComplexDotOneColumn, double, default_local_ordinal_type, default_global_ordinal_type, NODE )
#else
#  define TPETRA_MULTIVECTOR_COMPLEX_DOUBLE_DOT_TEST( NODE )
#endif // defined(HAVE_TEUCHOS_COMPLEX) && defined(HAVE_TPETRA_INST_COMPLEX_DOUBLE)

#define VIEWMODETEST(NODE) \

  TPETRA_ETI_MANGLING_TYPEDEFS()

  // mfh 04 June 2013: To avoid explicit instantiation - related link
  // errors for LO = int and GO = unsigned (long) int, I've forced
  // this test to use LO = int and GO = int.  LO and GO should not
  // matter for this test.
  //
  // mfh 06 June 2013: To avoid link errors on GPUs, I've forced this
  // test to build only for non-GPU Node types.
  TPETRA_INSTANTIATE_N_NOGPU( TPETRA_MULTIVECTOR_COMPLEX_FLOAT_DOT_TEST )

  // mfh 04 June 2013: To avoid explicit instantiation - related link
  // errors for LO = int and GO = unsigned (long) int, I've forced
  // this test to use LO = int and GO = int.  LO and GO should not
  // matter for this test.
  //
  // mfh 06 June 2013: To avoid link errors on GPUs, I've forced this
  // test to build only for non-GPU Node types.
  TPETRA_INSTANTIATE_N_NOGPU( TPETRA_MULTIVECTOR_COMPLEX_DOUBLE_DOT_TEST )

  TPETRA_INSTANTIATE_TESTMV( UNIT_TEST_GROUP )

}<|MERGE_RESOLUTION|>--- conflicted
+++ resolved
@@ -207,10 +207,6 @@
   }
 
 #ifdef TPETRA_ENABLE_DEPRECATED_CODE
-<<<<<<< HEAD
-  ////
-=======
->>>>>>> d9e0254e
   TEUCHOS_UNIT_TEST_TEMPLATE_4_DECL( MultiVector, Cloner, LO, GO, Scalar , Node )
   {
     typedef Tpetra::Map<LO, GO, Node> map_type;
