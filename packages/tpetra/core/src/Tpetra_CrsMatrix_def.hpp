--- conflicted
+++ resolved
@@ -682,39 +682,6 @@
   template<class Scalar, class LocalOrdinal, class GlobalOrdinal, class Node>
   void
   CrsMatrix<Scalar, LocalOrdinal, GlobalOrdinal, Node>::
-<<<<<<< HEAD
-  swap(CrsMatrix<Scalar, LocalOrdinal, GlobalOrdinal, Node> & matrix)
-  {
-    std::swap(matrix.importMV_, this->importMV_);                 // mutable Teuchos::RCP<MultiVector<Scalar, LocalOrdinal, GlobalOrdinal, Node>>
-    std::swap(matrix.exportMV_, this->exportMV_);                 // mutable Teuchos::RCP<MultiVector<Scalar, LocalOrdinal, GlobalOrdinal, Node>>
-    std::swap(matrix.staticGraph_, this->staticGraph_);           // Teuchos::RCP<CrsGraph<LocalOrdinal, GlobalOrdinal, Node>>
-    std::swap(matrix.myGraph_, this->myGraph_);                   // Teuchos::RCP<CrsGraph<LocalOrdinal, GlobalOrdinal, Node>>
-    std::swap(matrix.lclMatrix_, this->lclMatrix_);               // KokkosSparse::CrsMatrix<impl_scalar_type, LocalOrdinal, execution_space, void, typename local_graph_type::size_type>
-    std::swap(matrix.k_values1D_, this->k_values1D_);             // KokkosSparse::CrsMatrix<impl_scalar_type, LocalOrdinal, execution_space, void, typename local_graph_type::size_type>::values_type
-    std::swap(matrix.values2D_, this->values2D_);                 // Teuchos::ArrayRCP<Teuchos::Array<Kokkos::Details::ArithTraits<Scalar>::val_type>>
-    std::swap(matrix.storageStatus_, this->storageStatus_);       // ::Tpetra::Details::EStorageStatus (enum f/m Tpetra_CrsGraph_decl.hpp)
-    std::swap(matrix.fillComplete_, this->fillComplete_);         // bool
-    std::swap(matrix.nonlocals_, this->nonlocals_);               // std::map<GO, pair<Teuchos::Array<GO>,Teuchos::Array<Scalar>>
-    std::swap(matrix.frobNorm_, this->frobNorm_);                 // mutable Kokkos::Details::ArithTraits<impl_scalar_type>::mag_type
-
-  }
-
-  template<class Scalar, class LocalOrdinal, class GlobalOrdinal, class Node>
-  bool
-  CrsMatrix<Scalar, LocalOrdinal, GlobalOrdinal, Node>::
-  isIdenticalTo(const CrsMatrix<Scalar, LocalOrdinal, GlobalOrdinal, Node> & matrix) const
-  {
-    bool output = true;
-
-    // WCMCLEN SCAFFOLDING TODO: Implement this...
-
-
-    return output;
-  }
-
-
-
-=======
   swap(CrsMatrix<Scalar,LocalOrdinal,GlobalOrdinal,Node> & crs_matrix)
   {
     std::swap(crs_matrix.importMV_,      this->importMV_);        // mutable Teuchos::RCP<MultiVector<Scalar, LocalOrdinal, GlobalOrdinal, Node>>
@@ -730,7 +697,6 @@
     std::swap(crs_matrix.frobNorm_,      this->frobNorm_);        // mutable Kokkos::Details::ArithTraits<impl_scalar_type>::mag_type
   }
 
->>>>>>> e285bc71
 
   template<class Scalar, class LocalOrdinal, class GlobalOrdinal, class Node>
   Teuchos::RCP<const Teuchos::Comm<int> >
