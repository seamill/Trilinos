// @HEADER
// ***********************************************************************
//
//          Tpetra: Templated Linear Algebra Services Package
//                 Copyright (2008) Sandia Corporation
//
// Under the terms of Contract DE-AC04-94AL85000 with Sandia Corporation,
// the U.S. Government retains certain rights in this software.
//
// Redistribution and use in source and binary forms, with or without
// modification, are permitted provided that the following conditions are
// met:
//
// 1. Redistributions of source code must retain the above copyright
// notice, this list of conditions and the following disclaimer.
//
// 2. Redistributions in binary form must reproduce the above copyright
// notice, this list of conditions and the following disclaimer in the
// documentation and/or other materials provided with the distribution.
//
// 3. Neither the name of the Corporation nor the names of the
// contributors may be used to endorse or promote products derived from
// this software without specific prior written permission.
//
// THIS SOFTWARE IS PROVIDED BY SANDIA CORPORATION "AS IS" AND ANY
// EXPRESS OR IMPLIED WARRANTIES, INCLUDING, BUT NOT LIMITED TO, THE
// IMPLIED WARRANTIES OF MERCHANTABILITY AND FITNESS FOR A PARTICULAR
// PURPOSE ARE DISCLAIMED. IN NO EVENT SHALL SANDIA CORPORATION OR THE
// CONTRIBUTORS BE LIABLE FOR ANY DIRECT, INDIRECT, INCIDENTAL, SPECIAL,
// EXEMPLARY, OR CONSEQUENTIAL DAMAGES (INCLUDING, BUT NOT LIMITED TO,
// PROCUREMENT OF SUBSTITUTE GOODS OR SERVICES; LOSS OF USE, DATA, OR
// PROFITS; OR BUSINESS INTERRUPTION) HOWEVER CAUSED AND ON ANY THEORY OF
// LIABILITY, WHETHER IN CONTRACT, STRICT LIABILITY, OR TORT (INCLUDING
// NEGLIGENCE OR OTHERWISE) ARISING IN ANY WAY OUT OF THE USE OF THIS
// SOFTWARE, EVEN IF ADVISED OF THE POSSIBILITY OF SUCH DAMAGE.
//
// ************************************************************************
// @HEADER

#ifndef TPETRA_CRSGRAPH_DEF_HPP
#define TPETRA_CRSGRAPH_DEF_HPP

/// \file Tpetra_CrsGraph_def.hpp
/// \brief Definition of the Tpetra::CrsGraph class

#include "Tpetra_Details_Behavior.hpp"
#include "Tpetra_Details_computeOffsets.hpp"
#include "Tpetra_Details_copyOffsets.hpp"
#include "Tpetra_Details_gathervPrint.hpp"
#include "Tpetra_Details_getGraphDiagOffsets.hpp"
#include "Tpetra_Details_makeColMap.hpp"
#include "Tpetra_Details_Profiling.hpp"
#include "Tpetra_Details_getEntryOnHost.hpp"
#include "Tpetra_Details_crsUtils.hpp"
#include "Tpetra_Distributor.hpp"
#include "Teuchos_SerialDenseMatrix.hpp"
#include "Tpetra_Vector.hpp"
#include "Tpetra_Import_Util.hpp"
#include "Tpetra_Import_Util2.hpp"
#include "Tpetra_Details_packCrsGraph.hpp"
#include "Tpetra_Details_unpackCrsGraphAndCombine.hpp"
#include "Tpetra_Details_CrsPadding.hpp"
#include "Tpetra_Util.hpp"
#include <algorithm>
#include <limits>
#include <map>
#include <sstream>
#include <string>
#include <type_traits>
#include <utility>
#include <vector>

namespace Tpetra {
  namespace Details {
    namespace Impl {

      template<class MapIter>
      void
      verbosePrintMap(std::ostream& out,
                      MapIter beg,
                      MapIter end,
                      const size_t numEnt,
                      const char mapName[])
      {
        using ::Tpetra::Details::Behavior;
        using ::Tpetra::Details::verbosePrintArray;

        out << mapName << ": {";
        const size_t maxNumToPrint =
          Behavior::verbosePrintCountThreshold();
        if (maxNumToPrint == 0) {
          if (numEnt != 0) {
            out << "...";
          }
        }
        else {
          const size_t numToPrint = numEnt > maxNumToPrint ?
            maxNumToPrint : numEnt;
          size_t count = 0;
          for (MapIter it = beg; it != end; ++it) {
            out << "(" << (*it).first << ", ";
            verbosePrintArray(out, (*it).second, "gblColInds",
                              maxNumToPrint);
            out << ")";
            if (count + size_t(1) < numToPrint) {
              out << ", ";
            }
            ++count;
          }
          if (count < numEnt) {
            out << ", ...";
          }
        }
        out << "}";
      }

      template<class LO, class GO, class Node>
      Teuchos::ArrayView<GO>
      getRowGraphGlobalRow(
        std::vector<GO>& gblColIndsStorage,
        const RowGraph<LO, GO, Node>& graph,
        const GO gblRowInd)
      {
        size_t origNumEnt = graph.getNumEntriesInGlobalRow(gblRowInd);
        if (gblColIndsStorage.size() < origNumEnt) {
          gblColIndsStorage.resize(origNumEnt);
        }
        typename CrsGraph<LO,GO,Node>::nonconst_global_inds_host_view_type gblColInds(gblColIndsStorage.data(),
                                                       origNumEnt);
        graph.getGlobalRowCopy(gblRowInd, gblColInds, origNumEnt);
        Teuchos::ArrayView<GO> retval(gblColIndsStorage.data(),origNumEnt);
        return retval;
      }

      template<class LO, class GO, class DT, class OffsetType, class NumEntType>
      class ConvertColumnIndicesFromGlobalToLocal {
      public:
        ConvertColumnIndicesFromGlobalToLocal (const ::Kokkos::View<LO*, DT>& lclColInds,
                                               const ::Kokkos::View<const GO*, DT>& gblColInds,
                                               const ::Kokkos::View<const OffsetType*, DT>& ptr,
                                               const ::Tpetra::Details::LocalMap<LO, GO, DT>& lclColMap,
                                               const ::Kokkos::View<const NumEntType*, DT>& numRowEnt) :
          lclColInds_ (lclColInds),
          gblColInds_ (gblColInds),
          ptr_ (ptr),
          lclColMap_ (lclColMap),
          numRowEnt_ (numRowEnt)
        {}

        KOKKOS_FUNCTION void
        operator () (const LO& lclRow, OffsetType& curNumBad) const
        {
          const OffsetType offset = ptr_(lclRow);
          // NOTE (mfh 26 Jun 2016) It's always legal to cast the number
          // of entries in a row to LO, as long as the row doesn't have
          // too many duplicate entries.
          const LO numEnt = static_cast<LO> (numRowEnt_(lclRow));
          for (LO j = 0; j < numEnt; ++j) {
            const GO gid = gblColInds_(offset + j);
            const LO lid = lclColMap_.getLocalElement (gid);
            lclColInds_(offset + j) = lid;
            if (lid == ::Tpetra::Details::OrdinalTraits<LO>::invalid ()) {
              ++curNumBad;
            }
          }
        }

        static OffsetType
        run (const ::Kokkos::View<LO*, DT>& lclColInds,
             const ::Kokkos::View<const GO*, DT>& gblColInds,
             const ::Kokkos::View<const OffsetType*, DT>& ptr,
             const ::Tpetra::Details::LocalMap<LO, GO, DT>& lclColMap,
             const ::Kokkos::View<const NumEntType*, DT>& numRowEnt)
        {
          typedef ::Kokkos::RangePolicy<typename DT::execution_space, LO> range_type;
          typedef ConvertColumnIndicesFromGlobalToLocal<LO, GO, DT, OffsetType, NumEntType> functor_type;

          const LO lclNumRows = ptr.extent (0) == 0 ?
            static_cast<LO> (0) : static_cast<LO> (ptr.extent (0) - 1);
          OffsetType numBad = 0;
          // Count of "bad" column indices is a reduction over rows.
          ::Kokkos::parallel_reduce (range_type (0, lclNumRows),
                                     functor_type (lclColInds, gblColInds, ptr,
                                                   lclColMap, numRowEnt),
                                     numBad);
          return numBad;
        }

      private:
        ::Kokkos::View<LO*, DT> lclColInds_;
        ::Kokkos::View<const GO*, DT> gblColInds_;
        ::Kokkos::View<const OffsetType*, DT> ptr_;
        ::Tpetra::Details::LocalMap<LO, GO, DT> lclColMap_;
        ::Kokkos::View<const NumEntType*, DT> numRowEnt_;
      };

    } // namespace Impl

    /// \brief Convert a CrsGraph's global column indices into local
    ///   column indices.
    ///
    /// \param lclColInds [out] On output: The graph's local column
    ///   indices.  This may alias gblColInds, if LO == GO.
    /// \param gblColInds [in] On input: The graph's global column
    ///   indices.  This may alias lclColInds, if LO == GO.
    /// \param ptr [in] The graph's row offsets.
    /// \param lclColMap [in] "Local" (threaded-kernel-worthy) version
    ///   of the column Map.
    /// \param numRowEnt [in] Array with number of entries in each row.
    ///
    /// \return the number of "bad" global column indices (that don't
    ///   live in the column Map on the calling process).
    template<class LO, class GO, class DT, class OffsetType, class NumEntType>
    OffsetType
    convertColumnIndicesFromGlobalToLocal (const Kokkos::View<LO*, DT>& lclColInds,
                                           const Kokkos::View<const GO*, DT>& gblColInds,
                                           const Kokkos::View<const OffsetType*, DT>& ptr,
                                           const LocalMap<LO, GO, DT>& lclColMap,
                                           const Kokkos::View<const NumEntType*, DT>& numRowEnt)
    {
      using Impl::ConvertColumnIndicesFromGlobalToLocal;
      typedef ConvertColumnIndicesFromGlobalToLocal<LO, GO, DT, OffsetType, NumEntType> impl_type;
      return impl_type::run (lclColInds, gblColInds, ptr, lclColMap, numRowEnt);
    }

    template<class ViewType, class LO>
    class MaxDifference {
    public:
      MaxDifference (const ViewType& ptr) : ptr_ (ptr) {}

      KOKKOS_INLINE_FUNCTION void init (LO& dst) const {
        dst = 0;
      }

      KOKKOS_INLINE_FUNCTION void
      join (volatile LO& dst, const volatile LO& src) const
      {
        dst = (src > dst) ? src : dst;
      }

      KOKKOS_INLINE_FUNCTION void
      operator () (const LO lclRow, LO& maxNumEnt) const
      {
        const LO numEnt = static_cast<LO> (ptr_(lclRow+1) - ptr_(lclRow));
        maxNumEnt = (numEnt > maxNumEnt) ? numEnt : maxNumEnt;
      }
    private:
      typename ViewType::const_type ptr_;
    };

    template<class ViewType, class LO>
    typename ViewType::non_const_value_type
    maxDifference (const char kernelLabel[],
                   const ViewType& ptr,
                   const LO lclNumRows)
    {
      if (lclNumRows == 0) {
        // mfh 07 May 2018: Weirdly, I need this special case,
        // otherwise I get the wrong answer.
        return static_cast<LO> (0);
      }
      else {
        using execution_space = typename ViewType::execution_space;
        using range_type = Kokkos::RangePolicy<execution_space, LO>;
        LO theMaxNumEnt {0};
        Kokkos::parallel_reduce (kernelLabel,
                                 range_type (0, lclNumRows),
                                 MaxDifference<ViewType, LO> (ptr),
                                 theMaxNumEnt);
        return theMaxNumEnt;
      }
    }

  } // namespace Details

  template <class LocalOrdinal, class GlobalOrdinal, class Node>
  bool
  CrsGraph<LocalOrdinal, GlobalOrdinal, Node>::
  getDebug() {
    return Details::Behavior::debug("CrsGraph");
  }

  template <class LocalOrdinal, class GlobalOrdinal, class Node>
  bool
  CrsGraph<LocalOrdinal, GlobalOrdinal, Node>::
  getVerbose() {
    return Details::Behavior::verbose("CrsGraph");
  }

  template <class LocalOrdinal, class GlobalOrdinal, class Node>
  CrsGraph<LocalOrdinal, GlobalOrdinal, Node>::
  CrsGraph (const Teuchos::RCP<const map_type>& rowMap,
            const size_t maxNumEntriesPerRow,
            const ProfileType /* pftype */,
            const Teuchos::RCP<Teuchos::ParameterList>& params) :
    dist_object_type (rowMap)
    , rowMap_ (rowMap)
    , numAllocForAllRows_ (maxNumEntriesPerRow)
  {
    const char tfecfFuncName[] =
      "CrsGraph(rowMap,maxNumEntriesPerRow,pftype,params): ";
    staticAssertions ();
    TEUCHOS_TEST_FOR_EXCEPTION_CLASS_FUNC
      (maxNumEntriesPerRow == Teuchos::OrdinalTraits<size_t>::invalid (),
       std::invalid_argument, "The allocation hint maxNumEntriesPerRow must be "
       "a valid size_t value, which in this case means it must not be "
       "Teuchos::OrdinalTraits<size_t>::invalid().");
    resumeFill (params);
    checkInternalState ();
  }

  template <class LocalOrdinal, class GlobalOrdinal, class Node>
  CrsGraph<LocalOrdinal, GlobalOrdinal, Node>::
  CrsGraph (const Teuchos::RCP<const map_type>& rowMap,
            const Teuchos::RCP<const map_type>& colMap,
            const size_t maxNumEntriesPerRow,
            const ProfileType /* pftype */,
            const Teuchos::RCP<Teuchos::ParameterList>& params) :
    dist_object_type (rowMap)
    , rowMap_ (rowMap)
    , colMap_ (colMap)
    , numAllocForAllRows_ (maxNumEntriesPerRow)
  {
    const char tfecfFuncName[] =
      "CrsGraph(rowMap,colMap,maxNumEntriesPerRow,pftype,params): ";
    staticAssertions ();
    TEUCHOS_TEST_FOR_EXCEPTION_CLASS_FUNC(
      maxNumEntriesPerRow == Teuchos::OrdinalTraits<size_t>::invalid (),
      std::invalid_argument, "The allocation hint maxNumEntriesPerRow must be "
      "a valid size_t value, which in this case means it must not be "
      "Teuchos::OrdinalTraits<size_t>::invalid().");
    resumeFill (params);
    checkInternalState ();
  }

  template <class LocalOrdinal, class GlobalOrdinal, class Node>
  CrsGraph<LocalOrdinal, GlobalOrdinal, Node>::
  CrsGraph (const Teuchos::RCP<const map_type>& rowMap,
            const Teuchos::ArrayView<const size_t>& numEntPerRow,
            const ProfileType /* pftype */,
            const Teuchos::RCP<Teuchos::ParameterList>& params) :
    dist_object_type (rowMap)
    , rowMap_ (rowMap)
    , numAllocForAllRows_ (0)
  {
    const char tfecfFuncName[] =
      "CrsGraph(rowMap,numEntPerRow,pftype,params): ";
    staticAssertions ();

    const size_t lclNumRows = rowMap.is_null () ?
      static_cast<size_t> (0) : rowMap->getNodeNumElements ();
    TEUCHOS_TEST_FOR_EXCEPTION_CLASS_FUNC(
      static_cast<size_t> (numEntPerRow.size ()) != lclNumRows,
      std::invalid_argument, "numEntPerRow has length " << numEntPerRow.size ()
      << " != the local number of rows " << lclNumRows << " as specified by "
      "the input row Map.");

    if (debug_) {
      for (size_t r = 0; r < lclNumRows; ++r) {
        const size_t curRowCount = numEntPerRow[r];
        TEUCHOS_TEST_FOR_EXCEPTION_CLASS_FUNC
          (curRowCount == Teuchos::OrdinalTraits<size_t>::invalid (),
           std::invalid_argument, "numEntPerRow(" << r << ") "
           "specifies an invalid number of entries "
           "(Teuchos::OrdinalTraits<size_t>::invalid()).");
      }
    }

    // Deep-copy the (host-accessible) input into k_numAllocPerRow_.
    // The latter is a const View, so we have to copy into a nonconst
    // View first, then assign.
    typedef decltype (k_numAllocPerRow_) out_view_type;
    typedef typename out_view_type::non_const_type nc_view_type;
    typedef Kokkos::View<const size_t*,
                         typename nc_view_type::array_layout,
                         Kokkos::HostSpace,
                         Kokkos::MemoryUnmanaged> in_view_type;
    in_view_type numAllocPerRowIn (numEntPerRow.getRawPtr (), lclNumRows);
    nc_view_type numAllocPerRowOut ("Tpetra::CrsGraph::numAllocPerRow",
                                    lclNumRows);
    Kokkos::deep_copy (numAllocPerRowOut, numAllocPerRowIn);
    k_numAllocPerRow_ = numAllocPerRowOut;

    resumeFill (params);
    checkInternalState ();
  }



  template <class LocalOrdinal, class GlobalOrdinal, class Node>
  CrsGraph<LocalOrdinal, GlobalOrdinal, Node>::
  CrsGraph (const Teuchos::RCP<const map_type>& rowMap,
            const Kokkos::DualView<const size_t*, device_type>& numEntPerRow,
            const ProfileType /* pftype */,
            const Teuchos::RCP<Teuchos::ParameterList>& params) :
    dist_object_type (rowMap)
    , rowMap_ (rowMap)
    , k_numAllocPerRow_ (numEntPerRow.h_view)
    , numAllocForAllRows_ (0)
  {
    const char tfecfFuncName[] =
      "CrsGraph(rowMap,numEntPerRow,pftype,params): ";
    staticAssertions ();

    const size_t lclNumRows = rowMap.is_null () ?
      static_cast<size_t> (0) : rowMap->getNodeNumElements ();
    TEUCHOS_TEST_FOR_EXCEPTION_CLASS_FUNC(
      static_cast<size_t> (numEntPerRow.extent (0)) != lclNumRows,
      std::invalid_argument, "numEntPerRow has length " <<
      numEntPerRow.extent (0) << " != the local number of rows " <<
      lclNumRows << " as specified by " "the input row Map.");

    if (debug_) {
      for (size_t r = 0; r < lclNumRows; ++r) {
        const size_t curRowCount = numEntPerRow.h_view(r);
        TEUCHOS_TEST_FOR_EXCEPTION_CLASS_FUNC
          (curRowCount == Teuchos::OrdinalTraits<size_t>::invalid (),
           std::invalid_argument, "numEntPerRow(" << r << ") "
           "specifies an invalid number of entries "
           "(Teuchos::OrdinalTraits<size_t>::invalid()).");
      }
    }

    resumeFill (params);
    checkInternalState ();
  }


  template <class LocalOrdinal, class GlobalOrdinal, class Node>
  CrsGraph<LocalOrdinal, GlobalOrdinal, Node>::
  CrsGraph (const Teuchos::RCP<const map_type>& rowMap,
            const Teuchos::RCP<const map_type>& colMap,
            const Kokkos::DualView<const size_t*, device_type>& numEntPerRow,
            const ProfileType /* pftype */,
            const Teuchos::RCP<Teuchos::ParameterList>& params) :
    dist_object_type (rowMap)
    , rowMap_ (rowMap)
    , colMap_ (colMap)
    , k_numAllocPerRow_ (numEntPerRow.h_view)
    , numAllocForAllRows_ (0)
  {
    const char tfecfFuncName[] =
      "CrsGraph(rowMap,colMap,numEntPerRow,pftype,params): ";
    staticAssertions ();

    const size_t lclNumRows = rowMap.is_null () ?
      static_cast<size_t> (0) : rowMap->getNodeNumElements ();
    TEUCHOS_TEST_FOR_EXCEPTION_CLASS_FUNC(
      static_cast<size_t> (numEntPerRow.extent (0)) != lclNumRows,
      std::invalid_argument, "numEntPerRow has length " <<
      numEntPerRow.extent (0) << " != the local number of rows " <<
      lclNumRows << " as specified by " "the input row Map.");

    if (debug_) {
      for (size_t r = 0; r < lclNumRows; ++r) {
        const size_t curRowCount = numEntPerRow.h_view(r);
        TEUCHOS_TEST_FOR_EXCEPTION_CLASS_FUNC
          (curRowCount == Teuchos::OrdinalTraits<size_t>::invalid (),
           std::invalid_argument, "numEntPerRow(" << r << ") "
           "specifies an invalid number of entries "
           "(Teuchos::OrdinalTraits<size_t>::invalid()).");
      }
    }

    resumeFill (params);
    checkInternalState ();
  }


  template <class LocalOrdinal, class GlobalOrdinal, class Node>
  CrsGraph<LocalOrdinal, GlobalOrdinal, Node>::
  CrsGraph (const Teuchos::RCP<const map_type>& rowMap,
            const Teuchos::RCP<const map_type>& colMap,
            const Teuchos::ArrayView<const size_t>& numEntPerRow,
            const ProfileType /* pftype */,
            const Teuchos::RCP<Teuchos::ParameterList>& params) :
    dist_object_type (rowMap)
    , rowMap_ (rowMap)
    , colMap_ (colMap)
    , numAllocForAllRows_ (0)
  {
    const char tfecfFuncName[] =
      "CrsGraph(rowMap,colMap,numEntPerRow,pftype,params): ";
    staticAssertions ();

    const size_t lclNumRows = rowMap.is_null () ?
      static_cast<size_t> (0) : rowMap->getNodeNumElements ();
    TEUCHOS_TEST_FOR_EXCEPTION_CLASS_FUNC(
      static_cast<size_t> (numEntPerRow.size ()) != lclNumRows,
      std::invalid_argument, "numEntPerRow has length " << numEntPerRow.size ()
      << " != the local number of rows " << lclNumRows << " as specified by "
      "the input row Map.");

    if (debug_) {
      for (size_t r = 0; r < lclNumRows; ++r) {
        const size_t curRowCount = numEntPerRow[r];
        TEUCHOS_TEST_FOR_EXCEPTION_CLASS_FUNC
          (curRowCount == Teuchos::OrdinalTraits<size_t>::invalid (),
           std::invalid_argument, "numEntPerRow(" << r << ") "
           "specifies an invalid number of entries "
           "(Teuchos::OrdinalTraits<size_t>::invalid()).");
      }
    }

    // Deep-copy the (host-accessible) input into k_numAllocPerRow_.
    // The latter is a const View, so we have to copy into a nonconst
    // View first, then assign.
    typedef decltype (k_numAllocPerRow_) out_view_type;
    typedef typename out_view_type::non_const_type nc_view_type;
    typedef Kokkos::View<const size_t*,
                         typename nc_view_type::array_layout,
                         Kokkos::HostSpace,
                         Kokkos::MemoryUnmanaged> in_view_type;
    in_view_type numAllocPerRowIn (numEntPerRow.getRawPtr (), lclNumRows);
    nc_view_type numAllocPerRowOut ("Tpetra::CrsGraph::numAllocPerRow",
                                    lclNumRows);
    Kokkos::deep_copy (numAllocPerRowOut, numAllocPerRowIn);
    k_numAllocPerRow_ = numAllocPerRowOut;

    resumeFill (params);
    checkInternalState ();
  }


  template <class LocalOrdinal, class GlobalOrdinal, class Node>
  CrsGraph<LocalOrdinal, GlobalOrdinal, Node>::
  CrsGraph (CrsGraph<local_ordinal_type, global_ordinal_type, node_type>& originalGraph,
            const Teuchos::RCP<const map_type>& rowMap,
            const Teuchos::RCP<Teuchos::ParameterList>& params) :
    dist_object_type (rowMap)
    , rowMap_(rowMap)
    , colMap_(originalGraph.colMap_)
    , numAllocForAllRows_(originalGraph.numAllocForAllRows_)
    , storageStatus_(originalGraph.storageStatus_)
    , indicesAreAllocated_(originalGraph.indicesAreAllocated_)
    , indicesAreLocal_(originalGraph.indicesAreLocal_)
    , indicesAreSorted_(originalGraph.indicesAreSorted_)
  {
    staticAssertions();

    int numRows = rowMap->getNodeNumElements();
    size_t numNonZeros = originalGraph.rowPtrsPacked_host_(numRows);
    auto rowsToUse = Kokkos::pair<size_t, size_t>(0, numRows+1);

    rowPtrsUnpacked_dev_ = Kokkos::subview(originalGraph.rowPtrsUnpacked_dev_, rowsToUse);
    rowPtrsUnpacked_host_ = Kokkos::subview(originalGraph.rowPtrsUnpacked_host_, rowsToUse);

    rowPtrsPacked_dev_ = Kokkos::subview(originalGraph.rowPtrsPacked_dev_, rowsToUse);
    rowPtrsPacked_host_ = Kokkos::subview(originalGraph.rowPtrsPacked_host_, rowsToUse);

    if (indicesAreLocal_) {
      lclIndsUnpacked_wdv = local_inds_wdv_type(originalGraph.lclIndsUnpacked_wdv, 0, numNonZeros);
      lclIndsPacked_wdv = local_inds_wdv_type(originalGraph.lclIndsPacked_wdv, 0, numNonZeros);
    }
    else {
      gblInds_wdv = global_inds_wdv_type(originalGraph.gblInds_wdv, 0, numNonZeros);
    }

    checkInternalState();
  }

  template <class LocalOrdinal, class GlobalOrdinal, class Node>
  CrsGraph<LocalOrdinal, GlobalOrdinal, Node>::
  CrsGraph (const Teuchos::RCP<const map_type>& rowMap,
            const Teuchos::RCP<const map_type>& colMap,
            const typename local_graph_device_type::row_map_type& rowPointers,
            const typename local_graph_device_type::entries_type::non_const_type& columnIndices,
            const Teuchos::RCP<Teuchos::ParameterList>& params) :
    dist_object_type (rowMap)
    , rowMap_(rowMap)
    , colMap_(colMap)
    , numAllocForAllRows_(0)
    , storageStatus_(Details::STORAGE_1D_PACKED)
    , indicesAreAllocated_(true)
    , indicesAreLocal_(true)
  {
    staticAssertions ();
    if (! params.is_null() && params->isParameter("sorted") &&
        ! params->get<bool>("sorted")) {
      indicesAreSorted_ = false;
    }
    else {
      indicesAreSorted_ = true;
    }
    setAllIndices (rowPointers, columnIndices);
    checkInternalState ();
  }

  template <class LocalOrdinal, class GlobalOrdinal, class Node>
  CrsGraph<LocalOrdinal, GlobalOrdinal, Node>::
  CrsGraph (const Teuchos::RCP<const map_type>& rowMap,
            const Teuchos::RCP<const map_type>& colMap,
            const Teuchos::ArrayRCP<size_t>& rowPointers,
            const Teuchos::ArrayRCP<LocalOrdinal> & columnIndices,
            const Teuchos::RCP<Teuchos::ParameterList>& params) :
    dist_object_type (rowMap)
    , rowMap_ (rowMap)
    , colMap_ (colMap)
    , numAllocForAllRows_ (0)
    , storageStatus_ (Details::STORAGE_1D_PACKED)
    , indicesAreAllocated_ (true)
    , indicesAreLocal_ (true)
  {
    staticAssertions ();
    if (! params.is_null() && params->isParameter("sorted") &&
        ! params->get<bool>("sorted")) {
      indicesAreSorted_ = false;
    }
    else {
      indicesAreSorted_ = true;
    }
    setAllIndices (rowPointers, columnIndices);
    checkInternalState ();
  }

  template <class LocalOrdinal, class GlobalOrdinal, class Node>
  CrsGraph<LocalOrdinal, GlobalOrdinal, Node>::
  CrsGraph (const Teuchos::RCP<const map_type>& rowMap,
            const Teuchos::RCP<const map_type>& colMap,
            const local_graph_device_type& k_local_graph_,
            const Teuchos::RCP<Teuchos::ParameterList>& params)
    : CrsGraph (k_local_graph_,
                rowMap,
                colMap,
                Teuchos::null,
                Teuchos::null,
                params)
  {}

  template <class LocalOrdinal, class GlobalOrdinal, class Node>
  CrsGraph<LocalOrdinal, GlobalOrdinal, Node>::
  CrsGraph (const local_graph_device_type& k_local_graph_,
            const Teuchos::RCP<const map_type>& rowMap,
            const Teuchos::RCP<const map_type>& colMap,
            const Teuchos::RCP<const map_type>& domainMap,
            const Teuchos::RCP<const map_type>& rangeMap,
            const Teuchos::RCP<Teuchos::ParameterList>& params)
    : DistObject<GlobalOrdinal, LocalOrdinal, GlobalOrdinal, node_type> (rowMap)
    , rowMap_ (rowMap)
    , colMap_ (colMap)
    , numAllocForAllRows_ (0)
    , storageStatus_ (Details::STORAGE_1D_PACKED)
    , indicesAreAllocated_ (true)
    , indicesAreLocal_ (true)
  {
    staticAssertions();
    const char tfecfFuncName[] = "CrsGraph(Kokkos::LocalStaticCrsGraph,Map,Map,Map,Map)";

    TEUCHOS_TEST_FOR_EXCEPTION_CLASS_FUNC(
      colMap.is_null (), std::runtime_error,
      ": The input column Map must be nonnull.");
    TEUCHOS_TEST_FOR_EXCEPTION_CLASS_FUNC(
      k_local_graph_.numRows () != rowMap->getNodeNumElements (),
      std::runtime_error,
      ": The input row Map and the input local graph need to have the same "
      "number of rows.  The row Map claims " << rowMap->getNodeNumElements ()
      << " row(s), but the local graph claims " << k_local_graph_.numRows ()
      << " row(s).");

    // NOTE (mfh 17 Mar 2014) getNodeNumRows() returns
    // rowMap_->getNodeNumElements(), but it doesn't have to.
    // TEUCHOS_TEST_FOR_EXCEPTION_CLASS_FUNC(
    //   k_local_graph_.numRows () != getNodeNumRows (), std::runtime_error,
    //   ": The input row Map and the input local graph need to have the same "
    //   "number of rows.  The row Map claims " << getNodeNumRows () << " row(s), "
    //   "but the local graph claims " << k_local_graph_.numRows () << " row(s).");
    TEUCHOS_TEST_FOR_EXCEPTION_CLASS_FUNC(
      lclIndsUnpacked_wdv.extent (0) != 0 || gblInds_wdv.extent (0) != 0, std::logic_error,
      ": cannot have 1D data structures allocated.");

    if(! params.is_null() && params->isParameter("sorted") &&
       ! params->get<bool>("sorted")) {
      indicesAreSorted_ = false;
    }
    else {
      indicesAreSorted_ = true;
    }

    setDomainRangeMaps (domainMap.is_null() ? rowMap_ : domainMap,
                        rangeMap .is_null() ? rowMap_ : rangeMap);
    Teuchos::Array<int> remotePIDs (0); // unused output argument
    this->makeImportExport (remotePIDs, false);

    lclIndsPacked_wdv = local_inds_wdv_type(k_local_graph_.entries);
    lclIndsUnpacked_wdv = lclIndsPacked_wdv;
    this->setRowPtrsUnpacked(k_local_graph_.row_map);
    this->setRowPtrsPacked(k_local_graph_.row_map);

    set_need_sync_host_uvm_access(); // lclGraph_ potentially still in a kernel

    const bool callComputeGlobalConstants = params.get () == nullptr ||
      params->get ("compute global constants", true);

    if (callComputeGlobalConstants) {
      this->computeGlobalConstants ();
    }
    this->fillComplete_ = true;
    this->checkInternalState ();
  }

  template <class LocalOrdinal, class GlobalOrdinal, class Node>
  CrsGraph<LocalOrdinal, GlobalOrdinal, Node>::
  CrsGraph (const local_graph_device_type& lclGraph,
            const Teuchos::RCP<const map_type>& rowMap,
            const Teuchos::RCP<const map_type>& colMap,
            const Teuchos::RCP<const map_type>& domainMap,
            const Teuchos::RCP<const map_type>& rangeMap,
            const Teuchos::RCP<const import_type>& importer,
            const Teuchos::RCP<const export_type>& exporter,
            const Teuchos::RCP<Teuchos::ParameterList>& params) :
    DistObject<GlobalOrdinal, LocalOrdinal, GlobalOrdinal, node_type> (rowMap),
    rowMap_ (rowMap),
    colMap_ (colMap),
    rangeMap_ (rangeMap.is_null () ? rowMap : rangeMap),
    domainMap_ (domainMap.is_null () ? rowMap : domainMap),
    importer_ (importer),
    exporter_ (exporter),
    numAllocForAllRows_ (0),
    storageStatus_ (Details::STORAGE_1D_PACKED),
    indicesAreAllocated_ (true),
    indicesAreLocal_ (true)
  {
    staticAssertions();
    const char tfecfFuncName[] = "Tpetra::CrsGraph(local_graph_device_type,"
      "Map,Map,Map,Map,Import,Export,params): ";

    TEUCHOS_TEST_FOR_EXCEPTION_CLASS_FUNC
      (colMap.is_null (), std::runtime_error,
       "The input column Map must be nonnull.");

    lclIndsPacked_wdv = local_inds_wdv_type(lclGraph.entries);
    lclIndsUnpacked_wdv = lclIndsPacked_wdv;
    setRowPtrsUnpacked(lclGraph.row_map);
    setRowPtrsPacked(lclGraph.row_map);

    set_need_sync_host_uvm_access(); // lclGraph_ potentially still in a kernel

    if (! params.is_null() && params->isParameter("sorted") &&
        ! params->get<bool>("sorted")) {
      indicesAreSorted_ = false;
    }
    else {
      indicesAreSorted_ = true;
    }

    const bool callComputeGlobalConstants =
      params.get () == nullptr ||
      params->get ("compute global constants", true);
    if (callComputeGlobalConstants) {
      this->computeGlobalConstants ();
    }
    fillComplete_ = true;
    checkInternalState ();
  }

  template <class LocalOrdinal, class GlobalOrdinal, class Node>
  Teuchos::RCP<const Teuchos::ParameterList>
  CrsGraph<LocalOrdinal, GlobalOrdinal, Node>::
  getValidParameters () const
  {
    using Teuchos::RCP;
    using Teuchos::ParameterList;
    using Teuchos::parameterList;

    RCP<ParameterList> params = parameterList ("Tpetra::CrsGraph");

    // Make a sublist for the Import.
    RCP<ParameterList> importSublist = parameterList ("Import");

    // FIXME (mfh 02 Apr 2012) We should really have the Import and
    // Export objects fill in these lists.  However, we don't want to
    // create an Import or Export unless we need them.  For now, we
    // know that the Import and Export just pass the list directly to
    // their Distributor, so we can create a Distributor here
    // (Distributor's constructor is a lightweight operation) and have
    // it fill in the list.

    // Fill in Distributor default parameters by creating a
    // Distributor and asking it to do the work.
    Distributor distributor (rowMap_->getComm (), importSublist);
    params->set ("Import", *importSublist, "How the Import performs communication.");

    // Make a sublist for the Export.  For now, it's a clone of the
    // Import sublist.  It's not a shallow copy, though, since we
    // might like the Import to do communication differently than the
    // Export.
    params->set ("Export", *importSublist, "How the Export performs communication.");

    return params;
  }

  template <class LocalOrdinal, class GlobalOrdinal, class Node>
  void
  CrsGraph<LocalOrdinal, GlobalOrdinal, Node>::
  setParameterList (const Teuchos::RCP<Teuchos::ParameterList>& params)
  {
    Teuchos::RCP<const Teuchos::ParameterList> validParams =
      getValidParameters ();
    params->validateParametersAndSetDefaults (*validParams);
    this->setMyParamList (params);
  }

  template <class LocalOrdinal, class GlobalOrdinal, class Node>
  global_size_t
  CrsGraph<LocalOrdinal, GlobalOrdinal, Node>::
  getGlobalNumRows () const
  {
    return rowMap_->getGlobalNumElements ();
  }

  template <class LocalOrdinal, class GlobalOrdinal, class Node>
  global_size_t
  CrsGraph<LocalOrdinal, GlobalOrdinal, Node>::
  getGlobalNumCols () const
  {
    const char tfecfFuncName[] = "getGlobalNumCols: ";
    TEUCHOS_TEST_FOR_EXCEPTION_CLASS_FUNC(
      ! isFillComplete () || getDomainMap ().is_null (), std::runtime_error,
      "The graph does not have a domain Map.  You may not call this method in "
      "that case.");
    return getDomainMap ()->getGlobalNumElements ();
  }

  template <class LocalOrdinal, class GlobalOrdinal, class Node>
  size_t
  CrsGraph<LocalOrdinal, GlobalOrdinal, Node>::
  getNodeNumRows () const
  {
    return this->rowMap_.is_null () ?
      static_cast<size_t> (0) :
      this->rowMap_->getNodeNumElements ();
  }

  template <class LocalOrdinal, class GlobalOrdinal, class Node>
  size_t
  CrsGraph<LocalOrdinal, GlobalOrdinal, Node>::
  getNodeNumCols () const
  {
    const char tfecfFuncName[] = "getNodeNumCols: ";
    TEUCHOS_TEST_FOR_EXCEPTION_CLASS_FUNC(
      ! hasColMap (), std::runtime_error,
      "The graph does not have a column Map.  You may not call this method "
      "unless the graph has a column Map.  This requires either that a custom "
      "column Map was given to the constructor, or that fillComplete() has "
      "been called.");
    return colMap_.is_null () ? static_cast<size_t> (0) :
      colMap_->getNodeNumElements ();
  }



  template <class LocalOrdinal, class GlobalOrdinal, class Node>
  Teuchos::RCP<const typename CrsGraph<LocalOrdinal, GlobalOrdinal, Node>::map_type>
  CrsGraph<LocalOrdinal, GlobalOrdinal, Node>::
  getRowMap () const
  {
    return rowMap_;
  }

  template <class LocalOrdinal, class GlobalOrdinal, class Node>
  Teuchos::RCP<const typename CrsGraph<LocalOrdinal, GlobalOrdinal, Node>::map_type>
  CrsGraph<LocalOrdinal, GlobalOrdinal, Node>::
  getColMap () const
  {
    return colMap_;
  }

  template <class LocalOrdinal, class GlobalOrdinal, class Node>
  Teuchos::RCP<const typename CrsGraph<LocalOrdinal, GlobalOrdinal, Node>::map_type>
  CrsGraph<LocalOrdinal, GlobalOrdinal, Node>::
  getDomainMap () const
  {
    return domainMap_;
  }

  template <class LocalOrdinal, class GlobalOrdinal, class Node>
  Teuchos::RCP<const typename CrsGraph<LocalOrdinal, GlobalOrdinal, Node>::map_type>
  CrsGraph<LocalOrdinal, GlobalOrdinal, Node>::
  getRangeMap () const
  {
    return rangeMap_;
  }

  template <class LocalOrdinal, class GlobalOrdinal, class Node>
  Teuchos::RCP<const typename CrsGraph<LocalOrdinal, GlobalOrdinal, Node>::import_type>
  CrsGraph<LocalOrdinal, GlobalOrdinal, Node>::
  getImporter () const
  {
    return importer_;
  }

  template <class LocalOrdinal, class GlobalOrdinal, class Node>
  Teuchos::RCP<const typename CrsGraph<LocalOrdinal, GlobalOrdinal, Node>::export_type>
  CrsGraph<LocalOrdinal, GlobalOrdinal, Node>::
  getExporter () const
  {
    return exporter_;
  }

  template <class LocalOrdinal, class GlobalOrdinal, class Node>
  bool
  CrsGraph<LocalOrdinal, GlobalOrdinal, Node>::
  hasColMap () const
  {
    return ! colMap_.is_null ();
  }

  template <class LocalOrdinal, class GlobalOrdinal, class Node>
  bool
  CrsGraph<LocalOrdinal, GlobalOrdinal, Node>::
  isStorageOptimized () const
  {
    // FIXME (mfh 07 Aug 2014) Why wouldn't storage be optimized if
    // getNodeNumRows() is zero?

    const bool isOpt = indicesAreAllocated_ &&
      k_numRowEntries_.extent (0) == 0 &&
      getNodeNumRows () > 0;

    return isOpt;
  }

  template <class LocalOrdinal, class GlobalOrdinal, class Node>
  ProfileType
  CrsGraph<LocalOrdinal, GlobalOrdinal, Node>::
  getProfileType () const
  {
    return StaticProfile;
  }

  template <class LocalOrdinal, class GlobalOrdinal, class Node>
  global_size_t
  CrsGraph<LocalOrdinal, GlobalOrdinal, Node>::
  getGlobalNumEntries () const
  {
    const char tfecfFuncName[] = "getGlobalNumEntries: ";
    TEUCHOS_TEST_FOR_EXCEPTION_CLASS_FUNC
      (! this->haveGlobalConstants_, std::logic_error,
       "The graph does not have global constants computed, "
       "but the user has requested them.");

    return globalNumEntries_;
  }

  template <class LocalOrdinal, class GlobalOrdinal, class Node>
  size_t
  CrsGraph<LocalOrdinal, GlobalOrdinal, Node>::
  getNodeNumEntries () const
  {
    typedef LocalOrdinal LO;

    if (this->indicesAreAllocated_) {
      const LO lclNumRows = this->getNodeNumRows ();
      if (lclNumRows == 0) {
        return static_cast<size_t> (0);
      }
      else {
        // Avoid the "*this capture" issue by creating a local Kokkos::View.
        auto numEntPerRow = this->k_numRowEntries_;
        const LO numNumEntPerRow = numEntPerRow.extent (0);
        if (numNumEntPerRow == 0) {
          if (static_cast<LO> (this->rowPtrsPacked_dev_.extent (0)) <
              static_cast<LO> (lclNumRows + 1)) {
            return static_cast<size_t> (0);
          }
          else {
            return this->rowPtrsPacked_host_(lclNumRows);
          }
        }
        else { // k_numRowEntries_ is populated
          // k_numRowEntries_ is actually be a host View, so we run
          // the sum in its native execution space.  This also means
          // that we can use explicit capture (which could perhaps
          // improve build time) instead of KOKKOS_LAMBDA, and avoid
          // any CUDA build issues with trying to run a __device__ -
          // only function on host.
          typedef typename num_row_entries_type::execution_space
            host_exec_space;
          typedef Kokkos::RangePolicy<host_exec_space, LO> range_type;

          const LO upperLoopBound = lclNumRows < numNumEntPerRow ?
            lclNumRows :
            numNumEntPerRow;
          size_t nodeNumEnt = 0;
          Kokkos::parallel_reduce ("Tpetra::CrsGraph::getNumNodeEntries",
                                   range_type (0, upperLoopBound),
                                   [=] (const LO& k, size_t& lclSum) {
                                     lclSum += numEntPerRow(k);
                                   }, nodeNumEnt);
          return nodeNumEnt;
        }
      }
    }
    else { // nothing allocated on this process, so no entries
      return static_cast<size_t> (0);
    }
  }

  template <class LocalOrdinal, class GlobalOrdinal, class Node>
  global_size_t
  CrsGraph<LocalOrdinal, GlobalOrdinal, Node>::
  getGlobalMaxNumRowEntries () const
  {
    const char tfecfFuncName[] = "getGlobalMaxNumRowEntries: ";
    TEUCHOS_TEST_FOR_EXCEPTION_CLASS_FUNC
      (! this->haveGlobalConstants_, std::logic_error,
       "The graph does not have global constants computed, "
       "but the user has requested them.");

    return globalMaxNumRowEntries_;
  }

  template <class LocalOrdinal, class GlobalOrdinal, class Node>
  size_t
  CrsGraph<LocalOrdinal, GlobalOrdinal, Node>::
  getNodeMaxNumRowEntries () const
  {
    return nodeMaxNumRowEntries_;
  }

  template <class LocalOrdinal, class GlobalOrdinal, class Node>
  bool
  CrsGraph<LocalOrdinal, GlobalOrdinal, Node>::
  isFillComplete () const
  {
    return fillComplete_;
  }

  template <class LocalOrdinal, class GlobalOrdinal, class Node>
  bool
  CrsGraph<LocalOrdinal, GlobalOrdinal, Node>::
  isFillActive () const
  {
    return ! fillComplete_;
  }


  template <class LocalOrdinal, class GlobalOrdinal, class Node>
  bool
  CrsGraph<LocalOrdinal, GlobalOrdinal, Node>::
  isLocallyIndexed () const
  {
    return indicesAreLocal_;
  }

  template <class LocalOrdinal, class GlobalOrdinal, class Node>
  bool
  CrsGraph<LocalOrdinal, GlobalOrdinal, Node>::
  isGloballyIndexed () const
  {
    return indicesAreGlobal_;
  }

  template <class LocalOrdinal, class GlobalOrdinal, class Node>
  size_t
  CrsGraph<LocalOrdinal, GlobalOrdinal, Node>::
  getNodeAllocationSize () const
  {
    typedef LocalOrdinal LO;

    if (this->indicesAreAllocated_) {
      const LO lclNumRows = this->getNodeNumRows ();
      if (lclNumRows == 0) {
        return static_cast<size_t> (0);
      }
      else if (storageStatus_ == Details::STORAGE_1D_PACKED) {
        if (static_cast<LO> (this->rowPtrsPacked_dev_.extent (0)) <
            static_cast<LO> (lclNumRows + 1)) {
          return static_cast<size_t> (0);
        }
        else {
          return this->rowPtrsPacked_host_(lclNumRows);
        }
      }
      else if (storageStatus_ == Details::STORAGE_1D_UNPACKED) {
        if (rowPtrsUnpacked_host_.extent (0) == 0) {
          return static_cast<size_t> (0);
        }
        else {
          return rowPtrsUnpacked_host_(lclNumRows);
        }
      }
      else {
        return static_cast<size_t> (0);
      }
    }
    else {
      return Tpetra::Details::OrdinalTraits<size_t>::invalid ();
    }
  }

  template <class LocalOrdinal, class GlobalOrdinal, class Node>
  Teuchos::RCP<const Teuchos::Comm<int> >
  CrsGraph<LocalOrdinal, GlobalOrdinal, Node>::
  getComm () const
  {
    return this->rowMap_.is_null () ? Teuchos::null : this->rowMap_->getComm ();
  }

  template <class LocalOrdinal, class GlobalOrdinal, class Node>
  GlobalOrdinal
  CrsGraph<LocalOrdinal, GlobalOrdinal, Node>::
  getIndexBase () const
  {
    return rowMap_->getIndexBase ();
  }

  template <class LocalOrdinal, class GlobalOrdinal, class Node>
  bool
  CrsGraph<LocalOrdinal, GlobalOrdinal, Node>::
  indicesAreAllocated () const
  {
    return indicesAreAllocated_;
  }

  template <class LocalOrdinal, class GlobalOrdinal, class Node>
  bool
  CrsGraph<LocalOrdinal, GlobalOrdinal, Node>::
  isSorted () const
  {
    return indicesAreSorted_;
  }

  template <class LocalOrdinal, class GlobalOrdinal, class Node>
  bool
  CrsGraph<LocalOrdinal, GlobalOrdinal, Node>::
  isMerged () const
  {
    return noRedundancies_;
  }

  template <class LocalOrdinal, class GlobalOrdinal, class Node>
  void
  CrsGraph<LocalOrdinal, GlobalOrdinal, Node>::
  setLocallyModified ()
  {
    // FIXME (mfh 07 May 2013) How do we know that the change
    // introduced a redundancy, or even that it invalidated the sorted
    // order of indices?  CrsGraph has always made this conservative
    // guess.  It could be a bit costly to check at insertion time,
    // though.
    indicesAreSorted_ = false;
    noRedundancies_ = false;

    // We've modified the graph, so we'll have to recompute local
    // constants like the number of diagonal entries on this process.
    haveLocalConstants_ = false;
  }

  template <class LocalOrdinal, class GlobalOrdinal, class Node>
  void
  CrsGraph<LocalOrdinal, GlobalOrdinal, Node>::
  allocateIndices (const ELocalGlobal lg, const bool verbose)
  {
    using Details::ProfilingRegion;
    using Teuchos::arcp;
    using Teuchos::Array;
    using Teuchos::ArrayRCP;
    using std::endl;
    typedef Teuchos::ArrayRCP<size_t>::size_type size_type;
    typedef typename local_graph_device_type::row_map_type::non_const_type
      non_const_row_map_type;
    const char tfecfFuncName[] = "allocateIndices: ";
    const char suffix[] =
      "  Please report this bug to the Tpetra developers.";
    ProfilingRegion profRegion("Tpetra::CrsGraph::allocateIndices");

    std::unique_ptr<std::string> prefix;
    if (verbose) {
      prefix = this->createPrefix("CrsGraph", tfecfFuncName);
      std::ostringstream os;
      os << *prefix << "Start: lg="
         << (lg == GlobalIndices ? "GlobalIndices" : "LocalIndices")
         << ", numRows: " << this->getNodeNumRows() << endl;
      std::cerr << os.str();
    }

    // This is a protected function, only callable by us.  If it was
    // called incorrectly, it is our fault.  That's why the tests
    // below throw std::logic_error instead of std::invalid_argument.
    TEUCHOS_TEST_FOR_EXCEPTION_CLASS_FUNC
      (isLocallyIndexed () && lg == GlobalIndices, std::logic_error,
       ": The graph is locally indexed, but Tpetra code is calling "
       "this method with lg=GlobalIndices." << suffix);
    TEUCHOS_TEST_FOR_EXCEPTION_CLASS_FUNC
      (isGloballyIndexed () && lg == LocalIndices, std::logic_error,
       ": The graph is globally indexed, but Tpetra code is calling "
       "this method with lg=LocalIndices." << suffix);
    TEUCHOS_TEST_FOR_EXCEPTION_CLASS_FUNC
      (indicesAreAllocated (), std::logic_error, ": The graph's "
       "indices are already allocated, but Tpetra is calling "
       "allocateIndices again." << suffix);
    const size_t numRows = this->getNodeNumRows ();

    //
    //  STATIC ALLOCATION PROFILE
    //
  {
    if (verbose) {
      std::ostringstream os;
      os << *prefix << "Allocate k_rowPtrs: " << (numRows+1) << endl;
      std::cerr << os.str();
    }
    non_const_row_map_type k_rowPtrs ("Tpetra::CrsGraph::ptr", numRows + 1);

    if (this->k_numAllocPerRow_.extent (0) != 0) {
      // It's OK to throw std::invalid_argument here, because we
      // haven't incurred any side effects yet.  Throwing that
      // exception (and not, say, std::logic_error) implies that the
      // instance can recover.
      TEUCHOS_TEST_FOR_EXCEPTION_CLASS_FUNC
        (this->k_numAllocPerRow_.extent (0) != numRows,
         std::invalid_argument, "k_numAllocPerRow_ is allocated, that is, "
         "has nonzero length " << this->k_numAllocPerRow_.extent (0)
         << ", but its length != numRows = " << numRows << ".");

      // k_numAllocPerRow_ is a host View, but k_rowPtrs (the thing
      // we want to compute here) lives on device.  That's OK;
      // computeOffsetsFromCounts can handle this case.
      using Details::computeOffsetsFromCounts;

      // FIXME (mfh 27 Jun 2016) Currently, computeOffsetsFromCounts
      // doesn't attempt to check its input for "invalid" flag
      // values.  For now, we omit that feature of the sequential
      // code disabled below.
      computeOffsetsFromCounts (k_rowPtrs, k_numAllocPerRow_);
    }
    else {
      // It's OK to throw std::invalid_argument here, because we
      // haven't incurred any side effects yet.  Throwing that
      // exception (and not, say, std::logic_error) implies that the
      // instance can recover.
      TEUCHOS_TEST_FOR_EXCEPTION_CLASS_FUNC
        (this->numAllocForAllRows_ ==
         Tpetra::Details::OrdinalTraits<size_t>::invalid (),
         std::invalid_argument, "numAllocForAllRows_ has an invalid value, "
         "namely Tpetra::Details::OrdinalTraits<size_t>::invalid() = " <<
         Tpetra::Details::OrdinalTraits<size_t>::invalid () << ".");

      using Details::computeOffsetsFromConstantCount;
      computeOffsetsFromConstantCount (k_rowPtrs, this->numAllocForAllRows_);
    }

    // "Commit" the resulting row offsets.
    setRowPtrsUnpacked(k_rowPtrs);
  }

    const size_type numInds = rowPtrsUnpacked_host_(numRows);
    if (lg == LocalIndices) {
      if (verbose) {
        std::ostringstream os;
        os << *prefix << "Allocate local column indices "
          "lclIndsUnpacked_wdv: " << numInds << endl;
        std::cerr << os.str();
      }
      lclIndsUnpacked_wdv = local_inds_wdv_type (
                    local_inds_dualv_type("Tpetra::CrsGraph::lclInd",numInds));
    }
    else {
      if (verbose) {
        std::ostringstream os;
        os << *prefix << "Allocate global column indices "
          "gblInds_wdv: " << numInds << endl;
        std::cerr << os.str();
      }
      gblInds_wdv = global_inds_wdv_type (
                    global_inds_dualv_type("Tpetra::CrsGraph::gblInd",numInds));
    }
    storageStatus_ = Details::STORAGE_1D_UNPACKED;

    this->indicesAreLocal_  = (lg == LocalIndices);
    this->indicesAreGlobal_ = (lg == GlobalIndices);

    if (numRows > 0) { // reallocate k_numRowEntries_ & fill w/ 0s
      using Kokkos::ViewAllocateWithoutInitializing;
      typedef decltype (k_numRowEntries_) row_ent_type;
      const char label[] = "Tpetra::CrsGraph::numRowEntries";
      if (verbose) {
        std::ostringstream os;
        os << *prefix << "Allocate k_numRowEntries_: " << numRows
           << endl;
        std::cerr << os.str();
      }
      row_ent_type numRowEnt (ViewAllocateWithoutInitializing (label), numRows);
      Kokkos::deep_copy (numRowEnt, static_cast<size_t> (0)); // fill w/ 0s
      this->k_numRowEntries_ = numRowEnt; // "commit" our allocation
    }

    // Once indices are allocated, CrsGraph needs to free this information.
    this->numAllocForAllRows_ = 0;
    this->k_numAllocPerRow_ = decltype (k_numAllocPerRow_) ();
    this->indicesAreAllocated_ = true;

    try {
      this->checkInternalState ();
    }
    catch (std::logic_error& e) {
      TEUCHOS_TEST_FOR_EXCEPTION_CLASS_FUNC
        (true, std::logic_error, "At end of allocateIndices, "
         "checkInternalState threw std::logic_error: "
         << e.what ());
    }
    catch (std::exception& e) {
      TEUCHOS_TEST_FOR_EXCEPTION_CLASS_FUNC
        (true, std::runtime_error, "At end of allocateIndices, "
         "checkInternalState threw std::exception: "
         << e.what ());
    }
    catch (...) {
      TEUCHOS_TEST_FOR_EXCEPTION_CLASS_FUNC
        (true, std::runtime_error, "At end of allocateIndices, "
         "checkInternalState threw an exception "
         "not a subclass of std::exception.");
    }

    if (verbose) {
      std::ostringstream os;
      os << *prefix << "Done" << endl;
      std::cerr << os.str();
    }
  }

  template <class LocalOrdinal, class GlobalOrdinal, class Node>
  typename CrsGraph<LocalOrdinal, GlobalOrdinal, Node>::
                    local_inds_dualv_type::t_host::const_type
  CrsGraph<LocalOrdinal, GlobalOrdinal, Node>::
  getLocalIndsViewHost (const RowInfo& rowinfo) const
  {
    if (rowinfo.allocSize == 0 || lclIndsUnpacked_wdv.extent(0) == 0) 
      return typename local_inds_dualv_type::t_host::const_type ();
    else
      return lclIndsUnpacked_wdv.getHostSubview(rowinfo.offset1D, 
                                        rowinfo.allocSize,
                                        Access::ReadOnly);
  }

  template <class LocalOrdinal, class GlobalOrdinal, class Node>
  typename CrsGraph<LocalOrdinal, GlobalOrdinal, Node>::
                    local_inds_dualv_type::t_host
  CrsGraph<LocalOrdinal, GlobalOrdinal, Node>::
  getLocalIndsViewHostNonConst (const RowInfo& rowinfo) 
  {
    if (rowinfo.allocSize == 0 || lclIndsUnpacked_wdv.extent(0) == 0) 
      return typename local_inds_dualv_type::t_host ();
    else
      return lclIndsUnpacked_wdv.getHostSubview(rowinfo.offset1D, 
                                        rowinfo.allocSize,
                                        Access::ReadWrite);
  }

  template <class LocalOrdinal, class GlobalOrdinal, class Node>
  typename CrsGraph<LocalOrdinal, GlobalOrdinal, Node>::
                    global_inds_dualv_type::t_host::const_type
  CrsGraph<LocalOrdinal, GlobalOrdinal, Node>::
  getGlobalIndsViewHost (const RowInfo& rowinfo) const
  {
    if (rowinfo.allocSize == 0 || gblInds_wdv.extent(0) == 0) 
      return typename global_inds_dualv_type::t_host::const_type ();
    else
      return gblInds_wdv.getHostSubview(rowinfo.offset1D, 
                                        rowinfo.allocSize,
                                        Access::ReadOnly);
  }

  template <class LocalOrdinal, class GlobalOrdinal, class Node>
  typename CrsGraph<LocalOrdinal, GlobalOrdinal, Node>::
                    local_inds_dualv_type::t_dev::const_type
  CrsGraph<LocalOrdinal, GlobalOrdinal, Node>::
  getLocalIndsViewDevice (const RowInfo& rowinfo) const
  {
    if (rowinfo.allocSize == 0 || lclIndsUnpacked_wdv.extent(0) == 0) 
      return typename local_inds_dualv_type::t_dev::const_type ();
    else
      return lclIndsUnpacked_wdv.getDeviceSubview(rowinfo.offset1D, 
                                          rowinfo.allocSize,
                                          Access::ReadOnly);
  }

  template <class LocalOrdinal, class GlobalOrdinal, class Node>
  typename CrsGraph<LocalOrdinal, GlobalOrdinal, Node>::
                    global_inds_dualv_type::t_dev::const_type
  CrsGraph<LocalOrdinal, GlobalOrdinal, Node>::
  getGlobalIndsViewDevice (const RowInfo& rowinfo) const
  {
    if (rowinfo.allocSize == 0 || gblInds_wdv.extent(0) == 0) 
      return typename global_inds_dualv_type::t_dev::const_type ();
    else
      return gblInds_wdv.getDeviceSubview(rowinfo.offset1D, 
                                          rowinfo.allocSize,
                                          Access::ReadOnly);
  }

#ifdef TPETRA_ENABLE_DEPRECATED_CODE
  template <class LocalOrdinal, class GlobalOrdinal, class Node>
  Teuchos::ArrayView<const LocalOrdinal>
  CrsGraph<LocalOrdinal, GlobalOrdinal, Node>::
  getLocalView (const RowInfo& rowinfo) const
  {
    using Kokkos::subview;
    typedef LocalOrdinal LO;

    if (rowinfo.allocSize == 0) {
      return Teuchos::ArrayView<const LO> ();
    }
    else { 
      if (lclIndsUnpacked_wdv.extent (0) != 0) { // 1-D storage
        const size_t start = rowinfo.offset1D;
        const size_t len = rowinfo.allocSize;
        const std::pair<size_t, size_t> rng (start, start + len);
        // mfh 23 Nov 2015: Don't just create a subview of
        // lclIndsUnpacked_wdv directly, because that first creates a
        // _managed_ subview, then returns an unmanaged version of
        // that.  That touches the reference count, which costs
        // performance in a measurable way.
        // KDDKDD  Function is deprecated; we ignore the unmanaged bit above.
        // KDDKDD  Breaks the reference counting paradigm; reference to 
        // KDDKDD  host view is lost.
        auto rowViewHost = lclIndsUnpacked_wdv.getHostView(Access::ReadOnly);
        auto rowView = subview(rowViewHost, rng);
        const LO* const rowViewRaw = (len == 0) ? nullptr : rowView.data ();
        return Teuchos::ArrayView<const LO> (rowViewRaw, len, Teuchos::RCP_DISABLE_NODE_LOOKUP);
      }
      else {
        return Teuchos::ArrayView<const LO> (); // nothing in the row to view
      }
    }
  }


  template <class LocalOrdinal, class GlobalOrdinal, class Node>
  Teuchos::ArrayView<const GlobalOrdinal>
  CrsGraph<LocalOrdinal, GlobalOrdinal, Node>::
  getGlobalView (const RowInfo& rowinfo) const
  {
    using GO = global_ordinal_type;

    Teuchos::ArrayView<const GO> view;
    if (rowinfo.allocSize > 0 && gblInds_wdv.extent (0) != 0) {
      const auto rng =
        std::make_pair (rowinfo.offset1D,
                        rowinfo.offset1D + rowinfo.allocSize);
      // mfh 23 Nov 2015: Don't just create a subview of
      // gblInds_wdv directly, because that first creates a
      // _managed_ subview, then returns an unmanaged version of
      // that.  That touches the reference count, which costs
      // performance in a measurable way.
      // KDDKDD  This method is deprecated; we ignore the unmanaged bit above
      // KDDKDD  Breaks the reference counting paradigm; unmanaged
      // KDDKDD  memory does not do reference counting
      auto gblInds = gblInds_wdv.getHostView(Access::ReadOnly);
      using Kokkos::Compat::getConstArrayView;
      using Kokkos::subview;
      view = getConstArrayView (subview (gblInds, rng));
    }
    return view;
  }
#endif // TPETRA_ENABLE_DEPRECATED_CODE

  template <class LocalOrdinal, class GlobalOrdinal, class Node>
  RowInfo
  CrsGraph<LocalOrdinal, GlobalOrdinal, Node>::
  getRowInfo (const LocalOrdinal myRow) const
  {
    const size_t STINV = Teuchos::OrdinalTraits<size_t>::invalid ();
    RowInfo ret;
    if (this->rowMap_.is_null () || ! this->rowMap_->isNodeLocalElement (myRow)) {
      ret.localRow = STINV;
      ret.allocSize = 0;
      ret.numEntries = 0;
      ret.offset1D = STINV;
      return ret;
    }

    ret.localRow = static_cast<size_t> (myRow);
    if (this->indicesAreAllocated ()) {
      // Offsets tell us the allocation size in this case.
      if (rowPtrsUnpacked_host_.extent (0) == 0) {
        ret.offset1D  = 0;
        ret.allocSize = 0;
      }
      else {
        ret.offset1D  = rowPtrsUnpacked_host_(myRow);
        ret.allocSize = rowPtrsUnpacked_host_(myRow+1) - rowPtrsUnpacked_host_(myRow);
      }

      ret.numEntries = (this->k_numRowEntries_.extent (0) == 0) ?
        ret.allocSize :
        this->k_numRowEntries_(myRow);
    }
    else { // haven't performed allocation yet; probably won't hit this code
      // FIXME (mfh 07 Aug 2014) We want graph's constructors to
      // allocate, rather than doing lazy allocation at first insert.
      // This will make k_numAllocPerRow_ obsolete.
      ret.allocSize = (this->k_numAllocPerRow_.extent (0) != 0) ?
        this->k_numAllocPerRow_(myRow) : // this is a host View
        this->numAllocForAllRows_;
      ret.numEntries = 0;
      ret.offset1D = STINV;
    }

    return ret;
  }


  template <class LocalOrdinal, class GlobalOrdinal, class Node>
  RowInfo
  CrsGraph<LocalOrdinal, GlobalOrdinal, Node>::
  getRowInfoFromGlobalRowIndex (const GlobalOrdinal gblRow) const
  {
    const size_t STINV = Teuchos::OrdinalTraits<size_t>::invalid ();
    RowInfo ret;
    if (this->rowMap_.is_null ()) {
      ret.localRow = STINV;
      ret.allocSize = 0;
      ret.numEntries = 0;
      ret.offset1D = STINV;
      return ret;
    }
    const LocalOrdinal myRow = this->rowMap_->getLocalElement (gblRow);
    if (myRow == Teuchos::OrdinalTraits<LocalOrdinal>::invalid ()) {
      ret.localRow = STINV;
      ret.allocSize = 0;
      ret.numEntries = 0;
      ret.offset1D = STINV;
      return ret;
    }

    ret.localRow = static_cast<size_t> (myRow);
    if (this->indicesAreAllocated ()) {
      // graph data structures have the info that we need
      //
      // if static graph, offsets tell us the allocation size
      if (rowPtrsUnpacked_host_.extent (0) == 0) {
        ret.offset1D  = 0;
        ret.allocSize = 0;
      }
      else {
        ret.offset1D  = rowPtrsUnpacked_host_(myRow);
        ret.allocSize = rowPtrsUnpacked_host_(myRow+1) - rowPtrsUnpacked_host_(myRow);
      }

      ret.numEntries = (this->k_numRowEntries_.extent (0) == 0) ?
        ret.allocSize :
        this->k_numRowEntries_(myRow);
    }
    else { // haven't performed allocation yet; probably won't hit this code
      // FIXME (mfh 07 Aug 2014) We want graph's constructors to
      // allocate, rather than doing lazy allocation at first insert.
      // This will make k_numAllocPerRow_ obsolete.
      ret.allocSize = (this->k_numAllocPerRow_.extent (0) != 0) ?
        this->k_numAllocPerRow_(myRow) : // this is a host View
        this->numAllocForAllRows_;
      ret.numEntries = 0;
      ret.offset1D = STINV;
    }

    return ret;
  }


  template <class LocalOrdinal, class GlobalOrdinal, class Node>
  void
  CrsGraph<LocalOrdinal, GlobalOrdinal, Node>::
  staticAssertions () const
  {
    using Teuchos::OrdinalTraits;
    typedef LocalOrdinal LO;
    typedef GlobalOrdinal GO;
    typedef global_size_t GST;

    // Assumption: sizeof(GlobalOrdinal) >= sizeof(LocalOrdinal):
    //     This is so that we can store local indices in the memory
    //     formerly occupied by global indices.
    static_assert (sizeof (GlobalOrdinal) >= sizeof (LocalOrdinal),
                   "Tpetra::CrsGraph: sizeof(GlobalOrdinal) must be >= sizeof(LocalOrdinal).");
    // Assumption: max(size_t) >= max(LocalOrdinal)
    //     This is so that we can represent any LocalOrdinal as a size_t.
    static_assert (sizeof (size_t) >= sizeof (LocalOrdinal),
                   "Tpetra::CrsGraph: sizeof(size_t) must be >= sizeof(LocalOrdinal).");
    static_assert (sizeof(GST) >= sizeof(size_t),
                   "Tpetra::CrsGraph: sizeof(Tpetra::global_size_t) must be >= sizeof(size_t).");

    // FIXME (mfh 30 Sep 2015) We're not using
    // Teuchos::CompileTimeAssert any more.  Can we do these checks
    // with static_assert?

    // can't call max() with CompileTimeAssert, because it isn't a
    // constant expression; will need to make this a runtime check
    const char msg[] = "Tpetra::CrsGraph: Object cannot be created with the "
      "given template arguments: size assumptions are not valid.";
    TEUCHOS_TEST_FOR_EXCEPTION(
      static_cast<size_t> (Teuchos::OrdinalTraits<LO>::max ()) > Teuchos::OrdinalTraits<size_t>::max (),
      std::runtime_error, msg);
    TEUCHOS_TEST_FOR_EXCEPTION(
      static_cast<GST> (Teuchos::OrdinalTraits<LO>::max ()) > static_cast<GST> (Teuchos::OrdinalTraits<GO>::max ()),
      std::runtime_error, msg);
    TEUCHOS_TEST_FOR_EXCEPTION(
      static_cast<size_t> (Teuchos::OrdinalTraits<GO>::max ()) > Teuchos::OrdinalTraits<GST>::max(),
      std::runtime_error, msg);
    TEUCHOS_TEST_FOR_EXCEPTION(
      Teuchos::OrdinalTraits<size_t>::max () > Teuchos::OrdinalTraits<GST>::max (),
      std::runtime_error, msg);
  }


  template <class LocalOrdinal, class GlobalOrdinal, class Node>
  size_t
  CrsGraph<LocalOrdinal, GlobalOrdinal, Node>::
  insertIndices (RowInfo& rowinfo,
                 const SLocalGlobalViews &newInds,
                 const ELocalGlobal lg,
                 const ELocalGlobal I)
  {
    using Teuchos::ArrayView;
    typedef LocalOrdinal LO;
    typedef GlobalOrdinal GO;
    const char tfecfFuncName[] = "insertIndices: ";

    size_t oldNumEnt = 0;
    if (debug_) {
      TEUCHOS_TEST_FOR_EXCEPTION_CLASS_FUNC
        (lg != GlobalIndices && lg != LocalIndices, std::invalid_argument,
         "lg must be either GlobalIndices or LocalIndices.");
      oldNumEnt = this->getNumEntriesInLocalRow (rowinfo.localRow);
    }

    size_t numNewInds = 0;
    if (lg == GlobalIndices) { // input indices are global
      ArrayView<const GO> new_ginds = newInds.ginds;
      numNewInds = new_ginds.size();
      if (I == GlobalIndices) { // store global indices
        auto gind_view = gblInds_wdv.getHostView(Access::ReadWrite);
        if (debug_) {
          TEUCHOS_TEST_FOR_EXCEPTION_CLASS_FUNC
            (static_cast<size_t> (gind_view.size ()) <
             rowinfo.numEntries + numNewInds, std::logic_error,
             "gind_view.size() = " << gind_view.size ()
             << " < rowinfo.numEntries (= " << rowinfo.numEntries
             << ") + numNewInds (= " << numNewInds << ").");
        }
        GO* const gblColInds_out = gind_view.data () + rowinfo.offset1D
                                                     + rowinfo.numEntries;
        for (size_t k = 0; k < numNewInds; ++k) {
          gblColInds_out[k] = new_ginds[k];
        }
      }
      else if (I == LocalIndices) { // store local indices
        auto lind_view = lclIndsUnpacked_wdv.getHostView(Access::ReadWrite);
        if (debug_) {
          TEUCHOS_TEST_FOR_EXCEPTION_CLASS_FUNC
            (static_cast<size_t> (lind_view.size ()) <
             rowinfo.numEntries + numNewInds, std::logic_error,
             "lind_view.size() = " << lind_view.size ()
             << " < rowinfo.numEntries (= " << rowinfo.numEntries
             << ") + numNewInds (= " << numNewInds << ").");
        }
        LO* const lclColInds_out = lind_view.data () + rowinfo.offset1D
                                                     + rowinfo.numEntries;
        for (size_t k = 0; k < numNewInds; ++k) {
          lclColInds_out[k] = colMap_->getLocalElement (new_ginds[k]);
        }
      }
    }
    else if (lg == LocalIndices) { // input indices are local
      ArrayView<const LO> new_linds = newInds.linds;
      numNewInds = new_linds.size();
      if (I == LocalIndices) { // store local indices
        auto lind_view = lclIndsUnpacked_wdv.getHostView(Access::ReadWrite);
        if (debug_) {
          TEUCHOS_TEST_FOR_EXCEPTION_CLASS_FUNC
            (static_cast<size_t> (lind_view.size ()) <
             rowinfo.numEntries + numNewInds, std::logic_error,
             "lind_view.size() = " << lind_view.size ()
             << " < rowinfo.numEntries (= " << rowinfo.numEntries
             << ") + numNewInds (= " << numNewInds << ").");
        }
        LO* const lclColInds_out = lind_view.data () + rowinfo.offset1D
                                                     + rowinfo.numEntries;
        for (size_t k = 0; k < numNewInds; ++k) {
          lclColInds_out[k] = new_linds[k];
        }
      }
      else if (I == GlobalIndices) {
        TEUCHOS_TEST_FOR_EXCEPTION_CLASS_FUNC
          (true, std::logic_error, "The case where the input indices are local "
           "and the indices to write are global (lg=LocalIndices, I="
           "GlobalIndices) is not implemented, because it does not make sense."
           << std::endl << "If you have correct local column indices, that "
           "means the graph has a column Map.  In that case, you should be "
           "storing local indices.");
      }
    }

    rowinfo.numEntries += numNewInds;
    this->k_numRowEntries_(rowinfo.localRow) += numNewInds;
    this->setLocallyModified ();

    if (debug_) {
      const size_t chkNewNumEnt =
        this->getNumEntriesInLocalRow (rowinfo.localRow);
      TEUCHOS_TEST_FOR_EXCEPTION_CLASS_FUNC
        (chkNewNumEnt != oldNumEnt + numNewInds, std::logic_error,
         "chkNewNumEnt = " << chkNewNumEnt
         << " != oldNumEnt (= " << oldNumEnt
         << ") + numNewInds (= " << numNewInds << ").");
    }

    return numNewInds;
  }

  template <class LocalOrdinal, class GlobalOrdinal, class Node>
  size_t
  CrsGraph<LocalOrdinal, GlobalOrdinal, Node>::
  insertGlobalIndicesImpl (const LocalOrdinal lclRow,
                           const GlobalOrdinal inputGblColInds[],
                           const size_t numInputInds)
  {
    return this->insertGlobalIndicesImpl (this->getRowInfo (lclRow),
                                          inputGblColInds, numInputInds);
  }

  template <class LocalOrdinal, class GlobalOrdinal, class Node>
  size_t
  CrsGraph<LocalOrdinal, GlobalOrdinal, Node>::
  insertGlobalIndicesImpl (const RowInfo& rowInfo,
                           const GlobalOrdinal inputGblColInds[],
                           const size_t numInputInds,
                           std::function<void(const size_t, const size_t, const size_t)> fun)
  {
    using Details::verbosePrintArray;
    using Kokkos::View;
    using Kokkos::subview;
    using Kokkos::MemoryUnmanaged;
    using Teuchos::ArrayView;
    using LO = LocalOrdinal;
    using GO = GlobalOrdinal;
    const char tfecfFuncName[] = "insertGlobalIndicesImpl: ";
    const LO lclRow = static_cast<LO> (rowInfo.localRow);

    auto numEntries = rowInfo.numEntries;
    using inp_view_type = View<const GO*, Kokkos::HostSpace, MemoryUnmanaged>;
    inp_view_type inputInds(inputGblColInds, numInputInds);
    size_t numInserted;
    {
      auto gblIndsHostView = this->gblInds_wdv.getHostView(Access::ReadWrite);
      numInserted = Details::insertCrsIndices(lclRow, this->rowPtrsUnpacked_host_,
                                              gblIndsHostView,
                                              numEntries, inputInds, fun);
    }

    const bool insertFailed =
      numInserted == Teuchos::OrdinalTraits<size_t>::invalid();
    if(insertFailed) {
      constexpr size_t ONE (1);
      const int myRank = this->getComm()->getRank();
      std::ostringstream os;

      os << "Proc " << myRank << ": Not enough capacity to insert "
         << numInputInds
         << " ind" << (numInputInds != ONE ? "ices" : "ex")
         << " into local row " << lclRow << ", which currently has "
         << rowInfo.numEntries
         << " entr" << (rowInfo.numEntries != ONE ? "ies" : "y")
         << " and total allocation size " << rowInfo.allocSize
         << ".  ";
      const size_t maxNumToPrint =
        Details::Behavior::verbosePrintCountThreshold();
      ArrayView<const GO> inputGblColIndsView(inputGblColInds,
                                              numInputInds);
      verbosePrintArray(os, inputGblColIndsView, "Input global "
                        "column indices", maxNumToPrint);
      os << ", ";
      auto curGblColInds = getGlobalIndsViewHost(rowInfo);
      ArrayView<const GO> curGblColIndsView(curGblColInds.data(),
                                            rowInfo.numEntries);
      verbosePrintArray(os, curGblColIndsView, "Current global "
                        "column indices", maxNumToPrint);
      TEUCHOS_TEST_FOR_EXCEPTION_CLASS_FUNC
        (true, std::runtime_error, os.str());
    }

    this->k_numRowEntries_(lclRow) += numInserted;

    this->setLocallyModified();
    return numInserted;
  }


  template <class LocalOrdinal, class GlobalOrdinal, class Node>
  void
  CrsGraph<LocalOrdinal, GlobalOrdinal, Node>::
  insertLocalIndicesImpl (const LocalOrdinal myRow,
                          const Teuchos::ArrayView<const LocalOrdinal>& indices,
                          std::function<void(const size_t, const size_t, const size_t)> fun)
  {
    using Kokkos::MemoryUnmanaged;
    using Kokkos::subview;
    using Kokkos::View;
    using LO = LocalOrdinal;
    const char tfecfFuncName[] = "insertLocallIndicesImpl: ";

    const RowInfo rowInfo = this->getRowInfo(myRow);

    size_t numNewInds = 0;
    size_t newNumEntries = 0;

    auto numEntries = rowInfo.numEntries;
    // Note: Teuchos::ArrayViews are in HostSpace
    using inp_view_type = View<const LO*, Kokkos::HostSpace, MemoryUnmanaged>;
    inp_view_type inputInds(indices.getRawPtr(), indices.size());
    size_t numInserted = 0;
    {
      auto lclInds = lclIndsUnpacked_wdv.getHostView(Access::ReadWrite);
      numInserted = Details::insertCrsIndices(myRow, rowPtrsUnpacked_host_, lclInds,
                                              numEntries, inputInds, fun);
    }

    const bool insertFailed =
      numInserted == Teuchos::OrdinalTraits<size_t>::invalid();
    if(insertFailed) {
      constexpr size_t ONE (1);
      const size_t numInputInds(indices.size());
      const int myRank = this->getComm()->getRank();
      std::ostringstream os;
      os << "On MPI Process " << myRank << ": Not enough capacity to "
        "insert " << numInputInds
         << " ind" << (numInputInds != ONE ? "ices" : "ex")
         << " into local row " << myRow << ", which currently has "
         << rowInfo.numEntries
         << " entr" << (rowInfo.numEntries != ONE ? "ies" : "y")
         << " and total allocation size " << rowInfo.allocSize << ".";
      TEUCHOS_TEST_FOR_EXCEPTION_CLASS_FUNC
        (true, std::runtime_error, os.str());
    }
    numNewInds = numInserted;
    newNumEntries = rowInfo.numEntries + numNewInds;

    this->k_numRowEntries_(myRow) += numNewInds;
    this->setLocallyModified ();

    if (debug_) {
      const size_t chkNewNumEntries = this->getNumEntriesInLocalRow (myRow);
      TEUCHOS_TEST_FOR_EXCEPTION_CLASS_FUNC
        (chkNewNumEntries != newNumEntries, std::logic_error,
         "getNumEntriesInLocalRow(" << myRow << ") = " << chkNewNumEntries
         << " != newNumEntries = " << newNumEntries
         << ".  Please report this bug to the Tpetra developers.");
    }
  }

<<<<<<< HEAD

  template <class LocalOrdinal, class GlobalOrdinal, class Node>
  size_t
  CrsGraph<LocalOrdinal, GlobalOrdinal, Node>::
  findLocalIndices(const RowInfo& rowInfo,
                   const Teuchos::ArrayView<const LocalOrdinal>& indices,
                   std::function<void(const size_t, const size_t, const size_t)> fun) const
  {
    using LO = LocalOrdinal;
    using inp_view_type = Kokkos::View<const LO*, Kokkos::HostSpace,
      Kokkos::MemoryUnmanaged>;
    inp_view_type inputInds(indices.getRawPtr(), indices.size());

    size_t numFound = 0;
    LO lclRow = rowInfo.localRow;
    if (this->isLocallyIndexed())
    {
      numFound = Details::findCrsIndices(lclRow, rowPtrsUnpacked_host_,
        rowInfo.numEntries,
        lclIndsUnpacked_wdv.getHostView(Access::ReadOnly), inputInds, fun);
    }
    else if (this->isGloballyIndexed())
    {
      if (this->colMap_.is_null())
        return Teuchos::OrdinalTraits<size_t>::invalid();
      const auto& colMap = *(this->colMap_);
      auto map = [&](LO const lclInd){return colMap.getGlobalElement(lclInd);};
      numFound = Details::findCrsIndices(lclRow, rowPtrsUnpacked_host_,
        rowInfo.numEntries,
        gblInds_wdv.getHostView(Access::ReadOnly), inputInds, map, fun);
    }
    return numFound;
  }


=======
>>>>>>> 09c20476
  template <class LocalOrdinal, class GlobalOrdinal, class Node>
  size_t
  CrsGraph<LocalOrdinal, GlobalOrdinal, Node>::
  findGlobalIndices(const RowInfo& rowInfo,
                    const Teuchos::ArrayView<const GlobalOrdinal>& indices,
                    std::function<void(const size_t, const size_t, const size_t)> fun) const
  {
    using GO = GlobalOrdinal;
    using Kokkos::View;
    using Kokkos::MemoryUnmanaged;
    auto invalidCount = Teuchos::OrdinalTraits<size_t>::invalid();

    using inp_view_type = View<const GO*, Kokkos::HostSpace, MemoryUnmanaged>;
    inp_view_type inputInds(indices.getRawPtr(), indices.size());

    size_t numFound = 0;
    LocalOrdinal lclRow = rowInfo.localRow;
    if (this->isLocallyIndexed())
    {
      if (this->colMap_.is_null())
        return invalidCount;
      const auto& colMap = *(this->colMap_);
      auto map = [&](GO const gblInd){return colMap.getLocalElement(gblInd);};
      numFound = Details::findCrsIndices(lclRow, rowPtrsUnpacked_host_,
        rowInfo.numEntries,
        lclIndsUnpacked_wdv.getHostView(Access::ReadOnly), inputInds, map, fun);
    }
    else if (this->isGloballyIndexed())
    {
      numFound = Details::findCrsIndices(lclRow, rowPtrsUnpacked_host_,
        rowInfo.numEntries,
        gblInds_wdv.getHostView(Access::ReadOnly), inputInds, fun);
    }
    return numFound;
  }


  template <class LocalOrdinal, class GlobalOrdinal, class Node>
  size_t
  CrsGraph<LocalOrdinal, GlobalOrdinal, Node>::
  sortAndMergeRowIndices (const RowInfo& rowInfo,
                          const bool sorted,
                          const bool merged)
  {
    const size_t origNumEnt = rowInfo.numEntries;
    if (origNumEnt != Tpetra::Details::OrdinalTraits<size_t>::invalid () &&
        origNumEnt != 0) {
      auto lclColInds = this->getLocalIndsViewHostNonConst (rowInfo);

      LocalOrdinal* const lclColIndsRaw = lclColInds.data ();
      if (! sorted) {
        std::sort (lclColIndsRaw, lclColIndsRaw + origNumEnt);
      }

      if (! merged) {
        LocalOrdinal* const beg = lclColIndsRaw;
        LocalOrdinal* const end = beg + rowInfo.numEntries;
        LocalOrdinal* const newend = std::unique (beg, end);
        const size_t newNumEnt = newend - beg;

        // NOTE (mfh 08 May 2017) This is a host View, so it does not assume UVM.
        this->k_numRowEntries_(rowInfo.localRow) = newNumEnt;
        return origNumEnt - newNumEnt; // the number of duplicates in the row
      }
      else {
        return static_cast<size_t> (0); // assume no duplicates
      }
    }
    else {
      return static_cast<size_t> (0); // no entries in the row
    }
  }


  template <class LocalOrdinal, class GlobalOrdinal, class Node>
  void
  CrsGraph<LocalOrdinal, GlobalOrdinal, Node>::
  setDomainRangeMaps (const Teuchos::RCP<const map_type>& domainMap,
                      const Teuchos::RCP<const map_type>& rangeMap)
  {
    // simple pointer comparison for equality
    if (domainMap_ != domainMap) {
      domainMap_ = domainMap;
      importer_ = Teuchos::null;
    }
    if (rangeMap_ != rangeMap) {
      rangeMap_  = rangeMap;
      exporter_ = Teuchos::null;
    }
  }


  template <class LocalOrdinal, class GlobalOrdinal, class Node>
  void
  CrsGraph<LocalOrdinal, GlobalOrdinal, Node>::
  clearGlobalConstants ()
  {
    const auto INV = Teuchos::OrdinalTraits<global_size_t>::invalid();

    globalNumEntries_       = INV;
    globalMaxNumRowEntries_ = INV;
    haveGlobalConstants_    = false;
  }


  template <class LocalOrdinal, class GlobalOrdinal, class Node>
  void
  CrsGraph<LocalOrdinal, GlobalOrdinal, Node>::
  checkInternalState () const
  {
    if (debug_) {
      using std::endl;
      const char tfecfFuncName[] = "checkInternalState: ";
      const char suffix[] = "  Please report this bug to the Tpetra developers.";

      std::unique_ptr<std::string> prefix;
      if (verbose_) {
        prefix = this->createPrefix("CrsGraph", "checkInternalState");
        std::ostringstream os;
        os << *prefix << "Start" << endl;
        std::cerr << os.str();
      }

      const global_size_t GSTI = Teuchos::OrdinalTraits<global_size_t>::invalid ();
      //const size_t         STI = Teuchos::OrdinalTraits<size_t>::invalid (); // unused
      // check the internal state of this data structure
      // this is called by numerous state-changing methods, in a debug build, to ensure that the object
      // always remains in a valid state

      TEUCHOS_TEST_FOR_EXCEPTION_CLASS_FUNC
        (this->rowMap_.is_null (), std::logic_error,
         "Row Map is null." << suffix);
      // This may access the row Map, so we need to check first (above)
      // whether the row Map is null.
      const LocalOrdinal lclNumRows =
        static_cast<LocalOrdinal> (this->getNodeNumRows ());

      TEUCHOS_TEST_FOR_EXCEPTION_CLASS_FUNC
        (this->isFillActive () == this->isFillComplete (), std::logic_error,
         "Graph cannot be both fill active and fill complete." << suffix);
      TEUCHOS_TEST_FOR_EXCEPTION_CLASS_FUNC
        (this->isFillComplete () &&
         (this->colMap_.is_null () ||
          this->rangeMap_.is_null () ||
          this->domainMap_.is_null ()),
         std::logic_error,
         "Graph is full complete, but at least one of {column, range, domain} "
         "Map is null." << suffix);
      TEUCHOS_TEST_FOR_EXCEPTION_CLASS_FUNC
        (this->isStorageOptimized () && ! this->indicesAreAllocated (),
         std::logic_error, "Storage is optimized, but indices are not "
         "allocated, not even trivially." << suffix);

      size_t nodeAllocSize = 0;
      try {
        nodeAllocSize = this->getNodeAllocationSize ();
      }
      catch (std::logic_error& e) {
        TEUCHOS_TEST_FOR_EXCEPTION_CLASS_FUNC
          (true, std::runtime_error, "getNodeAllocationSize threw "
           "std::logic_error: " << e.what ());
      }
      catch (std::exception& e) {
        TEUCHOS_TEST_FOR_EXCEPTION_CLASS_FUNC
          (true, std::runtime_error, "getNodeAllocationSize threw an "
           "std::exception: " << e.what ());
      }
      catch (...) {
        TEUCHOS_TEST_FOR_EXCEPTION_CLASS_FUNC
          (true, std::runtime_error, "getNodeAllocationSize threw an exception "
           "not a subclass of std::exception.");
      }

      TEUCHOS_TEST_FOR_EXCEPTION_CLASS_FUNC
        (this->isStorageOptimized () &&
         nodeAllocSize != this->getNodeNumEntries (),
         std::logic_error, "Storage is optimized, but "
         "this->getNodeAllocationSize() = " << nodeAllocSize
         << " != this->getNodeNumEntries() = " << this->getNodeNumEntries ()
         << "." << suffix);
      TEUCHOS_TEST_FOR_EXCEPTION_CLASS_FUNC
        (! this->haveGlobalConstants_ &&
         (this->globalNumEntries_ != GSTI ||
          this->globalMaxNumRowEntries_ != GSTI),
         std::logic_error, "Graph claims not to have global constants, but "
         "some of the global constants are not marked as invalid." << suffix);
      TEUCHOS_TEST_FOR_EXCEPTION_CLASS_FUNC
        (this->haveGlobalConstants_ &&
         (this->globalNumEntries_ == GSTI ||
          this->globalMaxNumRowEntries_ == GSTI),
         std::logic_error, "Graph claims to have global constants, but "
         "some of them are marked as invalid." << suffix);
      TEUCHOS_TEST_FOR_EXCEPTION_CLASS_FUNC
        (this->haveGlobalConstants_ &&
         (this->globalNumEntries_ < this->getNodeNumEntries () ||
          this->globalMaxNumRowEntries_ < this->nodeMaxNumRowEntries_),
         std::logic_error, "Graph claims to have global constants, and "
         "all of the values of the global constants are valid, but "
         "some of the local constants are greater than "
         "their corresponding global constants." << suffix);
      TEUCHOS_TEST_FOR_EXCEPTION_CLASS_FUNC
        (this->indicesAreAllocated () &&
         (this->numAllocForAllRows_ != 0 ||
          this->k_numAllocPerRow_.extent (0) != 0),
         std::logic_error, "The graph claims that its indices are allocated, but "
         "either numAllocForAllRows_ (= " << this->numAllocForAllRows_ << ") is "
         "nonzero, or k_numAllocPerRow_ has nonzero dimension.  In other words, "
         "the graph is supposed to release its \"allocation specifications\" "
         "when it allocates its indices." << suffix);
      TEUCHOS_TEST_FOR_EXCEPTION_CLASS_FUNC
        (rowPtrsUnpacked_host_.extent(0) != rowPtrsUnpacked_dev_.extent(0),
         std::logic_error, "The host and device views of k_rowPtrs_ have "
         "different sizes; rowPtrsUnpacked_host_ has size  "
         << rowPtrsUnpacked_host_.extent(0)
         << ", but rowPtrsUnpacked_dev_ has size "
         << rowPtrsUnpacked_dev_.extent(0)
         << "." << suffix);
      if (isGloballyIndexed() && rowPtrsUnpacked_host_.extent(0) != 0) {
        TEUCHOS_TEST_FOR_EXCEPTION_CLASS_FUNC
          (size_t(rowPtrsUnpacked_host_.extent(0)) != size_t(lclNumRows + 1),
           std::logic_error, "The graph is globally indexed and "
           "k_rowPtrs has nonzero size " << rowPtrsUnpacked_host_.extent(0)
           << ", but that size does not equal lclNumRows+1 = "
           << (lclNumRows+1) << "." << suffix);
        TEUCHOS_TEST_FOR_EXCEPTION_CLASS_FUNC
          (rowPtrsUnpacked_host_(lclNumRows) != size_t(gblInds_wdv.extent(0)),
           std::logic_error, "The graph is globally indexed and "
           "k_rowPtrs_ has nonzero size " << rowPtrsUnpacked_host_.extent(0)
           << ", but k_rowPtrs_(lclNumRows=" << lclNumRows << ")="
           << rowPtrsUnpacked_host_(lclNumRows) 
           << " != gblInds_wdv.extent(0)="
           << gblInds_wdv.extent(0) << "." << suffix);
      }
      TEUCHOS_TEST_FOR_EXCEPTION_CLASS_FUNC
        (this->isLocallyIndexed () &&
         this->rowPtrsUnpacked_host_.extent (0) != 0 &&
         (static_cast<size_t> (rowPtrsUnpacked_host_.extent (0)) != 
              static_cast<size_t> (lclNumRows + 1) ||
          this->rowPtrsUnpacked_host_(lclNumRows) != 
              static_cast<size_t> (this->lclIndsUnpacked_wdv.extent (0))),
         std::logic_error, "If k_rowPtrs_ has nonzero size and "
         "the graph is locally indexed, then "
         "k_rowPtrs_ must have N+1 rows, and "
         "k_rowPtrs_(N) must equal lclIndsUnpacked_wdv.extent(0)." << suffix);

      TEUCHOS_TEST_FOR_EXCEPTION_CLASS_FUNC
        (this->indicesAreAllocated () &&
         nodeAllocSize > 0 &&
         this->lclIndsUnpacked_wdv.extent (0) == 0 &&
         this->gblInds_wdv.extent (0) == 0,
         std::logic_error, "Graph is allocated nontrivially, but "
         "but 1-D allocations are not present." << suffix);

      TEUCHOS_TEST_FOR_EXCEPTION_CLASS_FUNC
        (! this->indicesAreAllocated () &&
         ((this->rowPtrsUnpacked_host_.extent (0) != 0 ||
           this->k_numRowEntries_.extent (0) != 0) ||
          this->lclIndsUnpacked_wdv.extent (0) != 0 ||
          this->gblInds_wdv.extent (0) != 0),
         std::logic_error, "If indices are not allocated, "
         "then none of the buffers should be." << suffix);
      // indices may be local or global only if they are allocated
      // (numAllocated is redundant; could simply be indicesAreLocal_ ||
      // indicesAreGlobal_)
      TEUCHOS_TEST_FOR_EXCEPTION_CLASS_FUNC
        ((this->indicesAreLocal_ || this->indicesAreGlobal_) &&
         ! this->indicesAreAllocated_,
         std::logic_error, "Indices may be local or global only if they are "
         "allocated." << suffix);
      TEUCHOS_TEST_FOR_EXCEPTION_CLASS_FUNC
        (this->indicesAreLocal_ && this->indicesAreGlobal_,
         std::logic_error, "Indices may not be both local and global." << suffix);
      TEUCHOS_TEST_FOR_EXCEPTION_CLASS_FUNC
        (indicesAreLocal_ && gblInds_wdv.extent (0) != 0,
         std::logic_error, "Indices are local, but "
         "gblInds_wdv.extent(0) (= " << gblInds_wdv.extent (0)
         << ") != 0.  In other words, if indices are local, then "
         "allocations of global indices should not be present."
         << suffix);
      TEUCHOS_TEST_FOR_EXCEPTION_CLASS_FUNC
        (indicesAreGlobal_ && lclIndsUnpacked_wdv.extent (0) != 0,
         std::logic_error, "Indices are global, but "
         "lclIndsUnpacked_wdv.extent(0) (= " << lclIndsUnpacked_wdv.extent(0)
         << ") != 0.  In other words, if indices are global, "
         "then allocations for local indices should not be present."
         << suffix);
      TEUCHOS_TEST_FOR_EXCEPTION_CLASS_FUNC
        (indicesAreLocal_ && nodeAllocSize > 0 &&
         lclIndsUnpacked_wdv.extent (0) == 0 && getNodeNumRows () > 0,
         std::logic_error, "Indices are local and "
         "getNodeAllocationSize() = " << nodeAllocSize << " > 0, but "
         "lclIndsUnpacked_wdv.extent(0) = 0 and getNodeNumRows() = "
         << getNodeNumRows () << " > 0." << suffix);
      TEUCHOS_TEST_FOR_EXCEPTION_CLASS_FUNC
        (indicesAreGlobal_ && nodeAllocSize > 0 &&
         gblInds_wdv.extent (0) == 0 && getNodeNumRows () > 0,
         std::logic_error, "Indices are global and "
         "getNodeAllocationSize() = " << nodeAllocSize << " > 0, but "
         "gblInds_wdv.extent(0) = 0 and getNodeNumRows() = "
         << getNodeNumRows () << " > 0." << suffix);
      // check the actual allocations
      if (this->indicesAreAllocated () &&
          this->rowPtrsUnpacked_host_.extent (0) != 0) {
        TEUCHOS_TEST_FOR_EXCEPTION_CLASS_FUNC
          (static_cast<size_t> (this->rowPtrsUnpacked_host_.extent (0)) !=
           this->getNodeNumRows () + 1,
           std::logic_error, "Indices are allocated and "
           "k_rowPtrs_ has nonzero length, but rowPtrsUnpacked_host_.extent(0) = "
           << this->rowPtrsUnpacked_host_.extent (0) << " != getNodeNumRows()+1 = "
           << (this->getNodeNumRows () + 1) << "." << suffix);
        const size_t actualNumAllocated = 
              this->rowPtrsUnpacked_host_(this->getNodeNumRows());
        TEUCHOS_TEST_FOR_EXCEPTION_CLASS_FUNC
          (this->isLocallyIndexed () &&
           static_cast<size_t> (this->lclIndsUnpacked_wdv.extent (0)) != actualNumAllocated,
           std::logic_error, "Graph is locally indexed, indices are "
           "are allocated, and k_rowPtrs_ has nonzero length, but "
           "lclIndsUnpacked_wdv.extent(0) = " << this->lclIndsUnpacked_wdv.extent (0)
           << " != actualNumAllocated = " << actualNumAllocated << suffix);
        TEUCHOS_TEST_FOR_EXCEPTION_CLASS_FUNC
          (this->isGloballyIndexed () &&
           static_cast<size_t> (this->gblInds_wdv.extent (0)) != actualNumAllocated,
           std::logic_error, "Graph is globally indexed, indices "
           "are allocated, and k_rowPtrs_ has nonzero length, but "
           "gblInds_wdv.extent(0) = " << this->gblInds_wdv.extent (0)
           << " != actualNumAllocated = " << actualNumAllocated << suffix);
      }

      if (verbose_) {
        std::ostringstream os;
        os << *prefix << "Done" << endl;
        std::cerr << os.str();
      }
    }
  }


  template <class LocalOrdinal, class GlobalOrdinal, class Node>
  size_t
  CrsGraph<LocalOrdinal, GlobalOrdinal, Node>::
  getNumEntriesInGlobalRow (GlobalOrdinal globalRow) const
  {
    const RowInfo rowInfo = this->getRowInfoFromGlobalRowIndex (globalRow);
    if (rowInfo.localRow == Teuchos::OrdinalTraits<size_t>::invalid ()) {
      return Teuchos::OrdinalTraits<size_t>::invalid ();
    }
    else {
      return rowInfo.numEntries;
    }
  }


  template <class LocalOrdinal, class GlobalOrdinal, class Node>
  size_t
  CrsGraph<LocalOrdinal, GlobalOrdinal, Node>::
  getNumEntriesInLocalRow (LocalOrdinal localRow) const
  {
    const RowInfo rowInfo = this->getRowInfo (localRow);
    if (rowInfo.localRow == Teuchos::OrdinalTraits<size_t>::invalid ()) {
      return Teuchos::OrdinalTraits<size_t>::invalid ();
    }
    else {
      return rowInfo.numEntries;
    }
  }


  template <class LocalOrdinal, class GlobalOrdinal, class Node>
  size_t
  CrsGraph<LocalOrdinal, GlobalOrdinal, Node>::
  getNumAllocatedEntriesInGlobalRow (GlobalOrdinal globalRow) const
  {
    const RowInfo rowInfo = this->getRowInfoFromGlobalRowIndex (globalRow);
    if (rowInfo.localRow == Teuchos::OrdinalTraits<size_t>::invalid ()) {
      return Teuchos::OrdinalTraits<size_t>::invalid ();
    }
    else {
      return rowInfo.allocSize;
    }
  }


  template <class LocalOrdinal, class GlobalOrdinal, class Node>
  size_t
  CrsGraph<LocalOrdinal, GlobalOrdinal, Node>::
  getNumAllocatedEntriesInLocalRow (LocalOrdinal localRow) const
  {
    const RowInfo rowInfo = this->getRowInfo (localRow);
    if (rowInfo.localRow == Teuchos::OrdinalTraits<size_t>::invalid ()) {
      return Teuchos::OrdinalTraits<size_t>::invalid ();
    }
    else {
      return rowInfo.allocSize;
    }
  }


  template <class LocalOrdinal, class GlobalOrdinal, class Node>
  Teuchos::ArrayRCP<const size_t>
  CrsGraph<LocalOrdinal, GlobalOrdinal, Node>::
  getNodeRowPtrs () const
  {
    using Kokkos::ViewAllocateWithoutInitializing;
    using Teuchos::ArrayRCP;
    typedef typename local_graph_device_type::row_map_type row_map_type;
    typedef typename row_map_type::non_const_value_type row_offset_type;
    const char prefix[] = "Tpetra::CrsGraph::getNodeRowPtrs: ";
    const char suffix[] = "  Please report this bug to the Tpetra developers.";

    const size_t size = rowPtrsUnpacked_host_.extent (0);
    constexpr bool same = std::is_same<size_t, row_offset_type>::value;

    if (size == 0) {
      return ArrayRCP<const size_t> ();
    }

    ArrayRCP<const row_offset_type> ptr_rot;
    ArrayRCP<const size_t> ptr_st;
    if (same) { // size_t == row_offset_type
      ptr_rot = Kokkos::Compat::persistingView (rowPtrsUnpacked_host_);
    }
    else { // size_t != row_offset_type
      typedef Kokkos::View<size_t*, device_type> ret_view_type;
      ret_view_type ptr_d (ViewAllocateWithoutInitializing ("ptr"), size);

      ::Tpetra::Details::copyOffsets (ptr_d, rowPtrsUnpacked_dev_);

      typename ret_view_type::HostMirror ptr_h = 
                                         Kokkos::create_mirror_view (ptr_d);
      Kokkos::deep_copy(ptr_h, ptr_d);
      ptr_st = Kokkos::Compat::persistingView (ptr_h);
    }
    if (debug_) {
      TEUCHOS_TEST_FOR_EXCEPTION
        (same && size != 0 && ptr_rot.is_null (), std::logic_error,
         prefix << "size_t == row_offset_type and size = " << size
         << " != 0, but ptr_rot is null." << suffix);
      TEUCHOS_TEST_FOR_EXCEPTION
        (! same && size != 0 && ptr_st.is_null (), std::logic_error,
         prefix << "size_t != row_offset_type and size = " << size
         << " != 0, but ptr_st is null." << suffix);
    }

    // If size_t == row_offset_type, return a persisting host view of
    // k_rowPtrs_.  Otherwise, return a size_t host copy of k_rowPtrs_.
    ArrayRCP<const size_t> retval =
      Kokkos::Impl::if_c<same,
        ArrayRCP<const row_offset_type>,
        ArrayRCP<const size_t> >::select (ptr_rot, ptr_st);
    if (debug_) {
      TEUCHOS_TEST_FOR_EXCEPTION
        (size != 0 && retval.is_null (), std::logic_error,
         prefix << "size = " << size << " != 0, but retval is null." << suffix);
    }
    return retval;
  }


  template <class LocalOrdinal, class GlobalOrdinal, class Node>
  Teuchos::ArrayRCP<const LocalOrdinal>
  CrsGraph<LocalOrdinal, GlobalOrdinal, Node>::
  getNodePackedIndices () const
  {
    // KDDKDD  UVM REMOVAL:  3/21
    // KDDKDD  This function used to return k_lclInds1D_.  
    // KDDKDD  I retain its behavior by return lclIndsUnpacked_wdv.getHostView.
    // KDDKDD  However, k_lclInds1D_ was not necessarily PACKED;
    // KDDKDD  PACKED indices are in the static graph.
    // KDDKDD  However, with OptimizeStorage, k_lclInds1D_ was PACKED.
    // return Kokkos::Compat::persistingView (k_lclInds1D_);
    return Kokkos::Compat::persistingView (
                           lclIndsUnpacked_wdv.getHostView(Access::ReadOnly));
  }


  template <class LocalOrdinal, class GlobalOrdinal, class Node>
  void
  CrsGraph<LocalOrdinal, GlobalOrdinal, Node>::
  getLocalRowCopy (LocalOrdinal localRow,
                   nonconst_local_inds_host_view_type & indices,
                   size_t& numEntries) const
  {
    using Teuchos::ArrayView;
    const char tfecfFuncName[] = "getLocalRowCopy: ";

    TEUCHOS_TEST_FOR_EXCEPTION(
      isGloballyIndexed () && ! hasColMap (), std::runtime_error,
      "Tpetra::CrsGraph::getLocalRowCopy: The graph is globally indexed and "
      "does not have a column Map yet.  That means we don't have local indices "
      "for columns yet, so it doesn't make sense to call this method.  If the "
      "graph doesn't have a column Map yet, you should call fillComplete on "
      "it first.");

    // This does the right thing (reports an empty row) if the input
    // row is invalid.
    const RowInfo rowinfo = this->getRowInfo (localRow);
    // No side effects on error.
    const size_t theNumEntries = rowinfo.numEntries;
    TEUCHOS_TEST_FOR_EXCEPTION_CLASS_FUNC
      (static_cast<size_t> (indices.size ()) < theNumEntries,std::runtime_error,
       "Specified storage (size==" << indices.size () << ") does not suffice "
       "to hold all " << theNumEntries << " entry/ies for this row.");
    numEntries = theNumEntries;

    if (rowinfo.localRow != Teuchos::OrdinalTraits<size_t>::invalid ()) {
      if (isLocallyIndexed ()) {
        auto lclInds = getLocalIndsViewHost(rowinfo);
        for (size_t j = 0; j < theNumEntries; ++j) {
          indices[j] = lclInds(j);
        }
      }
      else if (isGloballyIndexed ()) {
        auto gblInds = getGlobalIndsViewHost(rowinfo);
        for (size_t j = 0; j < theNumEntries; ++j) {
          indices[j] = colMap_->getLocalElement (gblInds(j));
        }
      }
    }
  }

#ifdef TPETRA_ENABLE_DEPRECATED_CODE
  template <class LocalOrdinal, class GlobalOrdinal, class Node>
  void
  CrsGraph<LocalOrdinal, GlobalOrdinal, Node>::
  getLocalRowCopy (LocalOrdinal localRow,
                   const Teuchos::ArrayView<LocalOrdinal>&indices,
                   size_t& numEntries) const
  {
    using Teuchos::ArrayView;
    const char tfecfFuncName[] = "getLocalRowCopy: ";

    TEUCHOS_TEST_FOR_EXCEPTION(
      isGloballyIndexed () && ! hasColMap (), std::runtime_error,
      "Tpetra::CrsGraph::getLocalRowCopy: The graph is globally indexed and "
      "does not have a column Map yet.  That means we don't have local indices "
      "for columns yet, so it doesn't make sense to call this method.  If the "
      "graph doesn't have a column Map yet, you should call fillComplete on "
      "it first.");

    // This does the right thing (reports an empty row) if the input
    // row is invalid.
    const RowInfo rowinfo = this->getRowInfo (localRow);
    // No side effects on error.
    const size_t theNumEntries = rowinfo.numEntries;
    TEUCHOS_TEST_FOR_EXCEPTION_CLASS_FUNC
      (static_cast<size_t> (indices.size ()) < theNumEntries,std::runtime_error,
       "Specified storage (size==" << indices.size () << ") does not suffice "
       "to hold all " << theNumEntries << " entry/ies for this row.");
    numEntries = theNumEntries;

    if (rowinfo.localRow != Teuchos::OrdinalTraits<size_t>::invalid ()) {
      if (isLocallyIndexed ()) {
        auto lclInds = getLocalIndsViewHost(rowinfo);
        for (size_t j = 0; j < theNumEntries; ++j) {
          indices[j] = lclInds(j);
        }
      }
      else if (isGloballyIndexed ()) {
        auto gblInds = getGlobalIndsViewHost(rowinfo);
        for (size_t j = 0; j < theNumEntries; ++j) {
          indices[j] = colMap_->getLocalElement (gblInds(j));
        }
      }
    }
  }
#endif


  template <class LocalOrdinal, class GlobalOrdinal, class Node>
  void
  CrsGraph<LocalOrdinal, GlobalOrdinal, Node>::
  getGlobalRowCopy (GlobalOrdinal globalRow,
                    nonconst_global_inds_host_view_type &indices,
                    size_t& numEntries) const
  {
    using Teuchos::ArrayView;
    const char tfecfFuncName[] = "getGlobalRowCopy: ";

    // This does the right thing (reports an empty row) if the input
    // row is invalid.
    const RowInfo rowinfo = getRowInfoFromGlobalRowIndex (globalRow);
    const size_t theNumEntries = rowinfo.numEntries;
    TEUCHOS_TEST_FOR_EXCEPTION_CLASS_FUNC(
      static_cast<size_t> (indices.size ()) < theNumEntries, std::runtime_error,
      "Specified storage (size==" << indices.size () << ") does not suffice "
      "to hold all " << theNumEntries << " entry/ies for this row.");
    numEntries = theNumEntries; // first side effect

    if (rowinfo.localRow != Teuchos::OrdinalTraits<size_t>::invalid ()) {
      if (isLocallyIndexed ()) {
        auto lclInds = getLocalIndsViewHost(rowinfo);
        for (size_t j = 0; j < theNumEntries; ++j) {
          indices[j] = colMap_->getGlobalElement (lclInds(j));
        }
      }
      else if (isGloballyIndexed ()) {
        auto gblInds = getGlobalIndsViewHost(rowinfo);
        for (size_t j = 0; j < theNumEntries; ++j) {
          indices[j] = gblInds(j);
        }
      }
    }
  }


#ifdef TPETRA_ENABLE_DEPRECATED_CODE
  template <class LocalOrdinal, class GlobalOrdinal, class Node>
  void
  CrsGraph<LocalOrdinal, GlobalOrdinal, Node>::
  getGlobalRowCopy (GlobalOrdinal globalRow,
                    const Teuchos::ArrayView<GlobalOrdinal>& indices,
                    size_t& numEntries) const
  {
    using Teuchos::ArrayView;
    const char tfecfFuncName[] = "getGlobalRowCopy: ";

    // This does the right thing (reports an empty row) if the input
    // row is invalid.
    const RowInfo rowinfo = getRowInfoFromGlobalRowIndex (globalRow);
    const size_t theNumEntries = rowinfo.numEntries;
    TEUCHOS_TEST_FOR_EXCEPTION_CLASS_FUNC(
      static_cast<size_t> (indices.size ()) < theNumEntries, std::runtime_error,
      "Specified storage (size==" << indices.size () << ") does not suffice "
      "to hold all " << theNumEntries << " entry/ies for this row.");
    numEntries = theNumEntries; // first side effect

    if (rowinfo.localRow != Teuchos::OrdinalTraits<size_t>::invalid ()) {
      if (isLocallyIndexed ()) {
        auto lclInds = getLocalIndsViewHost(rowinfo);
        for (size_t j = 0; j < theNumEntries; ++j) {
          indices[j] = colMap_->getGlobalElement (lclInds(j));
        }
      }
      else if (isGloballyIndexed ()) {
        auto gblInds = getGlobalIndsViewHost(rowinfo);
        for (size_t j = 0; j < theNumEntries; ++j) {
          indices[j] = gblInds(j);
        }
      }
    }
  }
#endif


  template <class LocalOrdinal, class GlobalOrdinal, class Node>
  void
  CrsGraph<LocalOrdinal, GlobalOrdinal, Node>::
  getLocalRowView (
    const LocalOrdinal localRow, 
    local_inds_host_view_type &indices) const
  {
    const char tfecfFuncName[] = "getLocalRowView: ";

    TEUCHOS_TEST_FOR_EXCEPTION_CLASS_FUNC
      (isGloballyIndexed (), std::runtime_error, "The graph's indices are "
       "currently stored as global indices, so we cannot return a view with "
       "local column indices, whether or not the graph has a column Map.  If "
       "the graph _does_ have a column Map, use getLocalRowCopy() instead.");

    const RowInfo rowInfo = getRowInfo (localRow);
    if (rowInfo.localRow != Teuchos::OrdinalTraits<size_t>::invalid () &&
        rowInfo.numEntries > 0) {
      indices = lclIndsUnpacked_wdv.getHostSubview(rowInfo.offset1D, 
                                           rowInfo.numEntries,
                                           Access::ReadOnly);
    }
    else {
      // This does the right thing (reports an empty row) if the input
      // row is invalid.
      indices = local_inds_host_view_type();
    }

    if (debug_) {
      TEUCHOS_TEST_FOR_EXCEPTION_CLASS_FUNC
        (static_cast<size_t> (indices.size ()) !=
         getNumEntriesInLocalRow (localRow), std::logic_error, "indices.size() "
         "= " << indices.extent(0) << " != getNumEntriesInLocalRow(localRow=" <<
         localRow << ") = " << getNumEntriesInLocalRow(localRow) <<
         ".  Please report this bug to the Tpetra developers.");
    }
  }


  template <class LocalOrdinal, class GlobalOrdinal, class Node>
  void
  CrsGraph<LocalOrdinal, GlobalOrdinal, Node>::
  getGlobalRowView (
    const GlobalOrdinal globalRow,
    global_inds_host_view_type &indices) const
  {
    const char tfecfFuncName[] = "getGlobalRowView: ";

    TEUCHOS_TEST_FOR_EXCEPTION_CLASS_FUNC
      (isLocallyIndexed (), std::runtime_error, "The graph's indices are "
       "currently stored as local indices, so we cannot return a view with "
       "global column indices.  Use getGlobalRowCopy() instead.");

    // This does the right thing (reports an empty row) if the input
    // row is invalid.
    const RowInfo rowInfo = getRowInfoFromGlobalRowIndex (globalRow);
    if (rowInfo.localRow != Teuchos::OrdinalTraits<size_t>::invalid () &&
        rowInfo.numEntries > 0) {
      indices = gblInds_wdv.getHostSubview(rowInfo.offset1D, 
                                           rowInfo.numEntries,
                                           Access::ReadOnly);
    }
    else {
      indices = typename global_inds_dualv_type::t_host::const_type();
    }
    if (debug_) {
      TEUCHOS_TEST_FOR_EXCEPTION_CLASS_FUNC
        (static_cast<size_t> (indices.size ()) !=
         getNumEntriesInGlobalRow (globalRow),
         std::logic_error, "indices.size() = " << indices.extent(0)
         << " != getNumEntriesInGlobalRow(globalRow=" << globalRow << ") = "
         << getNumEntriesInGlobalRow (globalRow)
         << ".  Please report this bug to the Tpetra developers.");
    }
  }

#ifdef TPETRA_ENABLE_DEPRECATED_CODE
  template <class LocalOrdinal, class GlobalOrdinal, class Node>
  void
//  TPETRA_DEPRECATED
  CrsGraph<LocalOrdinal, GlobalOrdinal, Node>::
  getLocalRowView (const LocalOrdinal localRow,
                   Teuchos::ArrayView<const LocalOrdinal>& indices) const
  {
    const char tfecfFuncName[] = "getLocalRowView: ";

    TEUCHOS_TEST_FOR_EXCEPTION_CLASS_FUNC
      (isGloballyIndexed (), std::runtime_error, "The graph's indices are "
       "currently stored as global indices, so we cannot return a view with "
       "local column indices, whether or not the graph has a column Map.  If "
       "the graph _does_ have a column Map, use getLocalRowCopy() instead.");

    // This does the right thing (reports an empty row) if the input
    // row is invalid.
    const RowInfo rowInfo = getRowInfo (localRow);
    indices = Teuchos::null;
    if (rowInfo.localRow != Teuchos::OrdinalTraits<size_t>::invalid () &&
        rowInfo.numEntries > 0) {
      indices = this->getLocalView (rowInfo);
      // getLocalView returns a view of the _entire_ row, including
      // any extra space at the end (which 1-D unpacked storage
      // might have, for example).  That's why we have to take a
      // subview of the returned view.
      indices = indices (0, rowInfo.numEntries);
    }

    if (debug_) {
      TEUCHOS_TEST_FOR_EXCEPTION_CLASS_FUNC
        (static_cast<size_t> (indices.size ()) !=
         getNumEntriesInLocalRow (localRow), std::logic_error, "indices.size() "
         "= " << indices.size () << " != getNumEntriesInLocalRow(localRow=" <<
         localRow << ") = " << getNumEntriesInLocalRow (localRow) <<
         ".  Please report this bug to the Tpetra developers.");
    }
  }

#endif

#ifdef TPETRA_ENABLE_DEPRECATED_CODE
  template <class LocalOrdinal, class GlobalOrdinal, class Node>
  void
//  TPETRA_DEPRECATED
  CrsGraph<LocalOrdinal, GlobalOrdinal, Node>::
  getGlobalRowView (const GlobalOrdinal globalRow,
                    Teuchos::ArrayView<const GlobalOrdinal>& indices) const
  {
    const char tfecfFuncName[] = "getGlobalRowView: ";

    TEUCHOS_TEST_FOR_EXCEPTION_CLASS_FUNC
      (isLocallyIndexed (), std::runtime_error, "The graph's indices are "
       "currently stored as local indices, so we cannot return a view with "
       "global column indices.  Use getGlobalRowCopy() instead.");

    // This does the right thing (reports an empty row) if the input
    // row is invalid.
    const RowInfo rowInfo = getRowInfoFromGlobalRowIndex (globalRow);
    indices = Teuchos::null;
    if (rowInfo.localRow != Teuchos::OrdinalTraits<size_t>::invalid () &&
        rowInfo.numEntries > 0) {
      indices = (this->getGlobalView (rowInfo)) (0, rowInfo.numEntries);
    }

    if (debug_) {
      TEUCHOS_TEST_FOR_EXCEPTION_CLASS_FUNC
        (static_cast<size_t> (indices.size ()) !=
         getNumEntriesInGlobalRow (globalRow),
         std::logic_error, "indices.size() = " << indices.size ()
         << " != getNumEntriesInGlobalRow(globalRow=" << globalRow << ") = "
         << getNumEntriesInGlobalRow (globalRow)
         << ".  Please report this bug to the Tpetra developers.");
    }
  }
#endif


  template <class LocalOrdinal, class GlobalOrdinal, class Node>
  void
  CrsGraph<LocalOrdinal, GlobalOrdinal, Node>::
  insertLocalIndices (const LocalOrdinal localRow,
                      const Teuchos::ArrayView<const LocalOrdinal>& indices)
  {
    const char tfecfFuncName[] = "insertLocalIndices: ";

    TEUCHOS_TEST_FOR_EXCEPTION_CLASS_FUNC
      (! isFillActive (), std::runtime_error, "Fill must be active.");
    TEUCHOS_TEST_FOR_EXCEPTION_CLASS_FUNC
      (isGloballyIndexed (), std::runtime_error,
       "Graph indices are global; use insertGlobalIndices().");
    TEUCHOS_TEST_FOR_EXCEPTION_CLASS_FUNC
      (! hasColMap (), std::runtime_error,
       "Cannot insert local indices without a column Map.");
    TEUCHOS_TEST_FOR_EXCEPTION_CLASS_FUNC
      (! rowMap_->isNodeLocalElement (localRow), std::runtime_error,
       "Local row index " << localRow << " is not in the row Map "
       "on the calling process.");
    if (! indicesAreAllocated ()) {
      allocateIndices (LocalIndices, verbose_);
    }

    if (debug_) {
      // In debug mode, if the graph has a column Map, test whether any
      // of the given column indices are not in the column Map.  Keep
      // track of the invalid column indices so we can tell the user
      // about them.
      if (hasColMap ()) {
        using Teuchos::Array;
        using Teuchos::toString;
        using std::endl;
        typedef typename Teuchos::ArrayView<const LocalOrdinal>::size_type size_type;

        const map_type& colMap = *colMap_;
        Array<LocalOrdinal> badColInds;
        bool allInColMap = true;
        for (size_type k = 0; k < indices.size (); ++k) {
          if (! colMap.isNodeLocalElement (indices[k])) {
            allInColMap = false;
            badColInds.push_back (indices[k]);
          }
        }
        if (! allInColMap) {
          std::ostringstream os;
          os << "Tpetra::CrsGraph::insertLocalIndices: You attempted to insert "
            "entries in owned row " << localRow << ", at the following column "
            "indices: " << toString (indices) << "." << endl;
          os << "Of those, the following indices are not in the column Map on "
            "this process: " << toString (badColInds) << "." << endl << "Since "
            "the graph has a column Map already, it is invalid to insert entries "
            "at those locations.";
          TEUCHOS_TEST_FOR_EXCEPTION(! allInColMap, std::invalid_argument, os.str ());
        }
      }
    }

    insertLocalIndicesImpl (localRow, indices);

    if (debug_) {
      TEUCHOS_TEST_FOR_EXCEPTION_CLASS_FUNC
        (! indicesAreAllocated () || ! isLocallyIndexed (), std::logic_error,
         "At the end of insertLocalIndices, ! indicesAreAllocated() || "
         "! isLocallyIndexed() is true.  Please report this bug to the "
         "Tpetra developers.");
    }
  }

  template <class LocalOrdinal, class GlobalOrdinal, class Node>
  void
  CrsGraph<LocalOrdinal, GlobalOrdinal, Node>::
  insertLocalIndices (const LocalOrdinal localRow,
                      const LocalOrdinal numEnt,
                      const LocalOrdinal inds[])
  {
    Teuchos::ArrayView<const LocalOrdinal> indsT (inds, numEnt);
    this->insertLocalIndices (localRow, indsT);
  }


  template <class LocalOrdinal, class GlobalOrdinal, class Node>
  void
  CrsGraph<LocalOrdinal, GlobalOrdinal, Node>::
  insertGlobalIndices (const GlobalOrdinal gblRow,
                       const LocalOrdinal numInputInds,
                       const GlobalOrdinal inputGblColInds[])
  {
    typedef LocalOrdinal LO;
    const char tfecfFuncName[] = "insertGlobalIndices: ";

    TEUCHOS_TEST_FOR_EXCEPTION_CLASS_FUNC
      (this->isLocallyIndexed (), std::runtime_error,
      "graph indices are local; use insertLocalIndices().");
    // This can't really be satisfied for now, because if we are
    // fillComplete(), then we are local.  In the future, this may
    // change.  However, the rule that modification require active
    // fill will not change.
    TEUCHOS_TEST_FOR_EXCEPTION_CLASS_FUNC
      (! this->isFillActive (), std::runtime_error,
      "You are not allowed to call this method if fill is not active.  "
      "If fillComplete has been called, you must first call resumeFill "
      "before you may insert indices.");
    if (! indicesAreAllocated ()) {
      allocateIndices (GlobalIndices, verbose_);
    }
    const LO lclRow = this->rowMap_->getLocalElement (gblRow);
    if (lclRow != Tpetra::Details::OrdinalTraits<LO>::invalid ()) {
      if (debug_) {
        if (this->hasColMap ()) {
          using std::endl;
          const map_type& colMap = * (this->colMap_);
          // In a debug build, keep track of the nonowned ("bad") column
          // indices, so that we can display them in the exception
          // message.  In a release build, just ditch the loop early if
          // we encounter a nonowned column index.
          std::vector<GlobalOrdinal> badColInds;
          bool allInColMap = true;
          for (LO k = 0; k < numInputInds; ++k) {
            if (! colMap.isNodeGlobalElement (inputGblColInds[k])) {
              allInColMap = false;
              badColInds.push_back (inputGblColInds[k]);
            }
          }
          if (! allInColMap) {
            std::ostringstream os;
            os << "You attempted to insert entries in owned row " << gblRow
               << ", at the following column indices: [";
            for (LO k = 0; k < numInputInds; ++k) {
              os << inputGblColInds[k];
              if (k + static_cast<LO> (1) < numInputInds) {
                os << ",";
              }
            }
            os << "]." << endl << "Of those, the following indices are not in "
              "the column Map on this process: [";
            for (size_t k = 0; k < badColInds.size (); ++k) {
              os << badColInds[k];
              if (k + size_t (1) < badColInds.size ()) {
                os << ",";
              }
            }
            os << "]." << endl << "Since the matrix has a column Map already, "
              "it is invalid to insert entries at those locations.";
            TEUCHOS_TEST_FOR_EXCEPTION_CLASS_FUNC
              (true, std::invalid_argument, os.str ());
          }
        }
      } // debug_
      this->insertGlobalIndicesImpl (lclRow, inputGblColInds, numInputInds);
    }
    else { // a nonlocal row
      this->insertGlobalIndicesIntoNonownedRows (gblRow, inputGblColInds,
                                                 numInputInds);
    }
  }


  template <class LocalOrdinal, class GlobalOrdinal, class Node>
  void
  CrsGraph<LocalOrdinal, GlobalOrdinal, Node>::
  insertGlobalIndices (const GlobalOrdinal gblRow,
                       const Teuchos::ArrayView<const GlobalOrdinal>& inputGblColInds)
  {
    this->insertGlobalIndices (gblRow, inputGblColInds.size (),
                               inputGblColInds.getRawPtr ());
  }


  template <class LocalOrdinal, class GlobalOrdinal, class Node>
  void
  CrsGraph<LocalOrdinal, GlobalOrdinal, Node>::
  insertGlobalIndicesFiltered (const LocalOrdinal lclRow,
                               const GlobalOrdinal gblColInds[],
                               const LocalOrdinal numGblColInds)
  {
    typedef LocalOrdinal LO;
    typedef GlobalOrdinal GO;
    const char tfecfFuncName[] = "insertGlobalIndicesFiltered: ";

    TEUCHOS_TEST_FOR_EXCEPTION_CLASS_FUNC
      (this->isLocallyIndexed (), std::runtime_error,
       "Graph indices are local; use insertLocalIndices().");
    // This can't really be satisfied for now, because if we are
    // fillComplete(), then we are local.  In the future, this may
    // change.  However, the rule that modification require active
    // fill will not change.
    TEUCHOS_TEST_FOR_EXCEPTION_CLASS_FUNC
      (! this->isFillActive (), std::runtime_error,
       "You are not allowed to call this method if fill is not active.  "
       "If fillComplete has been called, you must first call resumeFill "
       "before you may insert indices.");
    if (! indicesAreAllocated ()) {
      allocateIndices (GlobalIndices, verbose_);
    }

    Teuchos::ArrayView<const GO> gblColInds_av (gblColInds, numGblColInds);
    // If we have a column Map, use it to filter the entries.
    if (! colMap_.is_null ()) {
      const map_type& colMap = * (this->colMap_);

      LO curOffset = 0;
      while (curOffset < numGblColInds) {
        // Find a sequence of input indices that are in the column Map
        // on the calling process.  Doing a sequence at a time,
        // instead of one at a time, amortizes some overhead.
        LO endOffset = curOffset;
        for ( ; endOffset < numGblColInds; ++endOffset) {
          const LO lclCol = colMap.getLocalElement (gblColInds[endOffset]);
          if (lclCol == Tpetra::Details::OrdinalTraits<LO>::invalid ()) {
            break; // first entry, in current sequence, not in the column Map
          }
        }
        // curOffset, endOffset: half-exclusive range of indices in
        // the column Map on the calling process.  If endOffset ==
        // curOffset, the range is empty.
        const LO numIndInSeq = (endOffset - curOffset);
        if (numIndInSeq != 0) {
          this->insertGlobalIndicesImpl (lclRow, gblColInds + curOffset,
                                         numIndInSeq);
        }
        // Invariant before this line: Either endOffset ==
        // numGblColInds, or gblColInds[endOffset] is not in the
        // column Map on the calling process.
        curOffset = endOffset + 1;
      }
    }
    else {
      this->insertGlobalIndicesImpl (lclRow, gblColInds_av.getRawPtr (),
                                     gblColInds_av.size ());
    }
  }

  template <class LocalOrdinal, class GlobalOrdinal, class Node>
  void
  CrsGraph<LocalOrdinal, GlobalOrdinal, Node>::
  insertGlobalIndicesIntoNonownedRows (const GlobalOrdinal gblRow,
                                       const GlobalOrdinal gblColInds[],
                                       const LocalOrdinal numGblColInds)
  {
    // This creates the std::vector if it doesn't exist yet.
    // std::map's operator[] does a lookup each time, so it's better
    // to pull nonlocals_[grow] out of the loop.
    std::vector<GlobalOrdinal>& nonlocalRow = this->nonlocals_[gblRow];
    for (LocalOrdinal k = 0; k < numGblColInds; ++k) {
      // FIXME (mfh 20 Jul 2017) Would be better to use a set, in
      // order to avoid duplicates.  globalAssemble() sorts these
      // anyway.
      nonlocalRow.push_back (gblColInds[k]);
    }
  }

  template <class LocalOrdinal, class GlobalOrdinal, class Node>
  void
  CrsGraph<LocalOrdinal, GlobalOrdinal, Node>::
  removeLocalIndices (LocalOrdinal lrow)
  {
    const char tfecfFuncName[] = "removeLocalIndices: ";
    TEUCHOS_TEST_FOR_EXCEPTION_CLASS_FUNC(
      ! isFillActive (), std::runtime_error, "requires that fill is active.");
    TEUCHOS_TEST_FOR_EXCEPTION_CLASS_FUNC(
      isStorageOptimized (), std::runtime_error,
      "cannot remove indices after optimizeStorage() has been called.");
    TEUCHOS_TEST_FOR_EXCEPTION_CLASS_FUNC(
      isGloballyIndexed (), std::runtime_error, "graph indices are global.");
    TEUCHOS_TEST_FOR_EXCEPTION_CLASS_FUNC(
      ! rowMap_->isNodeLocalElement (lrow), std::runtime_error,
      "Local row " << lrow << " is not in the row Map on the calling process.");
    if (! indicesAreAllocated ()) {
      allocateIndices (LocalIndices, verbose_);
    }

    // FIXME (mfh 13 Aug 2014) What if they haven't been cleared on
    // all processes?
    clearGlobalConstants ();

    if (k_numRowEntries_.extent (0) != 0) {
      this->k_numRowEntries_(lrow) = 0;
    }

    if (debug_) {
      TEUCHOS_TEST_FOR_EXCEPTION_CLASS_FUNC
        (getNumEntriesInLocalRow (lrow) != 0 ||
         ! indicesAreAllocated () ||
         ! isLocallyIndexed (), std::logic_error,
         "Violated stated post-conditions. Please contact Tpetra team.");
    }
  }


  template <class LocalOrdinal, class GlobalOrdinal, class Node>
  void
  CrsGraph<LocalOrdinal, GlobalOrdinal, Node>::
  setAllIndices (const typename local_graph_device_type::row_map_type& rowPointers,
                 const typename local_graph_device_type::entries_type::non_const_type& columnIndices)
  {
    const char tfecfFuncName[] = "setAllIndices: ";
    TEUCHOS_TEST_FOR_EXCEPTION_CLASS_FUNC(
      ! hasColMap () || getColMap ().is_null (), std::runtime_error,
      "The graph must have a column Map before you may call this method.");
    LocalOrdinal numLocalRows = this->getNodeNumRows ();
    {
      LocalOrdinal rowPtrLen = rowPointers.size();
      if(numLocalRows == 0) {
        TEUCHOS_TEST_FOR_EXCEPTION_CLASS_FUNC(
          rowPtrLen != 0 && rowPtrLen != 1,
          std::runtime_error, "Have 0 local rows, but rowPointers.size() is neither 0 nor 1.");
      }
      else {
        TEUCHOS_TEST_FOR_EXCEPTION_CLASS_FUNC(
          rowPtrLen != numLocalRows + 1,
          std::runtime_error, "rowPointers.size() = " << rowPtrLen <<
          " != this->getNodeNumRows()+1 = " << (numLocalRows + 1) << ".");
      }
    }

    if (debug_ && this->isSorted()) {
      // Verify that the local indices are actually sorted
      int notSorted = 0;
      using exec_space = typename local_graph_device_type::execution_space;
      using size_type = typename local_graph_device_type::size_type;
      Kokkos::parallel_reduce(Kokkos::RangePolicy<exec_space>(0, numLocalRows),
        KOKKOS_LAMBDA (const LocalOrdinal i, int& lNotSorted)
        {
          size_type rowBegin = rowPointers(i);
          size_type rowEnd = rowPointers(i + 1);
          for(size_type j = rowBegin + 1; j < rowEnd; j++)
          {
            if(columnIndices(j - 1) > columnIndices(j))
            {
              lNotSorted = 1;
            }
          }
        }, notSorted);
      //All-reduce notSorted to avoid rank divergence
      int globalNotSorted = 0;
      auto comm = this->getComm();
      Teuchos::reduceAll<int, int> (*comm, Teuchos::REDUCE_MAX, notSorted,
                           Teuchos::outArg (globalNotSorted));
      if (globalNotSorted)
      {
        std::string message;
        if (notSorted)
        {
          //Only print message from ranks with the problem
          message = std::string("ERROR, rank ") + std::to_string(comm->getRank()) + ", CrsGraph::setAllIndices(): provided columnIndices are not sorted!\n";
        }
        Details::gathervPrint(std::cout, message, *comm);
        throw std::invalid_argument("CrsGraph::setAllIndices(): provided columnIndices are not sorted within rows on at least one process.");
      }
    }

    // FIXME (mfh 07 Aug 2014) We need to relax this restriction,
    // since the future model will be allocation at construction, not
    // lazy allocation on first insert.
    TEUCHOS_TEST_FOR_EXCEPTION_CLASS_FUNC
      ((this->lclIndsUnpacked_wdv.extent (0) != 0 || this->gblInds_wdv.extent (0) != 0),
       std::runtime_error, "You may not call this method if 1-D data "
       "structures are already allocated.");

    indicesAreAllocated_ = true;
    indicesAreLocal_     = true;
    indicesAreSorted_    = true;
    noRedundancies_      = true;
    lclIndsPacked_wdv= local_inds_wdv_type(columnIndices);
    lclIndsUnpacked_wdv          = lclIndsPacked_wdv;
    setRowPtrsUnpacked(rowPointers);
    setRowPtrsPacked(rowPointers);

    set_need_sync_host_uvm_access(); // columnIndices and rowPointers potentially still in a kernel

    // Storage MUST be packed, since the interface doesn't give any
    // way to indicate any extra space at the end of each row.
    storageStatus_       = Details::STORAGE_1D_PACKED;

    // These normally get cleared out at the end of allocateIndices.
    // It makes sense to clear them out here, because at the end of
    // this method, the graph is allocated on the calling process.
    numAllocForAllRows_ = 0;
    k_numAllocPerRow_ = decltype (k_numAllocPerRow_) ();

    checkInternalState ();
  }


  template <class LocalOrdinal, class GlobalOrdinal, class Node>
  void
  CrsGraph<LocalOrdinal, GlobalOrdinal, Node>::
  setAllIndices (const Teuchos::ArrayRCP<size_t>& rowPointers,
                 const Teuchos::ArrayRCP<LocalOrdinal>& columnIndices)
  {
    using Kokkos::View;
    typedef typename local_graph_device_type::row_map_type row_map_type;
    typedef typename row_map_type::array_layout layout_type;
    typedef typename row_map_type::non_const_value_type row_offset_type;
    typedef View<size_t*, layout_type , Kokkos::HostSpace,
      Kokkos::MemoryUnmanaged> input_view_type;
    typedef typename row_map_type::non_const_type nc_row_map_type;

    const size_t size = static_cast<size_t> (rowPointers.size ());
    constexpr bool same = std::is_same<size_t, row_offset_type>::value;
    input_view_type ptr_in (rowPointers.getRawPtr (), size);

    nc_row_map_type ptr_rot ("Tpetra::CrsGraph::ptr", size);

    if (same) { // size_t == row_offset_type
      // This compile-time logic ensures that the compiler never sees
      // an assignment of View<row_offset_type*, ...> to View<size_t*,
      // ...> unless size_t == row_offset_type.
      input_view_type ptr_decoy (rowPointers.getRawPtr (), size); // never used
      Kokkos::deep_copy (Kokkos::Impl::if_c<same,
                           nc_row_map_type,
                           input_view_type>::select (ptr_rot, ptr_decoy),
                         ptr_in);
    }
    else { // size_t != row_offset_type
      // CudaUvmSpace != HostSpace, so this will be false in that case.
      constexpr bool inHostMemory =
        std::is_same<typename row_map_type::memory_space,
          Kokkos::HostSpace>::value;
      if (inHostMemory) {
        // Copy (with cast from size_t to row_offset_type, with bounds
        // checking if necessary) to ptr_rot.
        ::Tpetra::Details::copyOffsets (ptr_rot, ptr_in);
      }
      else { // Copy input row offsets to device first.
        //
        // FIXME (mfh 24 Mar 2015) If CUDA UVM, running in the host's
        // execution space would avoid the double copy.
        //
        View<size_t*, layout_type, device_type> ptr_st ("Tpetra::CrsGraph::ptr", size);
        Kokkos::deep_copy (ptr_st, ptr_in);
        // Copy on device (casting from size_t to row_offset_type,
        // with bounds checking if necessary) to ptr_rot.  This
        // executes in the output View's execution space, which is the
        // same as execution_space.
        ::Tpetra::Details::copyOffsets (ptr_rot, ptr_st);
      }
    }

    Kokkos::View<LocalOrdinal*, layout_type, device_type> k_ind =
      Kokkos::Compat::getKokkosViewDeepCopy<device_type> (columnIndices ());
    setAllIndices (ptr_rot, k_ind);
  }


  template <class LocalOrdinal, class GlobalOrdinal, class Node>
  TPETRA_DEPRECATED
  void
  CrsGraph<LocalOrdinal, GlobalOrdinal, Node>::
  getNumEntriesPerLocalRowUpperBound (Teuchos::ArrayRCP<const size_t>& boundPerLocalRow,
                                      size_t& boundForAllLocalRows,
                                      bool& boundSameForAllLocalRows) const
  {
    const char tfecfFuncName[] = "getNumEntriesPerLocalRowUpperBound: ";
    const char suffix[] = "  Please report this bug to the Tpetra developers.";

    // The three output arguments.  We assign them to the actual
    // output arguments at the end, in order to implement
    // transactional semantics.
    Teuchos::ArrayRCP<const size_t> numEntriesPerRow;
    size_t numEntriesForAll = 0;
    bool allRowsSame = true;

    const ptrdiff_t numRows = static_cast<ptrdiff_t> (this->getNodeNumRows ());

    if (this->indicesAreAllocated ()) {
      if (this->isStorageOptimized ()) {
        // left with the case that we have optimized storage. in this
        // case, we have to construct a list of row sizes.
        TEUCHOS_TEST_FOR_EXCEPTION_CLASS_FUNC
          (numRows != 0 && rowPtrsUnpacked_host_.extent (0) == 0, std::logic_error,
           "The graph has " << numRows << " (> 0) row"
           << (numRows != 1 ? "s" : "") << " on the calling process, "
           "but the k_rowPtrs_ array has zero entries." << suffix);
        Teuchos::ArrayRCP<size_t> numEnt;
        if (numRows != 0) {
          numEnt = Teuchos::arcp<size_t> (numRows);
        }

        // We have to iterate through the row offsets anyway, so we
        // might as well check whether all rows' bounds are the same.
        bool allRowsReallySame = false;
        for (ptrdiff_t i = 0; i < numRows; ++i) {
          numEnt[i] = rowPtrsUnpacked_host_(i+1) - rowPtrsUnpacked_host_(i);
          if (i != 0 && numEnt[i] != numEnt[i-1]) {
            allRowsReallySame = false;
          }
        }
        if (allRowsReallySame) {
          if (numRows == 0) {
            numEntriesForAll = 0;
          } else {
            numEntriesForAll = numEnt[1] - numEnt[0];
          }
          allRowsSame = true;
        }
        else {
          numEntriesPerRow = numEnt; // Teuchos::arcp_const_cast<const size_t> (numEnt);
          allRowsSame = false; // conservatively; we don't check the array
        }
      }
      else if (k_numRowEntries_.extent (0) != 0) {
        // This is a shallow copy; the ArrayRCP wraps the View in a
        // custom destructor, which ensures correct deallocation if
        // that is the only reference to the View.  Furthermore, this
        // View is a host View, so this doesn't assume UVM.
        numEntriesPerRow = Kokkos::Compat::persistingView (k_numRowEntries_);
        allRowsSame = false; // conservatively; we don't check the array
      }
      else {
        numEntriesForAll = 0;
        allRowsSame = true;
      }
    }
    else { // indices not allocated
      if (k_numAllocPerRow_.extent (0) != 0) {
        // This is a shallow copy; the ArrayRCP wraps the View in a
        // custom destructor, which ensures correct deallocation if
        // that is the only reference to the View.  Furthermore, this
        // View is a host View, so this doesn't assume UVM.
        numEntriesPerRow = Kokkos::Compat::persistingView (k_numAllocPerRow_);
        allRowsSame = false; // conservatively; we don't check the array
      }
      else {
        numEntriesForAll = numAllocForAllRows_;
        allRowsSame = true;
      }
    }

    TEUCHOS_TEST_FOR_EXCEPTION_CLASS_FUNC
      (numEntriesForAll != 0 && numEntriesPerRow.size () != 0, std::logic_error,
       "numEntriesForAll and numEntriesPerRow are not consistent.  The former "
       "is nonzero (" << numEntriesForAll << "), but the latter has nonzero "
       "size " << numEntriesPerRow.size () << "." << suffix);
    TEUCHOS_TEST_FOR_EXCEPTION_CLASS_FUNC
      (numEntriesForAll != 0 && ! allRowsSame, std::logic_error,
       "numEntriesForAll and allRowsSame are not consistent.  The former "
       "is nonzero (" << numEntriesForAll << "), but the latter is false."
       << suffix);
    TEUCHOS_TEST_FOR_EXCEPTION_CLASS_FUNC
      (numEntriesPerRow.size () != 0 && allRowsSame, std::logic_error,
       "numEntriesPerRow and allRowsSame are not consistent.  The former has "
       "nonzero length " << numEntriesForAll << ", but the latter is true."
       << suffix);

    boundPerLocalRow = numEntriesPerRow;
    boundForAllLocalRows = numEntriesForAll;
    boundSameForAllLocalRows = allRowsSame;
  }


  template <class LocalOrdinal, class GlobalOrdinal, class Node>
  void
  CrsGraph<LocalOrdinal, GlobalOrdinal, Node>::
  globalAssemble ()
  {
    using Teuchos::Comm;
    using Teuchos::outArg;
    using Teuchos::RCP;
    using Teuchos::rcp;
    using Teuchos::REDUCE_MAX;
    using Teuchos::REDUCE_MIN;
    using Teuchos::reduceAll;
    using std::endl;
    using crs_graph_type = CrsGraph<LocalOrdinal, GlobalOrdinal, Node>;
    using LO = local_ordinal_type;
    using GO = global_ordinal_type;
    using size_type = typename Teuchos::Array<GO>::size_type;
    const char tfecfFuncName[] = "globalAssemble: "; // for exception macro

    std::unique_ptr<std::string> prefix;
    if (verbose_) {
      prefix = this->createPrefix("CrsGraph", "globalAssemble");
      std::ostringstream os;
      os << *prefix << "Start" << endl;
      std::cerr << os.str();
    }
    RCP<const Comm<int> > comm = getComm ();

    TEUCHOS_TEST_FOR_EXCEPTION_CLASS_FUNC
      (! isFillActive (), std::runtime_error, "Fill must be active before "
       "you may call this method.");

    const size_t myNumNonlocalRows = this->nonlocals_.size ();

    // If no processes have nonlocal rows, then we don't have to do
    // anything.  Checking this is probably cheaper than constructing
    // the Map of nonlocal rows (see below) and noticing that it has
    // zero global entries.
    {
      const int iHaveNonlocalRows = (myNumNonlocalRows == 0) ? 0 : 1;
      int someoneHasNonlocalRows = 0;
      reduceAll<int, int> (*comm, REDUCE_MAX, iHaveNonlocalRows,
                           outArg (someoneHasNonlocalRows));
      if (someoneHasNonlocalRows == 0) {
        if (verbose_) {
          std::ostringstream os;
          os << *prefix << "Done: No nonlocal rows" << endl;
          std::cerr << os.str();
        }
        return;
      }
      else if (verbose_) {
        std::ostringstream os;
        os << *prefix << "At least 1 process has nonlocal rows"
           << endl;
        std::cerr << os.str();
      }
    }

    // 1. Create a list of the "nonlocal" rows on each process.  this
    //    requires iterating over nonlocals_, so while we do this,
    //    deduplicate the entries and get a count for each nonlocal
    //    row on this process.
    // 2. Construct a new row Map corresponding to those rows.  This
    //    Map is likely overlapping.  We know that the Map is not
    //    empty on all processes, because the above all-reduce and
    //    return exclude that case.

    RCP<const map_type> nonlocalRowMap;
    // Keep this for CrsGraph's constructor.
    Teuchos::Array<size_t> numEntPerNonlocalRow (myNumNonlocalRows);
    {
      Teuchos::Array<GO> myNonlocalGblRows (myNumNonlocalRows);
      size_type curPos = 0;
      for (auto mapIter = this->nonlocals_.begin ();
           mapIter != this->nonlocals_.end ();
           ++mapIter, ++curPos) {
        myNonlocalGblRows[curPos] = mapIter->first;
        std::vector<GO>& gblCols = mapIter->second; // by ref; change in place
        std::sort (gblCols.begin (), gblCols.end ());
        auto vecLast = std::unique (gblCols.begin (), gblCols.end ());
        gblCols.erase (vecLast, gblCols.end ());
        numEntPerNonlocalRow[curPos] = gblCols.size ();
      }

      // Currently, Map requires that its indexBase be the global min
      // of all its global indices.  Map won't compute this for us, so
      // we must do it.  If our process has no nonlocal rows, set the
      // "min" to the max possible GO value.  This ensures that if
      // some process has at least one nonlocal row, then it will pick
      // that up as the min.  We know that at least one process has a
      // nonlocal row, since the all-reduce and return at the top of
      // this method excluded that case.
      GO myMinNonlocalGblRow = std::numeric_limits<GO>::max ();
      {
        auto iter = std::min_element (myNonlocalGblRows.begin (),
                                      myNonlocalGblRows.end ());
        if (iter != myNonlocalGblRows.end ()) {
          myMinNonlocalGblRow = *iter;
        }
      }
      GO gblMinNonlocalGblRow = 0;
      reduceAll<int, GO> (*comm, REDUCE_MIN, myMinNonlocalGblRow,
                          outArg (gblMinNonlocalGblRow));
      const GO indexBase = gblMinNonlocalGblRow;
      const global_size_t INV = Teuchos::OrdinalTraits<global_size_t>::invalid ();
      nonlocalRowMap = rcp (new map_type (INV, myNonlocalGblRows (), indexBase, comm));
    }

    if (verbose_) {
      std::ostringstream os;
      os << *prefix << "nonlocalRowMap->getIndexBase()="
         << nonlocalRowMap->getIndexBase() << endl;
      std::cerr << os.str();
    }

    // 3. Use the column indices for each nonlocal row, as stored in
    //    nonlocals_, to construct a CrsGraph corresponding to
    //    nonlocal rows.  We need, but we have, exact counts of the
    //    number of entries in each nonlocal row.

    RCP<crs_graph_type> nonlocalGraph =
      rcp(new crs_graph_type(nonlocalRowMap, numEntPerNonlocalRow(),
                             StaticProfile));
    {
      size_type curPos = 0;
      for (auto mapIter = this->nonlocals_.begin ();
           mapIter != this->nonlocals_.end ();
           ++mapIter, ++curPos) {
        const GO gblRow = mapIter->first;
        std::vector<GO>& gblCols = mapIter->second; // by ref just to avoid copy
        const LO numEnt = static_cast<LO> (numEntPerNonlocalRow[curPos]);
        nonlocalGraph->insertGlobalIndices (gblRow, numEnt, gblCols.data ());
      }
    }
    if (verbose_) {
      std::ostringstream os;
      os << *prefix << "Built nonlocal graph" << endl;
      std::cerr << os.str();
    }
    // There's no need to fill-complete the nonlocals graph.
    // We just use it as a temporary container for the Export.

    // 4. If the original row Map is one to one, then we can Export
    //    directly from nonlocalGraph into this.  Otherwise, we have
    //    to create a temporary graph with a one-to-one row Map,
    //    Export into that, then Import from the temporary graph into
    //    *this.

    auto origRowMap = this->getRowMap ();
    const bool origRowMapIsOneToOne = origRowMap->isOneToOne ();

    if (origRowMapIsOneToOne) {
      if (verbose_) {
        std::ostringstream os;
        os << *prefix << "Original row Map is 1-to-1" << endl;
        std::cerr << os.str();
      }
      export_type exportToOrig (nonlocalRowMap, origRowMap);
      this->doExport (*nonlocalGraph, exportToOrig, Tpetra::INSERT);
      // We're done at this point!
    }
    else {
      if (verbose_) {
        std::ostringstream os;
        os << *prefix << "Original row Map is NOT 1-to-1" << endl;
        std::cerr << os.str();
      }
      // If you ask a Map whether it is one to one, it does some
      // communication and stashes intermediate results for later use
      // by createOneToOne.  Thus, calling createOneToOne doesn't cost
      // much more then the original cost of calling isOneToOne.
      auto oneToOneRowMap = Tpetra::createOneToOne (origRowMap);
      export_type exportToOneToOne (nonlocalRowMap, oneToOneRowMap);

      // Create a temporary graph with the one-to-one row Map.
      //
      // TODO (mfh 09 Sep 2016) Estimate the number of entries in each
      // row, to avoid reallocation during the Export operation.
      crs_graph_type oneToOneGraph (oneToOneRowMap, 0);

      // Export from graph of nonlocals into the temp one-to-one graph.
      if (verbose_) {
        std::ostringstream os;
        os << *prefix << "Export nonlocal graph" << endl;
        std::cerr << os.str();
      }
      oneToOneGraph.doExport (*nonlocalGraph, exportToOneToOne, Tpetra::INSERT);

      // We don't need the graph of nonlocals anymore, so get rid of
      // it, to keep the memory high-water mark down.
      nonlocalGraph = Teuchos::null;

      // Import from the one-to-one graph to the original graph.
      import_type importToOrig (oneToOneRowMap, origRowMap);
      if (verbose_) {
        std::ostringstream os;
        os << *prefix << "Import nonlocal graph" << endl;
        std::cerr << os.str();
      }
      this->doImport (oneToOneGraph, importToOrig, Tpetra::INSERT);
    }

    // It's safe now to clear out nonlocals_, since we've already
    // committed side effects to *this.  The standard idiom for
    // clearing a Container like std::map, is to swap it with an empty
    // Container and let the swapped Container fall out of scope.
    decltype (this->nonlocals_) newNonlocals;
    std::swap (this->nonlocals_, newNonlocals);

    checkInternalState ();
    if (verbose_) {
      std::ostringstream os;
      os << *prefix << "Done" << endl;
      std::cerr << os.str();
    }
  }


  template <class LocalOrdinal, class GlobalOrdinal, class Node>
  void
  CrsGraph<LocalOrdinal, GlobalOrdinal, Node>::
  resumeFill (const Teuchos::RCP<Teuchos::ParameterList>& params)
  {
    clearGlobalConstants();
    if (params != Teuchos::null) this->setParameterList (params);
    // either still sorted/merged or initially sorted/merged
    indicesAreSorted_ = true;
    noRedundancies_ = true;
    fillComplete_ = false;
  }


  template <class LocalOrdinal, class GlobalOrdinal, class Node>
  void
  CrsGraph<LocalOrdinal, GlobalOrdinal, Node>::
  fillComplete (const Teuchos::RCP<Teuchos::ParameterList>& params)
  {
    // If the graph already has domain and range Maps, don't clobber
    // them.  If it doesn't, use the current row Map for both the
    // domain and range Maps.
    //
    // NOTE (mfh 28 Sep 2014): If the graph was constructed without a
    // column Map, and column indices are inserted which are not in
    // the row Map on any process, this will cause troubles.  However,
    // that is not a common case for most applications that we
    // encounter, and checking for it might require more
    // communication.
    Teuchos::RCP<const map_type> domMap = this->getDomainMap ();
    if (domMap.is_null ()) {
      domMap = this->getRowMap ();
    }
    Teuchos::RCP<const map_type> ranMap = this->getRangeMap ();
    if (ranMap.is_null ()) {
      ranMap = this->getRowMap ();
    }
    this->fillComplete (domMap, ranMap, params);
  }


  template <class LocalOrdinal, class GlobalOrdinal, class Node>
  void
  CrsGraph<LocalOrdinal, GlobalOrdinal, Node>::
  fillComplete (const Teuchos::RCP<const map_type>& domainMap,
                const Teuchos::RCP<const map_type>& rangeMap,
                const Teuchos::RCP<Teuchos::ParameterList>& params)
  {
    using std::endl;
    const char tfecfFuncName[] = "fillComplete: ";
    const bool verbose = verbose_;

    std::unique_ptr<std::string> prefix;
    if (verbose) {
      prefix = this->createPrefix("CrsGraph", "fillComplete");
      std::ostringstream os;
      os << *prefix << "Start" << endl;
      std::cerr << os.str();
    }

    TEUCHOS_TEST_FOR_EXCEPTION_CLASS_FUNC
      (! isFillActive () || isFillComplete (), std::runtime_error,
       "Graph fill state must be active (isFillActive() "
       "must be true) before calling fillComplete().");

    const int numProcs = getComm ()->getSize ();

    //
    // Read and set parameters
    //

    // Does the caller want to sort remote GIDs (within those owned by
    // the same process) in makeColMap()?
    if (! params.is_null ()) {
      if (params->isParameter ("sort column map ghost gids")) {
        sortGhostsAssociatedWithEachProcessor_ =
          params->get<bool> ("sort column map ghost gids",
                             sortGhostsAssociatedWithEachProcessor_);
      }
      else if (params->isParameter ("Sort column Map ghost GIDs")) {
        sortGhostsAssociatedWithEachProcessor_ =
          params->get<bool> ("Sort column Map ghost GIDs",
                             sortGhostsAssociatedWithEachProcessor_);
      }
    }

    // If true, the caller promises that no process did nonlocal
    // changes since the last call to fillComplete.
    bool assertNoNonlocalInserts = false;
    if (! params.is_null ()) {
      assertNoNonlocalInserts =
        params->get<bool> ("No Nonlocal Changes", assertNoNonlocalInserts);
    }

    //
    // Allocate indices, if they haven't already been allocated
    //
    if (! indicesAreAllocated ()) {
      if (hasColMap ()) {
        // We have a column Map, so use local indices.
        allocateIndices (LocalIndices, verbose);
      } else {
        // We don't have a column Map, so use global indices.
        allocateIndices (GlobalIndices, verbose);
      }
    }

    //
    // Do global assembly, if requested and if the communicator
    // contains more than one process.
    //
    const bool mayNeedGlobalAssemble = ! assertNoNonlocalInserts && numProcs > 1;
    if (mayNeedGlobalAssemble) {
      // This first checks if we need to do global assembly.
      // The check costs a single all-reduce.
      globalAssemble ();
    }
    else {
      const size_t numNonlocals = nonlocals_.size();
      if (verbose) {
        std::ostringstream os;
        os << *prefix << "Do not need to call globalAssemble; "
          "assertNoNonlocalInserts="
           << (assertNoNonlocalInserts ? "true" : "false")
           << "numProcs=" << numProcs
           << ", nonlocals_.size()=" << numNonlocals << endl;
        std::cerr << os.str();
      }
      const int lclNeededGlobalAssemble =
        (numProcs > 1 && numNonlocals != 0) ? 1 : 0;
      if (lclNeededGlobalAssemble != 0 && verbose) {
        std::ostringstream os;
        os << *prefix;
        Details::Impl::verbosePrintMap(
          os, nonlocals_.begin(), nonlocals_.end(),
          nonlocals_.size(), "nonlocals_");
        std::cerr << os.str() << endl;
      }

      if (debug_) {
        auto map = this->getMap();
        auto comm = map.is_null() ? Teuchos::null : map->getComm();
        int gblNeededGlobalAssemble = lclNeededGlobalAssemble;
        if (! comm.is_null()) {
          using Teuchos::REDUCE_MAX;
          using Teuchos::reduceAll;
          reduceAll(*comm, REDUCE_MAX, lclNeededGlobalAssemble,
                    Teuchos::outArg(gblNeededGlobalAssemble));
        }
        TEUCHOS_TEST_FOR_EXCEPTION_CLASS_FUNC
          (gblNeededGlobalAssemble != 0, std::runtime_error,
           "nonlocals_.size()=" << numNonlocals << " != 0 on at "
           "least one process in the CrsGraph's communicator.  This "
           "means either that you incorrectly set the "
           "\"No Nonlocal Changes\" fillComplete parameter to true, "
           "or that you inserted invalid entries.  "
           "Rerun with the environment variable TPETRA_VERBOSE="
           "CrsGraph set to see the entries of nonlocals_ on every "
           "MPI process (WARNING: lots of output).");
      }
      else {
        TEUCHOS_TEST_FOR_EXCEPTION_CLASS_FUNC
          (lclNeededGlobalAssemble != 0, std::runtime_error,
           "nonlocals_.size()=" << numNonlocals << " != 0 on the "
           "calling process.  This means either that you incorrectly "
           "set the \"No Nonlocal Changes\" fillComplete parameter "
           "to true, or that you inserted invalid entries.  "
           "Rerun with the environment "
           "variable TPETRA_VERBOSE=CrsGraph set to see the entries "
           "of nonlocals_ on every MPI process (WARNING: lots of "
           "output).");
      }
    }

    // Set domain and range Map.  This may clear the Import / Export
    // objects if the new Maps differ from any old ones.
    setDomainRangeMaps (domainMap, rangeMap);

    // If the graph does not already have a column Map (either from
    // the user constructor calling the version of the constructor
    // that takes a column Map, or from a previous fillComplete call),
    // then create it.
    Teuchos::Array<int> remotePIDs (0);
    const bool mustBuildColMap = ! this->hasColMap ();
    if (mustBuildColMap) {
      this->makeColMap (remotePIDs); // resized on output
    }

    // Make indices local, if they aren't already.
    // The method doesn't do any work if the indices are already local.
    const std::pair<size_t, std::string> makeIndicesLocalResult =
      this->makeIndicesLocal(verbose);

    if (debug_) {
      using Details::gathervPrint;
      using Teuchos::RCP;
      using Teuchos::REDUCE_MIN;
      using Teuchos::reduceAll;
      using Teuchos::outArg;

      RCP<const map_type> map = this->getMap ();
      RCP<const Teuchos::Comm<int> > comm;
      if (! map.is_null ()) {
        comm = map->getComm ();
      }
      if (comm.is_null ()) {
        TEUCHOS_TEST_FOR_EXCEPTION_CLASS_FUNC
          (makeIndicesLocalResult.first != 0, std::runtime_error,
           makeIndicesLocalResult.second);
      }
      else {
        const int lclSuccess = (makeIndicesLocalResult.first == 0);
        int gblSuccess = 0; // output argument
        reduceAll (*comm, REDUCE_MIN, lclSuccess, outArg (gblSuccess));
        if (gblSuccess != 1) {
          std::ostringstream os;
          gathervPrint (os, makeIndicesLocalResult.second, *comm);
          TEUCHOS_TEST_FOR_EXCEPTION_CLASS_FUNC
            (true, std::runtime_error, os.str ());
        }
      }
    }
    else {
      // TODO (mfh 20 Jul 2017) Instead of throwing here, pass along
      // the error state to makeImportExport or
      // computeGlobalConstants, which may do all-reduces and thus may
      // have the opportunity to communicate that error state.
      TEUCHOS_TEST_FOR_EXCEPTION_CLASS_FUNC
        (makeIndicesLocalResult.first != 0, std::runtime_error,
         makeIndicesLocalResult.second);
    }

    // If this process has no indices, then CrsGraph considers it
    // already trivially sorted and merged.  Thus, this method need
    // not be called on all processes in the row Map's communicator.
    this->sortAndMergeAllIndices (this->isSorted (), this->isMerged ());

    // Make Import and Export objects, if they haven't been made
    // already.  If we made a column Map above, reuse information from
    // that process to avoid communiation in the Import setup.
    this->makeImportExport (remotePIDs, mustBuildColMap);

    // Create the Kokkos::StaticCrsGraph, if it doesn't already exist.
    this->fillLocalGraph (params);

    const bool callComputeGlobalConstants = params.get () == nullptr ||
      params->get ("compute global constants", true);
    if (callComputeGlobalConstants) {
      this->computeGlobalConstants ();
    }
    else {
      this->computeLocalConstants ();
    }
    this->fillComplete_ = true;
    this->checkInternalState ();

    if (verbose) {
      std::ostringstream os;
      os << *prefix << "Done" << endl;
      std::cerr << os.str();
    }
  }


  template <class LocalOrdinal, class GlobalOrdinal, class Node>
  void
  CrsGraph<LocalOrdinal, GlobalOrdinal, Node>::
  expertStaticFillComplete (const Teuchos::RCP<const map_type>& domainMap,
                            const Teuchos::RCP<const map_type>& rangeMap,
                            const Teuchos::RCP<const import_type>& importer,
                            const Teuchos::RCP<const export_type>& exporter,
                            const Teuchos::RCP<Teuchos::ParameterList>& params)
  {
    const char tfecfFuncName[] = "expertStaticFillComplete: ";
#ifdef HAVE_TPETRA_MMM_TIMINGS
    std::string label;
    if(!params.is_null())
      label = params->get("Timer Label",label);
    std::string prefix = std::string("Tpetra ")+ label + std::string(": ");
    using Teuchos::TimeMonitor;
    Teuchos::RCP<Teuchos::TimeMonitor> MM = Teuchos::rcp(new TimeMonitor(*TimeMonitor::getNewTimer(prefix + std::string("ESFC-G-Setup"))));
#endif


    TEUCHOS_TEST_FOR_EXCEPTION_CLASS_FUNC(
      domainMap.is_null () || rangeMap.is_null (),
      std::runtime_error, "The input domain Map and range Map must be nonnull.");
    TEUCHOS_TEST_FOR_EXCEPTION_CLASS_FUNC(
      isFillComplete () || ! hasColMap (), std::runtime_error, "You may not "
      "call this method unless the graph has a column Map.");
    TEUCHOS_TEST_FOR_EXCEPTION_CLASS_FUNC(
      getNodeNumRows () > 0 && rowPtrsUnpacked_host_.extent (0) == 0,
      std::runtime_error, "The calling process has getNodeNumRows() = "
      << getNodeNumRows () << " > 0 rows, but the row offsets array has not "
      "been set.");
    TEUCHOS_TEST_FOR_EXCEPTION_CLASS_FUNC(
      static_cast<size_t> (rowPtrsUnpacked_host_.extent (0)) != getNodeNumRows () + 1,
      std::runtime_error, "The row offsets array has length " <<
      rowPtrsUnpacked_host_.extent (0) << " != getNodeNumRows()+1 = " <<
      (getNodeNumRows () + 1) << ".");

    // Note: We don't need to do the following things which are normally done in fillComplete:
    // allocateIndices, globalAssemble, makeColMap, makeIndicesLocal, sortAndMergeAllIndices

    // Constants from allocateIndices
    //
    // mfh 08 Aug 2014: numAllocForAllRows_ and k_numAllocPerRow_ go
    // away once the graph is allocated.  expertStaticFillComplete
    // either presumes that the graph is allocated, or "allocates" it.
    //
    // FIXME (mfh 08 Aug 2014) The goal for the Kokkos refactor
    // version of CrsGraph is to allocate in the constructor, not
    // lazily on first insert.  That will make both
    // numAllocForAllRows_ and k_numAllocPerRow_ obsolete.
    numAllocForAllRows_  = 0;
    k_numAllocPerRow_    = decltype (k_numAllocPerRow_) ();
    indicesAreAllocated_ = true;

    // Constants from makeIndicesLocal
    //
    // The graph has a column Map, so its indices had better be local.
    indicesAreLocal_  = true;
    indicesAreGlobal_ = false;

    // set domain/range map: may clear the import/export objects
#ifdef HAVE_TPETRA_MMM_TIMINGS
    MM = Teuchos::null;
    MM = Teuchos::rcp(new TimeMonitor(*TimeMonitor::getNewTimer(prefix + std::string("ESFC-G-Maps"))));
#endif
    setDomainRangeMaps (domainMap, rangeMap);

    // Presume the user sorted and merged the arrays first
    indicesAreSorted_ = true;
    noRedundancies_ = true;

    // makeImportExport won't create a new importer/exporter if I set one here first.
#ifdef HAVE_TPETRA_MMM_TIMINGS
    MM = Teuchos::null;
    MM = Teuchos::rcp(new TimeMonitor(*TimeMonitor::getNewTimer(prefix + std::string("ESFC-G-mIXcheckI"))));
#endif

    importer_ = Teuchos::null;
    exporter_ = Teuchos::null;
    if (importer != Teuchos::null) {
      TEUCHOS_TEST_FOR_EXCEPTION_CLASS_FUNC(
        ! importer->getSourceMap ()->isSameAs (*getDomainMap ()) ||
        ! importer->getTargetMap ()->isSameAs (*getColMap ()),
        std::invalid_argument,": importer does not match matrix maps.");
      importer_ = importer;

    }

#ifdef HAVE_TPETRA_MMM_TIMINGS
    MM = Teuchos::null;
    MM = Teuchos::rcp(new TimeMonitor(*TimeMonitor::getNewTimer(prefix + std::string("ESFC-G-mIXcheckE"))));
#endif

    if (exporter != Teuchos::null) {
      TEUCHOS_TEST_FOR_EXCEPTION_CLASS_FUNC(
        ! exporter->getSourceMap ()->isSameAs (*getRowMap ()) ||
        ! exporter->getTargetMap ()->isSameAs (*getRangeMap ()),
        std::invalid_argument,": exporter does not match matrix maps.");
      exporter_ = exporter;
    }

#ifdef HAVE_TPETRA_MMM_TIMINGS
    MM = Teuchos::null;
    MM = Teuchos::rcp(new TimeMonitor(*TimeMonitor::getNewTimer(prefix + std::string("ESFC-G-mIXmake"))));
#endif
    Teuchos::Array<int> remotePIDs (0); // unused output argument
    this->makeImportExport (remotePIDs, false);

#ifdef HAVE_TPETRA_MMM_TIMINGS
    MM = Teuchos::null;
    MM = Teuchos::rcp(new TimeMonitor(*TimeMonitor::getNewTimer(prefix + std::string("ESFC-G-fLG"))));
#endif
    this->fillLocalGraph (params);

    const bool callComputeGlobalConstants = params.get () == nullptr ||
      params->get ("compute global constants", true);

    if (callComputeGlobalConstants) {
#ifdef HAVE_TPETRA_MMM_TIMINGS
    MM = Teuchos::null;
    MM = Teuchos::rcp(new TimeMonitor(*TimeMonitor::getNewTimer(prefix + std::string("ESFC-G-cGC (const)"))));
#endif // HAVE_TPETRA_MMM_TIMINGS
      this->computeGlobalConstants ();
    }
    else {
#ifdef HAVE_TPETRA_MMM_TIMINGS
      MM = Teuchos::null;
      MM = Teuchos::rcp(new TimeMonitor(*TimeMonitor::getNewTimer(prefix + std::string("ESFC-G-cGC (noconst)"))));
#endif // HAVE_TPETRA_MMM_TIMINGS
      this->computeLocalConstants ();
    }

    fillComplete_ = true;

#ifdef HAVE_TPETRA_MMM_TIMINGS
    MM = Teuchos::null;
    MM = Teuchos::rcp(new TimeMonitor(*TimeMonitor::getNewTimer(prefix + std::string("ESFC-G-cIS"))));
#endif
    checkInternalState ();
  }


  template <class LocalOrdinal, class GlobalOrdinal, class Node>
  void
  CrsGraph<LocalOrdinal, GlobalOrdinal, Node>::
  fillLocalGraph (const Teuchos::RCP<Teuchos::ParameterList>& params)
  {
    using ::Tpetra::Details::computeOffsetsFromCounts;
    typedef decltype (k_numRowEntries_) row_entries_type;
    typedef typename local_graph_device_type::row_map_type row_map_type;
    typedef typename row_map_type::non_const_type non_const_row_map_type;
    typedef typename local_graph_device_type::entries_type::non_const_type lclinds_1d_type;
    const char tfecfFuncName[] = "fillLocalGraph (called from fillComplete or "
      "expertStaticFillComplete): ";
    const size_t lclNumRows = this->getNodeNumRows ();

    // This method's goal is to fill in the two arrays (compressed
    // sparse row format) that define the sparse graph's structure.

    bool requestOptimizedStorage = true;
    if (! params.is_null () && ! params->get ("Optimize Storage", true)) {
      requestOptimizedStorage = false;
    }

    // The graph's column indices are currently stored in a 1-D
    // format, with row offsets in rowPtrsUnpacked_host_ and local column indices
    // in k_lclInds1D_.

    if (debug_) {
      // The graph's array of row offsets must already be allocated.
      TEUCHOS_TEST_FOR_EXCEPTION_CLASS_FUNC
        (rowPtrsUnpacked_host_.extent (0) == 0, std::logic_error,
         "k_rowPtrs_ has size zero, but shouldn't");
      TEUCHOS_TEST_FOR_EXCEPTION_CLASS_FUNC
        (rowPtrsUnpacked_host_.extent (0) != lclNumRows + 1, std::logic_error,
         "rowPtrsUnpacked_host_.extent(0) = "
         << rowPtrsUnpacked_host_.extent (0) << " != (lclNumRows + 1) = "
         << (lclNumRows + 1) << ".");
      const size_t numOffsets = rowPtrsUnpacked_host_.extent (0);
      const auto valToCheck = rowPtrsUnpacked_host_(numOffsets-1);
      TEUCHOS_TEST_FOR_EXCEPTION_CLASS_FUNC
        (numOffsets != 0 &&
         lclIndsUnpacked_wdv.extent (0) != valToCheck,
         std::logic_error, "numOffsets=" << numOffsets << " != 0 "
         " and lclIndsUnpacked_wdv.extent(0)=" << lclIndsUnpacked_wdv.extent(0)
         << " != k_rowPtrs_(" << numOffsets << ")=" << valToCheck
         << ".");
    }

    size_t allocSize = 0;
    try {
      allocSize = this->getNodeAllocationSize ();
    }
    catch (std::logic_error& e) {
      TEUCHOS_TEST_FOR_EXCEPTION_CLASS_FUNC
        (true, std::logic_error, "getNodeAllocationSize threw "
         "std::logic_error: " << e.what ());
    }
    catch (std::runtime_error& e) {
      TEUCHOS_TEST_FOR_EXCEPTION_CLASS_FUNC
        (true, std::runtime_error, "getNodeAllocationSize threw "
         "std::runtime_error: " << e.what ());
    }
    catch (std::exception& e) {
      TEUCHOS_TEST_FOR_EXCEPTION_CLASS_FUNC
        (true, std::runtime_error, "getNodeAllocationSize threw "
         "std::exception: " << e.what ());
    }
    catch (...) {
      TEUCHOS_TEST_FOR_EXCEPTION_CLASS_FUNC
        (true, std::runtime_error, "getNodeAllocationSize threw "
         "an exception not a subclass of std::exception.");
    }

    if (this->getNodeNumEntries () != allocSize) {
      // Use the nonconst version of row_map_type for ptr_d, because
      // the latter is const and we need to modify ptr_d here.
      non_const_row_map_type ptr_d;
      row_map_type ptr_d_const;

      // The graph's current 1-D storage is "unpacked."  This means
      // the row offsets may differ from what the final row offsets
      // should be.  This could happen, for example, if the user set
      // an upper bound on the number of entries in each row, but
      // didn't fill all those entries.

      if (debug_) {
        if (rowPtrsUnpacked_host_.extent (0) != 0) {
          const size_t numOffsets =
            static_cast<size_t> (rowPtrsUnpacked_host_.extent (0));
          const auto valToCheck = rowPtrsUnpacked_host_(numOffsets - 1);
          TEUCHOS_TEST_FOR_EXCEPTION_CLASS_FUNC
            (valToCheck != size_t(lclIndsUnpacked_wdv.extent(0)),
             std::logic_error, "(Unpacked branch) Before allocating "
             "or packing, k_rowPtrs_(" << (numOffsets-1) << ")="
             << valToCheck << " != lclIndsUnpacked_wdv.extent(0)="
             << lclIndsUnpacked_wdv.extent (0) << ".");
        }
      }

      // Pack the row offsets into ptr_d, by doing a sum-scan of the
      // array of valid entry counts per row (k_numRowEntries_).

      // Total number of entries in the matrix on the calling
      // process.  We will compute this in the loop below.  It's
      // cheap to compute and useful as a sanity check.
      size_t lclTotalNumEntries = 0;
      {
        // Allocate the packed row offsets array.
        ptr_d = 
          non_const_row_map_type ("Tpetra::CrsGraph::ptr", lclNumRows + 1);
        ptr_d_const = ptr_d;

        // It's ok that k_numRowEntries_ is a host View; the
        // function can handle this.
        typename row_entries_type::const_type numRowEnt_h = k_numRowEntries_;
        if (debug_) {
          TEUCHOS_TEST_FOR_EXCEPTION_CLASS_FUNC
            (size_t(numRowEnt_h.extent (0)) != lclNumRows,
             std::logic_error, "(Unpacked branch) "
             "numRowEnt_h.extent(0)=" << numRowEnt_h.extent(0)
             << " != getNodeNumRows()=" << lclNumRows << "");
        }

        lclTotalNumEntries = computeOffsetsFromCounts (ptr_d, numRowEnt_h);

        if (debug_) {
          TEUCHOS_TEST_FOR_EXCEPTION_CLASS_FUNC
            (static_cast<size_t> (ptr_d.extent (0)) != lclNumRows + 1,
             std::logic_error, "(Unpacked branch) After allocating "
             "ptr_d, ptr_d.extent(0) = " << ptr_d.extent(0)
             << " != lclNumRows+1 = " << (lclNumRows+1) << ".");
          const auto valToCheck =
            ::Tpetra::Details::getEntryOnHost (ptr_d, lclNumRows);
          TEUCHOS_TEST_FOR_EXCEPTION_CLASS_FUNC
            (valToCheck != lclTotalNumEntries, std::logic_error,
             "Tpetra::CrsGraph::fillLocalGraph: In unpacked branch, "
             "after filling ptr_d, ptr_d(lclNumRows=" << lclNumRows
             << ") = " << valToCheck << " != total number of entries "
             "on the calling process = " << lclTotalNumEntries
             << ".");
        }
      }

      // Allocate the array of packed column indices.
      lclinds_1d_type ind_d =
         lclinds_1d_type ("Tpetra::CrsGraph::lclInd", lclTotalNumEntries);

      // k_rowPtrs_ and lclIndsUnpacked_wdv are currently unpacked.  Pack
      // them, using the packed row offsets array ptr_d that we
      // created above.
      //
      // FIXME (mfh 08 Aug 2014) If "Optimize Storage" is false (in
      // CrsMatrix?), we need to keep around the unpacked row
      // offsets and column indices.

      // Pack the column indices from unpacked lclIndsUnpacked_wdv into
      // packed ind_d.  We will replace lclIndsUnpacked_wdv below.
      typedef pack_functor<
        typename local_graph_device_type::entries_type::non_const_type,
        typename local_inds_dualv_type::t_dev::const_type,
        row_map_type,
        typename local_graph_device_type::row_map_type> inds_packer_type;
      inds_packer_type f (ind_d, 
                          lclIndsUnpacked_wdv.getDeviceView(Access::ReadOnly),
                          ptr_d, rowPtrsUnpacked_dev_);
      {
        typedef typename decltype (ind_d)::execution_space exec_space;
        typedef Kokkos::RangePolicy<exec_space, LocalOrdinal> range_type;
        Kokkos::parallel_for (range_type (0, lclNumRows), f);
      }

      if (debug_) {
        TEUCHOS_TEST_FOR_EXCEPTION_CLASS_FUNC
          (ptr_d.extent (0) == 0, std::logic_error,
           "(\"Optimize Storage\"=true branch) After packing, "
           "ptr_d.extent(0)=0.  This probably means k_rowPtrs_ was "
           "never allocated.");
        if (ptr_d.extent (0) != 0) {
          const size_t numOffsets = static_cast<size_t> (ptr_d.extent (0));
          const auto valToCheck =
            ::Tpetra::Details::getEntryOnHost (ptr_d, numOffsets - 1);
          TEUCHOS_TEST_FOR_EXCEPTION_CLASS_FUNC
            (static_cast<size_t> (valToCheck) != ind_d.extent (0),
             std::logic_error, "(\"Optimize Storage\"=true branch) "
             "After packing, ptr_d(" << (numOffsets-1) << ")="
             << valToCheck << " != ind_d.extent(0)="
             << ind_d.extent(0) << ".");
        }
      }
      // Build the local graph.
      setRowPtrsPacked(ptr_d_const);
      lclIndsPacked_wdv = local_inds_wdv_type(ind_d);
    }
    else { // We don't have to pack, so just set the pointers.
      setRowPtrsPacked(rowPtrsUnpacked_dev_);
      lclIndsPacked_wdv = lclIndsUnpacked_wdv; 

      if (debug_) {
        TEUCHOS_TEST_FOR_EXCEPTION_CLASS_FUNC
          (rowPtrsPacked_dev_.extent (0) == 0, std::logic_error,
           "(\"Optimize Storage\"=false branch) "
           "rowPtrsPacked_dev_.extent(0) = 0.  "
           "This probably means that "
           "k_rowPtrs_ was never allocated.");
        if (rowPtrsPacked_dev_.extent (0) != 0) {
          const size_t numOffsets =
            static_cast<size_t> (rowPtrsPacked_dev_.extent (0));
          const size_t valToCheck =
            rowPtrsPacked_host_(numOffsets - 1);
          TEUCHOS_TEST_FOR_EXCEPTION_CLASS_FUNC
            (valToCheck != size_t(lclIndsPacked_wdv.extent (0)),
             std::logic_error, "(\"Optimize Storage\"=false branch) "
             "rowPtrsPacked_dev_(" << (numOffsets-1) << ")=" 
             << valToCheck
             << " != lclIndsPacked_wdv.extent(0)=" 
             << lclIndsPacked_wdv.extent (0) << ".");
        }
      }
    }

    if (debug_) {
      TEUCHOS_TEST_FOR_EXCEPTION_CLASS_FUNC
        (static_cast<size_t> (rowPtrsPacked_dev_.extent (0)) != lclNumRows + 1,
         std::logic_error, "After packing, rowPtrsPacked_dev_.extent(0) = " <<
         rowPtrsPacked_dev_.extent (0) << " != lclNumRows+1 = " << (lclNumRows+1)
         << ".");
      if (rowPtrsPacked_dev_.extent (0) != 0) {
        const size_t numOffsets = static_cast<size_t> (rowPtrsPacked_dev_.extent (0));
        const auto valToCheck = rowPtrsPacked_host_(numOffsets - 1);
        TEUCHOS_TEST_FOR_EXCEPTION_CLASS_FUNC
          (static_cast<size_t> (valToCheck) != lclIndsPacked_wdv.extent (0),
           std::logic_error, "After packing, rowPtrsPacked_dev_(" << (numOffsets-1)
           << ") = " << valToCheck << " != lclIndsPacked_wdv.extent(0) = "
           << lclIndsPacked_wdv.extent (0) << ".");
      }
    }

    if (requestOptimizedStorage) {
      // With optimized storage, we don't need to store
      // the array of row entry counts.

      // Free graph data structures that are only needed for
      // unpacked 1-D storage.
      k_numRowEntries_ = row_entries_type ();

      // Keep the new 1-D packed allocations.
      setRowPtrsUnpacked(rowPtrsPacked_dev_);
      lclIndsUnpacked_wdv = lclIndsPacked_wdv;

      storageStatus_ = Details::STORAGE_1D_PACKED;
    }

    set_need_sync_host_uvm_access(); // make sure kernel setup of indices is fenced before a host access
  }

  template <class LocalOrdinal, class GlobalOrdinal, class Node>
  void
  CrsGraph<LocalOrdinal, GlobalOrdinal, Node>::
  replaceColMap (const Teuchos::RCP<const map_type>& newColMap)
  {
    // NOTE: This safety check matches the code, but not the documentation of Crsgraph
    //
    // FIXME (mfh 18 Aug 2014) This will break if the calling process
    // has no entries, because in that case, currently it is neither
    // locally nor globally indexed.  This will change once we get rid
    // of lazy allocation (so that the constructor allocates indices
    // and therefore commits to local vs. global).
    const char tfecfFuncName[] = "replaceColMap: ";
    TEUCHOS_TEST_FOR_EXCEPTION_CLASS_FUNC(
      isLocallyIndexed () || isGloballyIndexed (), std::runtime_error,
      "Requires matching maps and non-static graph.");
    colMap_ = newColMap;
  }

  template <class LocalOrdinal, class GlobalOrdinal, class Node>
  void
  CrsGraph<LocalOrdinal, GlobalOrdinal, Node>::
  reindexColumns (const Teuchos::RCP<const map_type>& newColMap,
                  const Teuchos::RCP<const import_type>& newImport,
                  const bool sortIndicesInEachRow)
  {
    using Teuchos::REDUCE_MIN;
    using Teuchos::reduceAll;
    using Teuchos::RCP;
    typedef GlobalOrdinal GO;
    typedef LocalOrdinal LO;
    typedef typename local_inds_dualv_type::t_host col_inds_type;
    const char tfecfFuncName[] = "reindexColumns: ";

    TEUCHOS_TEST_FOR_EXCEPTION_CLASS_FUNC(
      isFillComplete (), std::runtime_error, "The graph is fill complete "
      "(isFillComplete() returns true).  You must call resumeFill() before "
      "you may call this method.");

    // mfh 19 Aug 2014: This method does NOT redistribute data; it
    // doesn't claim to do the work of an Import or Export.  This
    // means that for all processes, the calling process MUST own all
    // column indices, in both the old column Map (if it exists) and
    // the new column Map.  We check this via an all-reduce.
    //
    // Some processes may be globally indexed, others may be locally
    // indexed, and others (that have no graph entries) may be
    // neither.  This method will NOT change the graph's current
    // state.  If it's locally indexed, it will stay that way, and
    // vice versa.  It would easy to add an option to convert indices
    // from global to local, so as to save a global-to-local
    // conversion pass.  However, we don't do this here.  The intended
    // typical use case is that the graph already has a column Map and
    // is locally indexed, and this is the case for which we optimize.

    const LO lclNumRows = static_cast<LO> (this->getNodeNumRows ());

    // Attempt to convert indices to the new column Map's version of
    // local.  This will fail if on the calling process, the graph has
    // indices that are not on that process in the new column Map.
    // After the local conversion attempt, we will do an all-reduce to
    // see if any processes failed.

    // If this is false, then either the graph contains a column index
    // which is invalid in the CURRENT column Map, or the graph is
    // locally indexed but currently has no column Map.  In either
    // case, there is no way to convert the current local indices into
    // global indices, so that we can convert them into the new column
    // Map's local indices.  It's possible for this to be true on some
    // processes but not others, due to replaceColMap.
    bool allCurColIndsValid = true;
    // On the calling process, are all valid current column indices
    // also in the new column Map on the calling process?  In other
    // words, does local reindexing suffice, or should the user have
    // done an Import or Export instead?
    bool localSuffices = true;

    // Final arrays for the local indices.  We will allocate exactly
    // one of these ONLY if the graph is locally indexed on the
    // calling process, and ONLY if the graph has one or more entries
    // (is not empty) on the calling process.  In that case, we
    // allocate the first (1-D storage) if the graph has a static
    // profile, else we allocate the second (2-D storage).
    col_inds_type newLclInds1D;
    auto oldLclInds1D = lclIndsUnpacked_wdv.getHostView(Access::ReadOnly);

    // If indices aren't allocated, that means the calling process
    // owns no entries in the graph.  Thus, there is nothing to
    // convert, and it trivially succeeds locally.
    if (indicesAreAllocated ()) {
      if (isLocallyIndexed ()) {
        if (hasColMap ()) { // locally indexed, and currently has a column Map
          const map_type& oldColMap = * (getColMap ());
          // Allocate storage for the new local indices.
          const size_t allocSize = this->getNodeAllocationSize ();
          newLclInds1D = col_inds_type("Tpetra::CrsGraph::lclIndsReindexedHost",
                                       allocSize);
          // Attempt to convert the new indices locally.
          for (LO lclRow = 0; lclRow < lclNumRows; ++lclRow) {
            const RowInfo rowInfo = this->getRowInfo (lclRow);
            const size_t beg = rowInfo.offset1D;
            const size_t end = beg + rowInfo.numEntries;
            for (size_t k = beg; k < end; ++k) {
              const LO oldLclCol = oldLclInds1D(k);
              if (oldLclCol == Teuchos::OrdinalTraits<LO>::invalid ()) {
                allCurColIndsValid = false;
                break; // Stop at the first invalid index
              }
              const GO gblCol = oldColMap.getGlobalElement (oldLclCol);

              // The above conversion MUST succeed.  Otherwise, the
              // current local index is invalid, which means that
              // the graph was constructed incorrectly.
              if (gblCol == Teuchos::OrdinalTraits<GO>::invalid ()) {
                allCurColIndsValid = false;
                break; // Stop at the first invalid index
              }
              else {
                const LO newLclCol = newColMap->getLocalElement (gblCol);
                if (newLclCol == Teuchos::OrdinalTraits<LO>::invalid ()) {
                  localSuffices = false;
                  break; // Stop at the first invalid index
                }
                newLclInds1D(k) = newLclCol;
              }
            } // for each entry in the current row
          } // for each locally owned row
        }
        else { // locally indexed, but no column Map
          // This case is only possible if replaceColMap() was called
          // with a null argument on the calling process.  It's
          // possible, but it means that this method can't possibly
          // succeed, since we have no way of knowing how to convert
          // the current local indices to global indices.
          allCurColIndsValid = false;
        }
      }
      else { // globally indexed
        // If the graph is globally indexed, we don't need to save
        // local indices, but we _do_ need to know whether the current
        // global indices are valid in the new column Map.  We may
        // need to do a getRemoteIndexList call to find this out.
        //
        // In this case, it doesn't matter whether the graph currently
        // has a column Map.  We don't need the old column Map to
        // convert from global indices to the _new_ column Map's local
        // indices.  Furthermore, we can use the same code, whether
        // the graph is static or dynamic profile.

        // Test whether the current global indices are in the new
        // column Map on the calling process.
        for (LO lclRow = 0; lclRow < lclNumRows; ++lclRow) {
          const RowInfo rowInfo = this->getRowInfo (lclRow);
          auto oldGblRowView = this->getGlobalIndsViewHost (rowInfo);
          for (size_t k = 0; k < rowInfo.numEntries; ++k) {
            const GO gblCol = oldGblRowView(k);
            if (! newColMap->isNodeGlobalElement (gblCol)) {
              localSuffices = false;
              break; // Stop at the first invalid index
            }
          } // for each entry in the current row
        } // for each locally owned row
      } // locally or globally indexed
    } // whether indices are allocated

    // Do an all-reduce to check both possible error conditions.
    int lclSuccess[2];
    lclSuccess[0] = allCurColIndsValid ? 1 : 0;
    lclSuccess[1] = localSuffices ? 1 : 0;
    int gblSuccess[2];
    gblSuccess[0] = 0;
    gblSuccess[1] = 0;
    RCP<const Teuchos::Comm<int> > comm =
      getRowMap ().is_null () ? Teuchos::null : getRowMap ()->getComm ();
    if (! comm.is_null ()) {
      reduceAll<int, int> (*comm, REDUCE_MIN, 2, lclSuccess, gblSuccess);
    }

    TEUCHOS_TEST_FOR_EXCEPTION_CLASS_FUNC(
      gblSuccess[0] == 0, std::runtime_error, "It is not possible to continue."
      "  The most likely reason is that the graph is locally indexed, but the "
      "column Map is missing (null) on some processes, due to a previous call "
      "to replaceColMap().");

    TEUCHOS_TEST_FOR_EXCEPTION_CLASS_FUNC(
      gblSuccess[1] == 0, std::runtime_error, "On some process, the graph "
      "contains column indices that are in the old column Map, but not in the "
      "new column Map (on that process).  This method does NOT redistribute "
      "data; it does not claim to do the work of an Import or Export operation."
      "  This means that for all processess, the calling process MUST own all "
      "column indices, in both the old column Map and the new column Map.  In "
      "this case, you will need to do an Import or Export operation to "
      "redistribute data.");

    // Commit the results.
    if (isLocallyIndexed ()) {
      { // scope the device view; sortAndMergeAllIndices needs host
        typename local_inds_dualv_type::t_dev newLclInds1D_dev(
                 Kokkos::view_alloc("Tpetra::CrsGraph::lclIndReindexed",
                                    Kokkos::WithoutInitializing),
                 newLclInds1D.extent(0));
        Kokkos::deep_copy(newLclInds1D_dev, newLclInds1D);
        lclIndsUnpacked_wdv = local_inds_wdv_type(newLclInds1D_dev);
      }

      // We've reindexed, so we don't know if the indices are sorted.
      //
      // FIXME (mfh 17 Sep 2014) It could make sense to check this,
      // since we're already going through all the indices above.  We
      // could also sort each row in place; that way, we would only
      // have to make one pass over the rows.
      indicesAreSorted_ = false;
      if (sortIndicesInEachRow) {
        // NOTE (mfh 17 Sep 2014) The graph must be locally indexed in
        // order to call this method.
        //
        // FIXME (mfh 17 Sep 2014) This violates the strong exception
        // guarantee.  It would be better to sort the new index arrays
        // before committing them.
        const bool sorted = false; // need to resort
        const bool merged = true; // no need to merge, since no dups
        this->sortAndMergeAllIndices (sorted, merged);
      }
    }
    colMap_ = newColMap;

    if (newImport.is_null ()) {
      // FIXME (mfh 19 Aug 2014) Should use the above all-reduce to
      // check whether the input Import is null on any process.
      //
      // If the domain Map hasn't been set yet, we can't compute a new
      // Import object.  Leave it what it is; it should be null, but
      // it doesn't matter.  If the domain Map _has_ been set, then
      // compute a new Import object if necessary.
      if (! domainMap_.is_null ()) {
        if (! domainMap_->isSameAs (* newColMap)) {
          importer_ = Teuchos::rcp (new import_type (domainMap_, newColMap));
        } else {
          importer_ = Teuchos::null; // don't need an Import
        }
      }
    } else {
      // The caller gave us an Import object.  Assume that it's valid.
      importer_ = newImport;
    }
  }


  template <class LocalOrdinal, class GlobalOrdinal, class Node>
  void
  CrsGraph<LocalOrdinal, GlobalOrdinal, Node>::
  replaceDomainMapAndImporter (const Teuchos::RCP<const map_type>& newDomainMap,
                               const Teuchos::RCP<const import_type>& newImporter)
  {
    const char prefix[] = "Tpetra::CrsGraph::replaceDomainMapAndImporter: ";
    TEUCHOS_TEST_FOR_EXCEPTION(
      colMap_.is_null (), std::invalid_argument, prefix << "You may not call "
      "this method unless the graph already has a column Map.");
    TEUCHOS_TEST_FOR_EXCEPTION(
      newDomainMap.is_null (), std::invalid_argument,
      prefix << "The new domain Map must be nonnull.");

    if (debug_) {
      if (newImporter.is_null ()) {
        // It's not a good idea to put expensive operations in a macro
        // clause, even if they are side effect - free, because macros
        // don't promise that they won't evaluate their arguments more
        // than once.  It's polite for them to do so, but not required.
        const bool colSameAsDom = colMap_->isSameAs (*newDomainMap);
        TEUCHOS_TEST_FOR_EXCEPTION
          (colSameAsDom, std::invalid_argument, "If the new Import is null, "
           "then the new domain Map must be the same as the current column Map.");
      }
      else {
        const bool colSameAsTgt =
          colMap_->isSameAs (* (newImporter->getTargetMap ()));
        const bool newDomSameAsSrc =
          newDomainMap->isSameAs (* (newImporter->getSourceMap ()));
        TEUCHOS_TEST_FOR_EXCEPTION
          (! colSameAsTgt || ! newDomSameAsSrc, std::invalid_argument, "If the "
           "new Import is nonnull, then the current column Map must be the same "
           "as the new Import's target Map, and the new domain Map must be the "
           "same as the new Import's source Map.");
      }
    }

    domainMap_ = newDomainMap;
    importer_ = Teuchos::rcp_const_cast<import_type> (newImporter);
  }

#ifdef TPETRA_ENABLE_DEPRECATED_CODE
  template <class LocalOrdinal, class GlobalOrdinal, class Node>
  typename CrsGraph<LocalOrdinal, GlobalOrdinal, Node>::local_graph_device_type
  CrsGraph<LocalOrdinal, GlobalOrdinal, Node>::
  getLocalGraph () const
  {
    return getLocalGraphDevice();
  }
#endif

  template <class LocalOrdinal, class GlobalOrdinal, class Node>
  typename CrsGraph<LocalOrdinal, GlobalOrdinal, Node>::local_graph_device_type
  CrsGraph<LocalOrdinal, GlobalOrdinal, Node>::
  getLocalGraphDevice () const
  {
    return local_graph_device_type(
                 lclIndsPacked_wdv.getDeviceView(Access::ReadWrite),
                 rowPtrsPacked_dev_);
  }

  template <class LocalOrdinal, class GlobalOrdinal, class Node>
  typename CrsGraph<LocalOrdinal, GlobalOrdinal, Node>::local_graph_host_type
  CrsGraph<LocalOrdinal, GlobalOrdinal, Node>::
  getLocalGraphHost () const
  {
    return local_graph_host_type(
                 lclIndsPacked_wdv.getHostView(Access::ReadWrite),
                 rowPtrsPacked_host_);
  }

  template <class LocalOrdinal, class GlobalOrdinal, class Node>
  void
  CrsGraph<LocalOrdinal, GlobalOrdinal, Node>::
  computeGlobalConstants ()
  {
    using ::Tpetra::Details::ProfilingRegion;
    using Teuchos::ArrayView;
    using Teuchos::outArg;
    using Teuchos::reduceAll;
    typedef global_size_t GST;

    ProfilingRegion regionCGC ("Tpetra::CrsGraph::computeGlobalConstants");

    this->computeLocalConstants ();

    // Compute global constants from local constants.  Processes that
    // already have local constants still participate in the
    // all-reduces, using their previously computed values.
    if (! this->haveGlobalConstants_) {
      const Teuchos::Comm<int>& comm = * (this->getComm ());
      // Promote all the nodeNum* and nodeMaxNum* quantities from
      // size_t to global_size_t, when doing the all-reduces for
      // globalNum* / globalMaxNum* results.
      //
      // FIXME (mfh 07 May 2013) Unfortunately, we either have to do
      // this in two all-reduces (one for the sum and the other for
      // the max), or use a custom MPI_Op that combines the sum and
      // the max.  The latter might even be slower than two
      // all-reduces on modern network hardware.  It would also be a
      // good idea to use nonblocking all-reduces (MPI 3), so that we
      // don't have to wait around for the first one to finish before
      // starting the second one.
      GST lcl, gbl;
      lcl = static_cast<GST> (this->getNodeNumEntries ());

      reduceAll<int,GST> (comm, Teuchos::REDUCE_SUM, 1, &lcl, &gbl);
      this->globalNumEntries_ = gbl;

      const GST lclMaxNumRowEnt = static_cast<GST> (this->nodeMaxNumRowEntries_);
      reduceAll<int, GST> (comm, Teuchos::REDUCE_MAX, lclMaxNumRowEnt,
                           outArg (this->globalMaxNumRowEntries_));
      this->haveGlobalConstants_ = true;
    }
  }


  template <class LocalOrdinal, class GlobalOrdinal, class Node>
  void
  CrsGraph<LocalOrdinal, GlobalOrdinal, Node>::
  computeLocalConstants ()
  {
    using ::Tpetra::Details::ProfilingRegion;

    ProfilingRegion regionCLC ("Tpetra::CrsGraph::computeLocalConstants");
    if (this->haveLocalConstants_) {
      return;
    }

    // Reset local properties
    this->nodeMaxNumRowEntries_ =
      Teuchos::OrdinalTraits<size_t>::invalid();

    using LO = local_ordinal_type;

    auto ptr = this->rowPtrsPacked_dev_;
    const LO lclNumRows = ptr.extent(0) == 0 ?
      static_cast<LO> (0) :
      (static_cast<LO> (ptr.extent(0)) - static_cast<LO> (1));

    const LO lclMaxNumRowEnt =
      ::Tpetra::Details::maxDifference ("Tpetra::CrsGraph: nodeMaxNumRowEntries",
                              ptr, lclNumRows);
    this->nodeMaxNumRowEntries_ = static_cast<size_t> (lclMaxNumRowEnt);
    this->haveLocalConstants_ = true;
  }


  template <class LocalOrdinal, class GlobalOrdinal, class Node>
  std::pair<size_t, std::string>
  CrsGraph<LocalOrdinal, GlobalOrdinal, Node>::
  makeIndicesLocal (const bool verbose)
  {
    using Details::ProfilingRegion;
    using Teuchos::arcp;
    using Teuchos::Array;
    using std::endl;
    typedef LocalOrdinal LO;
    typedef GlobalOrdinal GO;
    typedef device_type DT;
    typedef typename local_graph_device_type::row_map_type::non_const_value_type offset_type;
    typedef decltype (k_numRowEntries_) row_entries_type;
    typedef typename row_entries_type::non_const_value_type num_ent_type;
    const char tfecfFuncName[] = "makeIndicesLocal: ";
    ProfilingRegion regionMakeIndicesLocal ("Tpetra::CrsGraph::makeIndicesLocal");

    std::unique_ptr<std::string> prefix;
    if (verbose) {
      prefix = this->createPrefix("CrsGraph", "makeIndicesLocal");
      std::ostringstream os;
      os << *prefix << "lclNumRows: " << getNodeNumRows() << endl;
      std::cerr << os.str();
    }

    // These are somewhat global properties, so it's safe to have
    // exception checks for them, rather than returning an error code.
    TEUCHOS_TEST_FOR_EXCEPTION_CLASS_FUNC
      (! this->hasColMap (), std::logic_error, "The graph does not have a "
       "column Map yet.  This method should never be called in that case.  "
       "Please report this bug to the Tpetra developers.");
    TEUCHOS_TEST_FOR_EXCEPTION_CLASS_FUNC
      (this->getColMap ().is_null (), std::logic_error, "The graph claims "
       "that it has a column Map, because hasColMap() returns true.  However, "
       "the result of getColMap() is null.  This should never happen.  Please "
       "report this bug to the Tpetra developers.");

    // Return value 1: The number of column indices (counting
    // duplicates) that could not be converted to local indices,
    // because they were not in the column Map on the calling process.
    size_t lclNumErrs = 0;
    std::ostringstream errStrm; // for return value 2 (error string)

    const LO lclNumRows = static_cast<LO> (this->getNodeNumRows ());
    const map_type& colMap = * (this->getColMap ());

    if (this->isGloballyIndexed () && lclNumRows != 0) {
      // This is a host-accessible View.
      typename row_entries_type::const_type h_numRowEnt =
        this->k_numRowEntries_;

      // Allocate space for local indices.
      if (rowPtrsUnpacked_host_.extent (0) == 0) {
        errStrm << "k_rowPtrs_.extent(0) == 0.  This should never "
        "happen here.  Please report this bug to the Tpetra developers."
        << endl;
        // Need to return early.
        return std::make_pair(Tpetra::Details::OrdinalTraits<size_t>::invalid (),
                              errStrm.str ());
      }
      const auto numEnt = rowPtrsUnpacked_host_(lclNumRows);

      // mfh 17 Dec 2016: We don't need initial zero-fill of
      // lclIndsUnpacked_wdv, because we will fill it below anyway.
      // AllowPadding would only help for aligned access (e.g.,
      // for vectorization) if we also were to pad each row to the
      // same alignment, so we'll skip AllowPadding for now.

      // using Kokkos::AllowPadding;
      using Kokkos::view_alloc;
      using Kokkos::WithoutInitializing;

      // When giving the label as an argument to
      // Kokkos::view_alloc, the label must be a string and not a
      // char*, else the code won't compile.  This is because
      // view_alloc also allows a raw pointer as its first
      // argument.  See
      // https://github.com/kokkos/kokkos/issues/434.  This is a
      // large allocation typically, so the overhead of creating
      // an std::string is minor.
      const std::string label ("Tpetra::CrsGraph::lclInd");
      if (verbose) {
        std::ostringstream os;
        os << *prefix << "(Re)allocate lclInd_wdv: old="
           << lclIndsUnpacked_wdv.extent(0) << ", new=" << numEnt << endl;
        std::cerr << os.str();
      }

      local_inds_dualv_type lclInds_dualv = 
          local_inds_dualv_type(view_alloc(label, WithoutInitializing),
                                  numEnt);
      lclIndsUnpacked_wdv = local_inds_wdv_type(lclInds_dualv);

      auto lclColMap = colMap.getLocalMap ();
      // This is a "device mirror" of the host View h_numRowEnt.
      //
      // NOTE (mfh 27 Sep 2016) Currently, the right way to get a
      // Device instance is to use its default constructor.  See the
      // following Kokkos issue:
      //
      // https://github.com/kokkos/kokkos/issues/442
      if (verbose) {
        std::ostringstream os;
        os << *prefix << "Allocate device mirror k_numRowEnt: "
           << h_numRowEnt.extent(0) << endl;
        std::cerr << os.str();
      }
      auto k_numRowEnt = 
           Kokkos::create_mirror_view_and_copy (device_type (), h_numRowEnt);

      using ::Tpetra::Details::convertColumnIndicesFromGlobalToLocal;
      lclNumErrs =
        convertColumnIndicesFromGlobalToLocal<LO, GO, DT, offset_type, num_ent_type> (
          lclIndsUnpacked_wdv.getDeviceView(Access::OverwriteAll),
          gblInds_wdv.getDeviceView(Access::ReadOnly),
          rowPtrsUnpacked_dev_,
          lclColMap,
          k_numRowEnt);
      if (lclNumErrs != 0) {
        const int myRank = [this] () {
          auto map = this->getMap ();
          if (map.is_null ()) {
            return 0;
          }
          else {
            auto comm = map->getComm ();
            return comm.is_null () ? 0 : comm->getRank ();
          }
        } ();
        const bool pluralNumErrs = (lclNumErrs != static_cast<size_t> (1));
        errStrm << "(Process " << myRank << ") When converting column "
          "indices from global to local, we encountered " << lclNumErrs
          << " ind" << (pluralNumErrs ? "ices" : "ex")
          << " that do" << (pluralNumErrs ? "es" : "")
          << " not live in the column Map on this process." << endl;
      }

      // We've converted column indices from global to local, so we
      // can deallocate the global column indices (which we know are
      // in 1-D storage, because the graph has static profile).
      if (verbose) {
        std::ostringstream os;
        os << *prefix << "Free gblInds_wdv: "
           << gblInds_wdv.extent(0) << endl;
        std::cerr << os.str();
      }
      gblInds_wdv = global_inds_wdv_type ();
    } // globallyIndexed() && lclNumRows > 0

    this->indicesAreLocal_  = true;
    this->indicesAreGlobal_ = false;
    this->checkInternalState ();

    return std::make_pair (lclNumErrs, errStrm.str ());
  }

  template <class LocalOrdinal, class GlobalOrdinal, class Node>
  void
  CrsGraph<LocalOrdinal, GlobalOrdinal, Node>::
  makeColMap (Teuchos::Array<int>& remotePIDs)
  {
    using Details::ProfilingRegion;
    using std::endl;
    const char tfecfFuncName[] = "makeColMap";

    ProfilingRegion regionSortAndMerge ("Tpetra::CrsGraph::makeColMap");
    std::unique_ptr<std::string> prefix;
    if (verbose_) {
      prefix = this->createPrefix("CrsGraph", tfecfFuncName);
      std::ostringstream os;
      os << *prefix << "Start" << endl;
      std::cerr << os.str();
    }

    // this->colMap_ should be null at this point, but we accept the
    // future possibility that it might not be (esp. if we decide
    // later to support graph structure changes after first
    // fillComplete, which CrsGraph does not currently (as of 12 Feb
    // 2017) support).
    Teuchos::RCP<const map_type> colMap = this->colMap_;
    const bool sortEachProcsGids =
      this->sortGhostsAssociatedWithEachProcessor_;

    // FIXME (mfh 12 Feb 2017) ::Tpetra::Details::makeColMap returns a
    // per-process error code.  If an error does occur on a process,
    // ::Tpetra::Details::makeColMap does NOT promise that all processes will
    // notice that error.  This is the caller's responsibility.  For
    // now, we only propagate (to all processes) and report the error
    // in debug mode.  In the future, we need to add the local/global
    // error handling scheme used in BlockCrsMatrix to this class.
    if (debug_) {
      using Teuchos::outArg;
      using Teuchos::REDUCE_MIN;
      using Teuchos::reduceAll;

      std::ostringstream errStrm;
      const int lclErrCode =
        Details::makeColMap (colMap, remotePIDs,
          getDomainMap (), *this, sortEachProcsGids, &errStrm);
      auto comm = this->getComm ();
      if (! comm.is_null ()) {
        const int lclSuccess = (lclErrCode == 0) ? 1 : 0;
        int gblSuccess = 0; // output argument
        reduceAll<int, int> (*comm, REDUCE_MIN, lclSuccess,
                             outArg (gblSuccess));
        if (gblSuccess != 1) {
          std::ostringstream os;
          Details::gathervPrint (os, errStrm.str (), *comm);
          TEUCHOS_TEST_FOR_EXCEPTION_CLASS_FUNC
            (true, std::runtime_error, ": An error happened on at "
             "least one process in the CrsGraph's communicator.  "
             "Here are all processes' error messages:" << std::endl
             << os.str ());
        }
      }
    }
    else {
      (void) Details::makeColMap (colMap, remotePIDs,
        getDomainMap (), *this, sortEachProcsGids, nullptr);
    }
    // See above.  We want to admit the possibility of makeColMap
    // actually revising an existing column Map, even though that
    // doesn't currently (as of 10 May 2017) happen.
    this->colMap_ = colMap;

    checkInternalState ();
    if (verbose_) {
      std::ostringstream os;
      os << *prefix << "Done" << endl;
      std::cerr << os.str();
    }
  }


  template <class LocalOrdinal, class GlobalOrdinal, class Node>
  void
  CrsGraph<LocalOrdinal, GlobalOrdinal, Node>::
  sortAndMergeAllIndices (const bool sorted, const bool merged)
  {
    using std::endl;
    using LO = LocalOrdinal;
    using host_execution_space =
      typename Kokkos::View<LO*, device_type>::HostMirror::
        execution_space;
    using range_type = Kokkos::RangePolicy<host_execution_space, LO>;
    const char tfecfFuncName[] = "sortAndMergeAllIndices";
    Details::ProfilingRegion regionSortAndMerge
      ("Tpetra::CrsGraph::sortAndMergeAllIndices");

    std::unique_ptr<std::string> prefix;
    if (verbose_) {
      prefix = this->createPrefix("CrsGraph", tfecfFuncName);
      std::ostringstream os;
      os << *prefix << "Start: "
         << "sorted=" << (sorted ? "true" : "false")
         << ", merged=" << (merged ? "true" : "false") << endl;
      std::cerr << os.str();
    }
    TEUCHOS_TEST_FOR_EXCEPTION_CLASS_FUNC
      (this->isGloballyIndexed(), std::logic_error,
       "This method may only be called after makeIndicesLocal." );
    TEUCHOS_TEST_FOR_EXCEPTION_CLASS_FUNC
      (! merged && this->isStorageOptimized(), std::logic_error,
       "The graph is already storage optimized, so we shouldn't be "
       "merging any indices.  "
       "Please report this bug to the Tpetra developers.");

    if (! sorted || ! merged) {
      const LO lclNumRows(this->getNodeNumRows());
      auto range = range_type(0, lclNumRows);

      if (verbose_) {
        size_t totalNumDups = 0;
        Kokkos::parallel_reduce(range,
          [this, sorted, merged] (const LO lclRow, size_t& numDups)
          {
            const RowInfo rowInfo = this->getRowInfo(lclRow);
            numDups += this->sortAndMergeRowIndices(rowInfo, sorted, merged);
          },
          totalNumDups);
        std::ostringstream os;
        os << *prefix << "totalNumDups=" << totalNumDups << endl;
        std::cerr << os.str();
      }
      else {
        Kokkos::parallel_for(range,
          [this, sorted, merged] (const LO lclRow)
          {
            const RowInfo rowInfo = this->getRowInfo(lclRow);
            this->sortAndMergeRowIndices(rowInfo, sorted, merged);
          });
      }
      this->indicesAreSorted_ = true; // we just sorted every row
      this->noRedundancies_ = true; // we just merged every row
    }

    if (verbose_) {
      std::ostringstream os;
      os << *prefix << "Done" << endl;
      std::cerr << os.str();
    }
  }

  template <class LocalOrdinal, class GlobalOrdinal, class Node>
  void
  CrsGraph<LocalOrdinal, GlobalOrdinal, Node>::
  makeImportExport (Teuchos::Array<int>& remotePIDs,
                    const bool useRemotePIDs)
  {
    using ::Tpetra::Details::ProfilingRegion;
    using Teuchos::ParameterList;
    using Teuchos::RCP;
    using Teuchos::rcp;
    const char tfecfFuncName[] = "makeImportExport: ";
    ProfilingRegion regionMIE ("Tpetra::CrsGraph::makeImportExport");

    TEUCHOS_TEST_FOR_EXCEPTION_CLASS_FUNC
      (! this->hasColMap (), std::logic_error,
       "This method may not be called unless the graph has a column Map.");
    RCP<ParameterList> params = this->getNonconstParameterList (); // could be null

    // Don't do any checks to see if we need to create the Import, if
    // it exists already.
    //
    // FIXME (mfh 25 Mar 2013) This will become incorrect if we
    // change CrsGraph in the future to allow changing the column
    // Map after fillComplete.  For now, the column Map is fixed
    // after the first fillComplete call.
    if (importer_.is_null ()) {
      // Create the Import instance if necessary.
      if (domainMap_ != colMap_ && (! domainMap_->isSameAs (*colMap_))) {
        if (params.is_null () || ! params->isSublist ("Import")) {
          if (useRemotePIDs) {
            importer_ = rcp (new import_type (domainMap_, colMap_, remotePIDs));
          }
          else {
            importer_ = rcp (new import_type (domainMap_, colMap_));
          }
        }
        else {
          RCP<ParameterList> importSublist = sublist (params, "Import", true);
          if (useRemotePIDs) {
            RCP<import_type> newImp =
              rcp (new import_type (domainMap_, colMap_, remotePIDs,
                                    importSublist));
            importer_ = newImp;
          }
          else {
            importer_ = rcp (new import_type (domainMap_, colMap_, importSublist));
          }
        }
      }
    }

    // Don't do any checks to see if we need to create the Export, if
    // it exists already.
    if (exporter_.is_null ()) {
      // Create the Export instance if necessary.
      if (rangeMap_ != rowMap_ && ! rangeMap_->isSameAs (*rowMap_)) {
        if (params.is_null () || ! params->isSublist ("Export")) {
          exporter_ = rcp (new export_type (rowMap_, rangeMap_));
        }
        else {
          RCP<ParameterList> exportSublist = sublist (params, "Export", true);
          exporter_ = rcp (new export_type (rowMap_, rangeMap_, exportSublist));
        }
      }
    }
  }


  template <class LocalOrdinal, class GlobalOrdinal, class Node>
  std::string
  CrsGraph<LocalOrdinal, GlobalOrdinal, Node>::
  description () const
  {
    std::ostringstream oss;
    oss << dist_object_type::description ();
    if (isFillComplete ()) {
      oss << "{status = fill complete"
          << ", global rows = " << getGlobalNumRows()
          << ", global cols = " << getGlobalNumCols()
          << ", global num entries = " << getGlobalNumEntries()
          << "}";
    }
    else {
      oss << "{status = fill not complete"
          << ", global rows = " << getGlobalNumRows()
          << "}";
    }
    return oss.str();
  }


  template <class LocalOrdinal, class GlobalOrdinal, class Node>
  void
  CrsGraph<LocalOrdinal, GlobalOrdinal, Node>::
  describe (Teuchos::FancyOStream &out,
            const Teuchos::EVerbosityLevel verbLevel) const
  {
    using Teuchos::ArrayView;
    using Teuchos::Comm;
    using Teuchos::RCP;
    using Teuchos::VERB_DEFAULT;
    using Teuchos::VERB_NONE;
    using Teuchos::VERB_LOW;
    using Teuchos::VERB_MEDIUM;
    using Teuchos::VERB_HIGH;
    using Teuchos::VERB_EXTREME;
    using std::endl;
    using std::setw;

    Teuchos::EVerbosityLevel vl = verbLevel;
    if (vl == VERB_DEFAULT) vl = VERB_LOW;
    RCP<const Comm<int> > comm = this->getComm();
    const int myImageID = comm->getRank(),
              numImages = comm->getSize();
    size_t width = 1;
    for (size_t dec=10; dec<getGlobalNumRows(); dec *= 10) {
      ++width;
    }
    width = std::max<size_t> (width, static_cast<size_t> (11)) + 2;
    Teuchos::OSTab tab (out);
    //    none: print nothing
    //     low: print O(1) info from node 0
    //  medium: print O(P) info, num entries per node
    //    high: print O(N) info, num entries per row
    // extreme: print O(NNZ) info: print graph indices
    //
    // for medium and higher, print constituent objects at specified verbLevel
    if (vl != VERB_NONE) {
      if (myImageID == 0) out << this->description() << std::endl;
      // O(1) globals, minus what was already printed by description()
      if (isFillComplete() && myImageID == 0) {
        out << "Global max number of row entries = " << globalMaxNumRowEntries_ << std::endl;
      }
      // constituent objects
      if (vl == VERB_MEDIUM || vl == VERB_HIGH || vl == VERB_EXTREME) {
        if (myImageID == 0) out << "\nRow map: " << std::endl;
        rowMap_->describe(out,vl);
        if (colMap_ != Teuchos::null) {
          if (myImageID == 0) out << "\nColumn map: " << std::endl;
          colMap_->describe(out,vl);
        }
        if (domainMap_ != Teuchos::null) {
          if (myImageID == 0) out << "\nDomain map: " << std::endl;
          domainMap_->describe(out,vl);
        }
        if (rangeMap_ != Teuchos::null) {
          if (myImageID == 0) out << "\nRange map: " << std::endl;
          rangeMap_->describe(out,vl);
        }
      }
      // O(P) data
      if (vl == VERB_MEDIUM || vl == VERB_HIGH || vl == VERB_EXTREME) {
        for (int imageCtr = 0; imageCtr < numImages; ++imageCtr) {
          if (myImageID == imageCtr) {
            out << "Node ID = " << imageCtr << std::endl
                << "Node number of entries = " << this->getNodeNumEntries () << std::endl
                << "Node max number of entries = " << nodeMaxNumRowEntries_ << std::endl;
            if (! indicesAreAllocated ()) {
              out << "Indices are not allocated." << std::endl;
            }
          }
          comm->barrier();
          comm->barrier();
          comm->barrier();
        }
      }
      // O(N) and O(NNZ) data
      if (vl == VERB_HIGH || vl == VERB_EXTREME) {
        for (int imageCtr = 0; imageCtr < numImages; ++imageCtr) {
          if (myImageID == imageCtr) {
            out << std::setw(width) << "Node ID"
                << std::setw(width) << "Global Row"
                << std::setw(width) << "Num Entries";
            if (vl == VERB_EXTREME) {
              out << " Entries";
            }
            out << std::endl;
            const LocalOrdinal lclNumRows =
              static_cast<LocalOrdinal> (this->getNodeNumRows ());
            for (LocalOrdinal r=0; r < lclNumRows; ++r) {
              const RowInfo rowinfo = this->getRowInfo (r);
              GlobalOrdinal gid = rowMap_->getGlobalElement(r);
              out << std::setw(width) << myImageID
                  << std::setw(width) << gid
                  << std::setw(width) << rowinfo.numEntries;
              if (vl == VERB_EXTREME) {
                out << " ";
                if (isGloballyIndexed()) {
                  auto rowview = gblInds_wdv.getHostView(Access::ReadOnly);
                  for (size_t j=0; j < rowinfo.numEntries; ++j){ 
                    GlobalOrdinal colgid = rowview[j] + rowinfo.offset1D;
                    out << colgid << " ";
                  }
                }
                else if (isLocallyIndexed()) {
                  auto rowview = lclIndsUnpacked_wdv.getHostView(Access::ReadOnly);
                  for (size_t j=0; j < rowinfo.numEntries; ++j) {
                    LocalOrdinal collid = rowview[j] + rowinfo.offset1D;
                    out << colMap_->getGlobalElement(collid) << " ";
                  }
                }
              }
              out << std::endl;
            }
          }
          comm->barrier();
          comm->barrier();
          comm->barrier();
        }
      }
    }
  }


  template <class LocalOrdinal, class GlobalOrdinal, class Node>
  bool
  CrsGraph<LocalOrdinal, GlobalOrdinal, Node>::
  checkSizes (const SrcDistObject& /* source */)
  {
    // It's not clear what kind of compatibility checks on sizes can
    // be performed here.  Epetra_CrsGraph doesn't check any sizes for
    // compatibility.
    return true;
  }

  template <class LocalOrdinal, class GlobalOrdinal, class Node>
  void
  CrsGraph<LocalOrdinal, GlobalOrdinal, Node>::
  copyAndPermute
  (const SrcDistObject& source,
   const size_t numSameIDs,
   const Kokkos::DualView<const local_ordinal_type*,
     buffer_device_type>& permuteToLIDs,
   const Kokkos::DualView<const local_ordinal_type*,
     buffer_device_type>& permuteFromLIDs,
   const CombineMode /*CM*/)
  {
    using std::endl;
    using LO = local_ordinal_type;
    using GO = global_ordinal_type;
    using this_type = CrsGraph<LO, GO, node_type>;
    using row_graph_type = RowGraph<LO, GO, node_type>;
    const char tfecfFuncName[] = "copyAndPermute: ";
    const bool verbose = verbose_;

    std::unique_ptr<std::string> prefix;
    if (verbose) {
      prefix = this->createPrefix("CrsGraph", "copyAndPermute");
      std::ostringstream os;
      os << *prefix << endl;
      std::cerr << os.str ();
    }

    TEUCHOS_TEST_FOR_EXCEPTION_CLASS_FUNC
      (permuteToLIDs.extent (0) != permuteFromLIDs.extent (0),
       std::runtime_error, "permuteToLIDs.extent(0) = "
       << permuteToLIDs.extent (0) << " != permuteFromLIDs.extent(0) = "
       << permuteFromLIDs.extent (0) << ".");

    // We know from checkSizes that the source object is a
    // row_graph_type, so we don't need to check again.
    const row_graph_type& srcRowGraph =
      dynamic_cast<const row_graph_type&> (source);

    if (verbose) {
      std::ostringstream os;
      os << *prefix << "Compute padding" << endl;
      std::cerr << os.str ();
    }
    auto padding = computeCrsPadding(srcRowGraph, numSameIDs,
      permuteToLIDs, permuteFromLIDs, verbose);
    applyCrsPadding(*padding, verbose);

    // If the source object is actually a CrsGraph, we can use view
    // mode instead of copy mode to access the entries in each row,
    // if the graph is not fill complete.
    const this_type* srcCrsGraph =
      dynamic_cast<const this_type*> (&source);

    const map_type& srcRowMap = *(srcRowGraph.getRowMap());
    const map_type& tgtRowMap = *(getRowMap());
    const bool src_filled = srcRowGraph.isFillComplete();
    nonconst_global_inds_host_view_type row_copy;
    LO myid = 0;

    //
    // "Copy" part of "copy and permute."
    //
    if (src_filled || srcCrsGraph == nullptr) {
      if (verbose) {
        std::ostringstream os;
        os << *prefix << "src_filled || srcCrsGraph == nullptr" << endl;
        std::cerr << os.str ();
      }
      // If the source graph is fill complete, we can't use view mode,
      // because the data might be stored in a different format not
      // compatible with the expectations of view mode.  Also, if the
      // source graph is not a CrsGraph, we can't use view mode,
      // because RowGraph only provides copy mode access to the data.
      for (size_t i = 0; i < numSameIDs; ++i, ++myid) {
        const GO gid = srcRowMap.getGlobalElement (myid);
        size_t row_length = srcRowGraph.getNumEntriesInGlobalRow (gid);
        Kokkos::resize(row_copy,row_length);
        size_t check_row_length = 0;
        srcRowGraph.getGlobalRowCopy (gid, row_copy, check_row_length);
        this->insertGlobalIndices (gid, row_length, row_copy.data());
      }
    } else {
      if (verbose) {
        std::ostringstream os;
        os << *prefix << "! src_filled && srcCrsGraph != nullptr" << endl;
        std::cerr << os.str ();
      }
      for (size_t i = 0; i < numSameIDs; ++i, ++myid) {
        const GO gid = srcRowMap.getGlobalElement (myid);
        global_inds_host_view_type row;
        srcCrsGraph->getGlobalRowView (gid, row);
        this->insertGlobalIndices (gid, row.extent(0), row.data());
      }
    }

    //
    // "Permute" part of "copy and permute."
    //
    auto permuteToLIDs_h = permuteToLIDs.view_host ();
    auto permuteFromLIDs_h = permuteFromLIDs.view_host ();

    if (src_filled || srcCrsGraph == nullptr) {
      for (LO i = 0; i < static_cast<LO> (permuteToLIDs_h.extent (0)); ++i) {
        const GO mygid = tgtRowMap.getGlobalElement (permuteToLIDs_h[i]);
        const GO srcgid = srcRowMap.getGlobalElement (permuteFromLIDs_h[i]);
        size_t row_length = srcRowGraph.getNumEntriesInGlobalRow (srcgid);
        Kokkos::resize(row_copy,row_length);
        size_t check_row_length = 0;
        srcRowGraph.getGlobalRowCopy (srcgid, row_copy, check_row_length);
        this->insertGlobalIndices (mygid, row_length, row_copy.data());
      }
    } else {
      for (LO i = 0; i < static_cast<LO> (permuteToLIDs_h.extent (0)); ++i) {
        const GO mygid = tgtRowMap.getGlobalElement (permuteToLIDs_h[i]);
        const GO srcgid = srcRowMap.getGlobalElement (permuteFromLIDs_h[i]);
        global_inds_host_view_type row;
        srcCrsGraph->getGlobalRowView (srcgid, row);
        this->insertGlobalIndices (mygid, row.extent(0), row.data());
      }
    }

    if (verbose) {
      std::ostringstream os;
      os << *prefix << "Done" << endl;
      std::cerr << os.str ();
    }
  }

  template <class LocalOrdinal, class GlobalOrdinal, class Node>
  void
  CrsGraph<LocalOrdinal, GlobalOrdinal, Node>::
  applyCrsPadding(const padding_type& padding,
                  const bool verbose)
  {
    using Details::ProfilingRegion;
    using Details::padCrsArrays;
    using std::endl;
    using LO = local_ordinal_type;
    using row_ptrs_type =
      typename local_graph_device_type::row_map_type::non_const_type;
    using range_policy =
      Kokkos::RangePolicy<execution_space, Kokkos::IndexType<LO>>;
    const char tfecfFuncName[] = "applyCrsPadding";
    ProfilingRegion regionCAP("Tpetra::CrsGraph::applyCrsPadding");

    std::unique_ptr<std::string> prefix;
    if (verbose) {
      prefix = this->createPrefix("CrsGraph", tfecfFuncName);
      std::ostringstream os;
      os << *prefix << "padding: ";
      padding.print(os);
      os << endl;
      std::cerr << os.str();
    }
    const int myRank = ! verbose ? -1 : [&] () {
      auto map = this->getMap();
      if (map.is_null()) {
        return -1;
      }
      auto comm = map->getComm();
      if (comm.is_null()) {
        return -1;
      }
      return comm->getRank();
    } ();

    // FIXME (mfh 10 Feb 2020) We shouldn't actually reallocate
    // row_ptrs_beg or allocate row_ptrs_end unless the allocation
    // size needs to increase.  That should be the job of
    // padCrsArrays.

    // Assume global indexing we don't have any indices yet
    if (! indicesAreAllocated()) {
      if (verbose) {
        std::ostringstream os;
        os << *prefix << "Call allocateIndices" << endl;
        std::cerr << os.str();
      }
      allocateIndices(GlobalIndices, verbose);
    }
    TEUCHOS_ASSERT( indicesAreAllocated() );

    // Making copies here because k_rowPtrs_ has a const type. Otherwise, we
    // would use it directly.

    if (verbose) {
      std::ostringstream os;
      os << *prefix << "Allocate row_ptrs_beg: "
         << rowPtrsUnpacked_dev_.extent(0) << endl;
      std::cerr << os.str();
    }
    using Kokkos::view_alloc;
    using Kokkos::WithoutInitializing;
    row_ptrs_type row_ptrs_beg(
      view_alloc("row_ptrs_beg", WithoutInitializing),
      rowPtrsUnpacked_dev_.extent(0));
    Kokkos::deep_copy(row_ptrs_beg, rowPtrsUnpacked_dev_);

    const size_t N = row_ptrs_beg.extent(0) == 0 ? size_t(0) :
      size_t(row_ptrs_beg.extent(0) - 1);
    if (verbose) {
      std::ostringstream os;
      os << *prefix << "Allocate row_ptrs_end: " << N << endl;
      std::cerr << os.str();
    }
    row_ptrs_type row_ptrs_end(
      view_alloc("row_ptrs_end", WithoutInitializing), N);
    row_ptrs_type num_row_entries;

    const bool refill_num_row_entries = k_numRowEntries_.extent(0) != 0;
    if (refill_num_row_entries) { // Case 1: Unpacked storage
      // We can't assume correct *this capture until C++17, and it's
      // likely more efficient just to capture what we need anyway.
      num_row_entries = 
          row_ptrs_type(view_alloc("num_row_entries", WithoutInitializing), N);
      Kokkos::deep_copy(num_row_entries, this->k_numRowEntries_);
      Kokkos::parallel_for
        ("Fill end row pointers", range_policy(0, N),
         KOKKOS_LAMBDA (const size_t i) {
          row_ptrs_end(i) = row_ptrs_beg(i) + num_row_entries(i);
        });
    }
    else {
      // FIXME (mfh 10 Feb 2020) Fix padCrsArrays so that if packed
      // storage, we don't need row_ptr_end to be separate allocation;
      // could just have it alias row_ptr_beg+1.
      Kokkos::parallel_for
        ("Fill end row pointers", range_policy(0, N),
         KOKKOS_LAMBDA (const size_t i) {
          row_ptrs_end(i) = row_ptrs_beg(i+1);
        });
    }

    if (isGloballyIndexed()) {
      padCrsArrays(row_ptrs_beg, row_ptrs_end, gblInds_wdv,
                   padding, myRank, verbose);
    }
    else {
      padCrsArrays(row_ptrs_beg, row_ptrs_end, lclIndsUnpacked_wdv,
                   padding, myRank, verbose);
    }

    if (refill_num_row_entries) {
      Kokkos::parallel_for
        ("Fill num entries", range_policy(0, N),
         KOKKOS_LAMBDA (const size_t i) {
          num_row_entries(i) = row_ptrs_end(i) - row_ptrs_beg(i);
        });
      Kokkos::deep_copy(this->k_numRowEntries_, num_row_entries);
    }
    if (verbose) {
      std::ostringstream os;
      os << *prefix << "Reassign k_rowPtrs_; old size: "
         << rowPtrsUnpacked_dev_.extent(0) << ", new size: "
         << row_ptrs_beg.extent(0) << endl;
      std::cerr << os.str();
      TEUCHOS_ASSERT( rowPtrsUnpacked_dev_.extent(0) == row_ptrs_beg.extent(0) );
    }

    setRowPtrsUnpacked(row_ptrs_beg);

    set_need_sync_host_uvm_access(); // need fence before host UVM access of k_rowPtrs_
  }

  template <class LocalOrdinal, class GlobalOrdinal, class Node>
  std::unique_ptr<
    typename CrsGraph<LocalOrdinal, GlobalOrdinal, Node>::padding_type
    >
  CrsGraph<LocalOrdinal, GlobalOrdinal, Node>::
  computeCrsPadding(
    const RowGraph<LocalOrdinal,GlobalOrdinal,Node>& source,
    const size_t numSameIDs,
    const Kokkos::DualView<const local_ordinal_type*,
      buffer_device_type>& permuteToLIDs,
    const Kokkos::DualView<const local_ordinal_type*,
      buffer_device_type>& permuteFromLIDs,
    const bool verbose) const
  {
    using LO = local_ordinal_type;
    using std::endl;

    std::unique_ptr<std::string> prefix;
    if (verbose) {
      prefix = this->createPrefix("CrsGraph",
        "computeCrsPadding(same & permute)");
      std::ostringstream os;
      os << *prefix << "{numSameIDs: " << numSameIDs
         << ", numPermutes: " << permuteFromLIDs.extent(0) << "}"
         << endl;
      std::cerr << os.str();
    }

    const int myRank = [&] () {
      auto comm = rowMap_.is_null() ? Teuchos::null :
        rowMap_->getComm();
      return comm.is_null() ? -1 : comm->getRank();
    } ();
    std::unique_ptr<padding_type> padding(
      new padding_type(myRank, numSameIDs,
                       permuteFromLIDs.extent(0)));

    computeCrsPaddingForSameIDs(*padding, source,
                                static_cast<LO>(numSameIDs));
    computeCrsPaddingForPermutedIDs(*padding, source, permuteToLIDs,
                                    permuteFromLIDs);
    return padding;
  }

  template <class LocalOrdinal, class GlobalOrdinal, class Node>
  void
  CrsGraph<LocalOrdinal, GlobalOrdinal, Node>::
  computeCrsPaddingForSameIDs(
    padding_type& padding,
    const RowGraph<local_ordinal_type, global_ordinal_type,
      node_type>& source,
    const local_ordinal_type numSameIDs) const
  {
    using LO = local_ordinal_type;
    using GO = global_ordinal_type;
    using Details::Impl::getRowGraphGlobalRow;
    using std::endl;
    const char tfecfFuncName[] = "computeCrsPaddingForSameIds";

    std::unique_ptr<std::string> prefix;
    const bool verbose = verbose_;
    if (verbose) {
      prefix = this->createPrefix("CrsGraph", tfecfFuncName);
      std::ostringstream os;
      os << *prefix << "numSameIDs: " << numSameIDs << endl;
      std::cerr << os.str();
    }

    if (numSameIDs == 0) {
      return;
    }

    const map_type& srcRowMap = *(source.getRowMap());
    const map_type& tgtRowMap = *rowMap_;
    using this_type = CrsGraph<LocalOrdinal, GlobalOrdinal, Node>;
    const this_type* srcCrs = dynamic_cast<const this_type*>(&source);
    const bool src_is_unique =
      srcCrs == nullptr ? false : srcCrs->isMerged();
    const bool tgt_is_unique = this->isMerged();

    std::vector<GO> srcGblColIndsScratch;
    std::vector<GO> tgtGblColIndsScratch;

    execute_sync_host_uvm_access(); // protect host UVM access
    for (LO lclRowInd = 0; lclRowInd < numSameIDs; ++lclRowInd) {
      const GO srcGblRowInd = srcRowMap.getGlobalElement(lclRowInd);
      const GO tgtGblRowInd = tgtRowMap.getGlobalElement(lclRowInd);
      auto srcGblColInds = getRowGraphGlobalRow(
        srcGblColIndsScratch, source, srcGblRowInd);
      auto tgtGblColInds = getRowGraphGlobalRow(
        tgtGblColIndsScratch, *this, tgtGblRowInd);
      padding.update_same(lclRowInd, tgtGblColInds.getRawPtr(),
                          tgtGblColInds.size(), tgt_is_unique,
                          srcGblColInds.getRawPtr(),
                          srcGblColInds.size(), src_is_unique);
    }
    if (verbose) {
      std::ostringstream os;
      os << *prefix << "Done" << endl;
      std::cerr << os.str();
    }
  }

  template <class LocalOrdinal, class GlobalOrdinal, class Node>
  void
  CrsGraph<LocalOrdinal, GlobalOrdinal, Node>::
  computeCrsPaddingForPermutedIDs(
    padding_type& padding,
    const RowGraph<local_ordinal_type, global_ordinal_type,
      node_type>& source,
    const Kokkos::DualView<const local_ordinal_type*,
      buffer_device_type>& permuteToLIDs,
    const Kokkos::DualView<const local_ordinal_type*,
      buffer_device_type>& permuteFromLIDs) const
  {
    using LO = local_ordinal_type;
    using GO = global_ordinal_type;
    using Details::Impl::getRowGraphGlobalRow;
    using std::endl;
    const char tfecfFuncName[] = "computeCrsPaddingForPermutedIds";

    std::unique_ptr<std::string> prefix;
    const bool verbose = verbose_;
    if (verbose) {
      prefix = this->createPrefix("CrsGraph", tfecfFuncName);
      std::ostringstream os;
      os << *prefix << "permuteToLIDs.extent(0): "
         << permuteToLIDs.extent(0)
         << ", permuteFromLIDs.extent(0): "
         << permuteFromLIDs.extent(0) << endl;
      std::cerr << os.str();
    }

    if (permuteToLIDs.extent(0) == 0) {
      return;
    }

    const map_type& srcRowMap = *(source.getRowMap());
    const map_type& tgtRowMap = *rowMap_;
    using this_type = CrsGraph<LocalOrdinal, GlobalOrdinal, Node>;
    const this_type* srcCrs = dynamic_cast<const this_type*>(&source);
    const bool src_is_unique =
      srcCrs == nullptr ? false : srcCrs->isMerged();
    const bool tgt_is_unique = this->isMerged();

    TEUCHOS_ASSERT( ! permuteToLIDs.need_sync_host() );
    auto permuteToLIDs_h = permuteToLIDs.view_host();
    TEUCHOS_ASSERT( ! permuteFromLIDs.need_sync_host() );
    auto permuteFromLIDs_h = permuteFromLIDs.view_host();

    std::vector<GO> srcGblColIndsScratch;
    std::vector<GO> tgtGblColIndsScratch;
    const LO numPermutes = static_cast<LO>(permuteToLIDs_h.extent(0));

    execute_sync_host_uvm_access(); // protect host UVM access
    for (LO whichPermute = 0; whichPermute < numPermutes; ++whichPermute) {
      const LO srcLclRowInd = permuteFromLIDs_h[whichPermute];
      const GO srcGblRowInd = srcRowMap.getGlobalElement(srcLclRowInd);
      auto srcGblColInds = getRowGraphGlobalRow(
        srcGblColIndsScratch, source, srcGblRowInd);
      const LO tgtLclRowInd = permuteToLIDs_h[whichPermute];
      const GO tgtGblRowInd = tgtRowMap.getGlobalElement(tgtLclRowInd);
      auto tgtGblColInds = getRowGraphGlobalRow(
        tgtGblColIndsScratch, *this, tgtGblRowInd);
      padding.update_permute(whichPermute, tgtLclRowInd,
                             tgtGblColInds.getRawPtr(),
                             tgtGblColInds.size(), tgt_is_unique,
                             srcGblColInds.getRawPtr(),
                             srcGblColInds.size(), src_is_unique);
    }

    if (verbose) {
      std::ostringstream os;
      os << *prefix << "Done" << endl;
      std::cerr << os.str();
    }
  }

  template <class LocalOrdinal, class GlobalOrdinal, class Node>
  std::unique_ptr<
    typename CrsGraph<LocalOrdinal, GlobalOrdinal, Node>::padding_type
    >
  CrsGraph<LocalOrdinal, GlobalOrdinal, Node>::
  computeCrsPaddingForImports(
    const Kokkos::DualView<const local_ordinal_type*,
      buffer_device_type>& importLIDs,
    Kokkos::DualView<packet_type*, buffer_device_type> imports,
    Kokkos::DualView<size_t*, buffer_device_type> numPacketsPerLID,
    const bool verbose) const
  {
    using Details::Impl::getRowGraphGlobalRow;
    using std::endl;
    using LO = local_ordinal_type;
    using GO = global_ordinal_type;
    const char tfecfFuncName[] = "computeCrsPaddingForImports";

    std::unique_ptr<std::string> prefix;
    if (verbose) {
      prefix = this->createPrefix("CrsGraph", tfecfFuncName);
      std::ostringstream os;
      os << *prefix << "importLIDs.extent(0): "
         << importLIDs.extent(0)
         << ", imports.extent(0): "
         << imports.extent(0)
         << ", numPacketsPerLID.extent(0): "
         << numPacketsPerLID.extent(0) << endl;
      std::cerr << os.str();
    }

    const LO numImports = static_cast<LO>(importLIDs.extent(0));
    const int myRank = [&] () {
      auto comm = rowMap_.is_null() ? Teuchos::null :
        rowMap_->getComm();
      return comm.is_null() ? -1 : comm->getRank();
    } ();
    std::unique_ptr<padding_type> padding(
      new padding_type(myRank, numImports));

    if (imports.need_sync_host()) {
      imports.sync_host();
    }
    auto imports_h = imports.view_host();
    if (numPacketsPerLID.need_sync_host ()) {
      numPacketsPerLID.sync_host();
    }
    auto numPacketsPerLID_h = numPacketsPerLID.view_host();

    TEUCHOS_ASSERT( ! importLIDs.need_sync_host() );
    auto importLIDs_h = importLIDs.view_host();

    const map_type& tgtRowMap = *rowMap_;
    // Always merge source column indices, since isMerged() is
    // per-process state, and we don't know its value on other
    // processes that sent us data.
    constexpr bool src_is_unique = false;
    const bool tgt_is_unique = isMerged();

    std::vector<GO> tgtGblColIndsScratch;
    size_t offset = 0;
    execute_sync_host_uvm_access(); // protect host UVM access
    for (LO whichImport = 0; whichImport < numImports; ++whichImport) {
      // CrsGraph packs just global column indices, while CrsMatrix
      // packs bytes (first the number of entries in the row, then the
      // global column indices, then other stuff like the matrix
      // values in that row).
      const LO origSrcNumEnt =
        static_cast<LO>(numPacketsPerLID_h[whichImport]);
      GO* const srcGblColInds = imports_h.data() + offset;

      const LO tgtLclRowInd = importLIDs_h[whichImport];
      const GO tgtGblRowInd =
        tgtRowMap.getGlobalElement(tgtLclRowInd);
      auto tgtGblColInds = getRowGraphGlobalRow(
        tgtGblColIndsScratch, *this, tgtGblRowInd);
      const size_t origTgtNumEnt(tgtGblColInds.size());

      padding->update_import(whichImport, tgtLclRowInd,
                             tgtGblColInds.getRawPtr(),
                             origTgtNumEnt, tgt_is_unique,
                             srcGblColInds,
                             origSrcNumEnt, src_is_unique);
      offset += origSrcNumEnt;
    }

    if (verbose) {
      std::ostringstream os;
      os << *prefix << "Done" << endl;
      std::cerr << os.str();
    }
    return padding;
  }

  template <class LocalOrdinal, class GlobalOrdinal, class Node>
  std::unique_ptr<
    typename CrsGraph<LocalOrdinal, GlobalOrdinal, Node>::padding_type
    >
  CrsGraph<LocalOrdinal, GlobalOrdinal, Node>::
  computePaddingForCrsMatrixUnpack(
    const Kokkos::DualView<const local_ordinal_type*,
      buffer_device_type>& importLIDs,
    Kokkos::DualView<char*, buffer_device_type> imports,
    Kokkos::DualView<size_t*, buffer_device_type> numPacketsPerLID,
    const bool verbose) const
  {
    using Details::Impl::getRowGraphGlobalRow;
    using Details::PackTraits;
    using std::endl;
    using LO = local_ordinal_type;
    using GO = global_ordinal_type;
    const char tfecfFuncName[] = "computePaddingForCrsMatrixUnpack";

    std::unique_ptr<std::string> prefix;
    if (verbose) {
      prefix = this->createPrefix("CrsGraph", tfecfFuncName);
      std::ostringstream os;
      os << *prefix << "importLIDs.extent(0): "
         << importLIDs.extent(0)
         << ", imports.extent(0): "
         << imports.extent(0)
         << ", numPacketsPerLID.extent(0): "
         << numPacketsPerLID.extent(0) << endl;
      std::cerr << os.str();
    }
    const bool extraVerbose =
      verbose && Details::Behavior::verbose("CrsPadding");

    const LO numImports = static_cast<LO>(importLIDs.extent(0));
    TEUCHOS_ASSERT( LO(numPacketsPerLID.extent(0)) >= numImports );
    const int myRank = [&] () {
      auto comm = rowMap_.is_null() ? Teuchos::null :
        rowMap_->getComm();
      return comm.is_null() ? -1 : comm->getRank();
    } ();
    std::unique_ptr<padding_type> padding(
      new padding_type(myRank, numImports));

    if (imports.need_sync_host()) {
      imports.sync_host();
    }
    auto imports_h = imports.view_host();
    if (numPacketsPerLID.need_sync_host ()) {
      numPacketsPerLID.sync_host();
    }
    auto numPacketsPerLID_h = numPacketsPerLID.view_host();

    TEUCHOS_ASSERT( ! importLIDs.need_sync_host() );
    auto importLIDs_h = importLIDs.view_host();

    const map_type& tgtRowMap = *rowMap_;
    // Always merge source column indices, since isMerged() is
    // per-process state, and we don't know its value on other
    // processes that sent us data.
    constexpr bool src_is_unique = false;
    const bool tgt_is_unique = isMerged();

    std::vector<GO> srcGblColIndsScratch;
    std::vector<GO> tgtGblColIndsScratch;
    size_t offset = 0;
    execute_sync_host_uvm_access(); // protect host UVM access
    for (LO whichImport = 0; whichImport < numImports; ++whichImport) {
      // CrsGraph packs just global column indices, while CrsMatrix
      // packs bytes (first the number of entries in the row, then the
      // global column indices, then other stuff like the matrix
      // values in that row).
      const size_t numBytes = numPacketsPerLID_h[whichImport];
      if (extraVerbose) {
        std::ostringstream os;
        os << *prefix << "whichImport=" << whichImport
           << ", numImports=" << numImports
           << ", numBytes=" << numBytes << endl;
        std::cerr << os.str();
      }
      if (numBytes == 0) {
        continue; // special case: no entries to unpack for this row
      }
      LO origSrcNumEnt = 0;
      const size_t numEntBeg = offset;
      const size_t numEntLen =
        PackTraits<LO>::packValueCount(origSrcNumEnt);
      TEUCHOS_ASSERT( numBytes >= numEntLen );
      TEUCHOS_ASSERT( imports_h.extent(0) >= numEntBeg + numEntLen );
      PackTraits<LO>::unpackValue(origSrcNumEnt,
                                  imports_h.data() + numEntBeg);
      if (extraVerbose) {
        std::ostringstream os;
        os << *prefix << "whichImport=" << whichImport
           << ", numImports=" << numImports
           << ", origSrcNumEnt=" << origSrcNumEnt << endl;
        std::cerr << os.str();
      }
      TEUCHOS_ASSERT( origSrcNumEnt >= LO(0) );
      TEUCHOS_ASSERT( numBytes >= size_t(numEntLen + origSrcNumEnt * sizeof(GO)) );
      const size_t gidsBeg = numEntBeg + numEntLen;
      if (srcGblColIndsScratch.size() < size_t(origSrcNumEnt)) {
        srcGblColIndsScratch.resize(origSrcNumEnt);
      }
      GO* const srcGblColInds = srcGblColIndsScratch.data();
      PackTraits<GO>::unpackArray(srcGblColInds,
                                  imports_h.data() + gidsBeg,
                                  origSrcNumEnt);
      const LO tgtLclRowInd = importLIDs_h[whichImport];
      const GO tgtGblRowInd =
        tgtRowMap.getGlobalElement(tgtLclRowInd);
      auto tgtGblColInds = getRowGraphGlobalRow(
        tgtGblColIndsScratch, *this, tgtGblRowInd);
      const size_t origNumTgtEnt(tgtGblColInds.size());

      if (extraVerbose) {
        std::ostringstream os;
        os << *prefix << "whichImport=" << whichImport
           << ", numImports=" << numImports
           << ": Call padding->update_import" << endl;
        std::cerr << os.str();
      }
      padding->update_import(whichImport, tgtLclRowInd,
                             tgtGblColInds.getRawPtr(),
                             origNumTgtEnt, tgt_is_unique,
                             srcGblColInds,
                             origSrcNumEnt, src_is_unique);
      offset += numBytes;
    }

    if (verbose) {
      std::ostringstream os;
      os << *prefix << "Done" << endl;
      std::cerr << os.str();
    }
    return padding;
  }

  template <class LocalOrdinal, class GlobalOrdinal, class Node>
  void
  CrsGraph<LocalOrdinal, GlobalOrdinal, Node>::
  packAndPrepare
  (const SrcDistObject& source,
   const Kokkos::DualView<const local_ordinal_type*,
     buffer_device_type>& exportLIDs,
   Kokkos::DualView<packet_type*,
     buffer_device_type>& exports,
   Kokkos::DualView<size_t*,
     buffer_device_type> numPacketsPerLID,
   size_t& constantNumPackets,
   Distributor& distor)
  {
    using Tpetra::Details::ProfilingRegion;
    using GO = global_ordinal_type;
    using std::endl;
    using crs_graph_type =
      CrsGraph<local_ordinal_type, global_ordinal_type, node_type>;
    using row_graph_type =
      RowGraph<local_ordinal_type, global_ordinal_type, node_type>;
    const char tfecfFuncName[] = "packAndPrepare: ";
    ProfilingRegion region_papn ("Tpetra::CrsGraph::packAndPrepare");

    const bool verbose = verbose_;
    std::unique_ptr<std::string> prefix;
    if (verbose) {
      prefix = this->createPrefix("CrsGraph", "packAndPrepare");
      std::ostringstream os;
      os << *prefix << "Start" << endl;
      std::cerr << os.str();
    }

    TEUCHOS_TEST_FOR_EXCEPTION_CLASS_FUNC
      (exportLIDs.extent (0) != numPacketsPerLID.extent (0),
       std::runtime_error,
       "exportLIDs.extent(0) = " << exportLIDs.extent (0)
       << " != numPacketsPerLID.extent(0) = " << numPacketsPerLID.extent (0)
       << ".");
    const row_graph_type* srcRowGraphPtr =
      dynamic_cast<const row_graph_type*> (&source);
    TEUCHOS_TEST_FOR_EXCEPTION_CLASS_FUNC
      (srcRowGraphPtr == nullptr, std::invalid_argument, "Source of an Export "
       "or Import operation to a CrsGraph must be a RowGraph with the same "
       "template parameters.");
    // We don't check whether src_graph has had fillComplete called,
    // because it doesn't matter whether the *source* graph has been
    // fillComplete'd. The target graph can not be fillComplete'd yet.
    TEUCHOS_TEST_FOR_EXCEPTION_CLASS_FUNC
      (this->isFillComplete (), std::runtime_error,
       "The target graph of an Import or Export must not be fill complete.");

    const crs_graph_type* srcCrsGraphPtr =
      dynamic_cast<const crs_graph_type*> (&source);

    if (srcCrsGraphPtr == nullptr) {
      using Teuchos::ArrayView;
      using LO = local_ordinal_type;

      if (verbose) {
        std::ostringstream os;
        os << *prefix << "Source is a RowGraph but not a CrsGraph"
           << endl;
        std::cerr << os.str();
      }
      // RowGraph::pack serves the "old" DistObject interface.  It
      // takes Teuchos::ArrayView and Teuchos::Array&.  The latter
      // entails deep-copying the exports buffer on output.  RowGraph
      // is a convenience interface when not a CrsGraph, so we accept
      // the performance hit.
      TEUCHOS_ASSERT( ! exportLIDs.need_sync_host () );
      auto exportLIDs_h = exportLIDs.view_host ();
      ArrayView<const LO> exportLIDs_av (exportLIDs_h.data (),
                                         exportLIDs_h.extent (0));
      Teuchos::Array<GO> exports_a;

      numPacketsPerLID.clear_sync_state ();
      numPacketsPerLID.modify_host ();
      auto numPacketsPerLID_h = numPacketsPerLID.view_host ();
      ArrayView<size_t> numPacketsPerLID_av (numPacketsPerLID_h.data (),
                                             numPacketsPerLID_h.extent (0));
      srcRowGraphPtr->pack (exportLIDs_av, exports_a, numPacketsPerLID_av,
                            constantNumPackets, distor);
      const size_t newSize = static_cast<size_t> (exports_a.size ());
      if (static_cast<size_t> (exports.extent (0)) != newSize) {
        using exports_dv_type = Kokkos::DualView<packet_type*, buffer_device_type>;
        exports = exports_dv_type ("exports", newSize);
      }
      Kokkos::View<const packet_type*, Kokkos::HostSpace,
        Kokkos::MemoryUnmanaged> exports_a_h (exports_a.getRawPtr (), newSize);
      exports.clear_sync_state ();
      exports.modify_host ();
      Kokkos::deep_copy (exports.view_host (), exports_a_h);
    }
    // packCrsGraphNew requires k_rowPtrsPacked_ to be set
    else if (! getColMap ().is_null () &&
        (rowPtrsPacked_dev_.extent (0) != 0 ||
         getRowMap ()->getNodeNumElements () == 0)) {
      if (verbose) {
        std::ostringstream os;
        os << *prefix << "packCrsGraphNew path" << endl;
        std::cerr << os.str();
      }
      using export_pids_type =
        Kokkos::DualView<const int*, buffer_device_type>;
      export_pids_type exportPIDs; // not filling it; needed for syntax
      using LO = local_ordinal_type;
      using NT = node_type;
      using Tpetra::Details::packCrsGraphNew;
      packCrsGraphNew<LO,GO,NT> (*srcCrsGraphPtr, exportLIDs, exportPIDs,
                                 exports, numPacketsPerLID,
                                 constantNumPackets, false, distor);
    }
    else {
      srcCrsGraphPtr->packFillActiveNew (exportLIDs, exports, numPacketsPerLID,
                                         constantNumPackets, distor);
    }

    if (verbose) {
      std::ostringstream os;
      os << *prefix << "Done" << endl;
      std::cerr << os.str();
    }
  }

  template <class LocalOrdinal, class GlobalOrdinal, class Node>
  void
  CrsGraph<LocalOrdinal, GlobalOrdinal, Node>::
  pack (const Teuchos::ArrayView<const LocalOrdinal>& exportLIDs,
        Teuchos::Array<GlobalOrdinal>& exports,
        const Teuchos::ArrayView<size_t>& numPacketsPerLID,
        size_t& constantNumPackets,
        Distributor& distor) const
  {
    auto col_map = this->getColMap();
    // packCrsGraph requires k_rowPtrsPacked to be set
    if( !col_map.is_null() && (rowPtrsPacked_dev_.extent(0) != 0  ||  getRowMap()->getNodeNumElements() ==0)) {
      using Tpetra::Details::packCrsGraph;
      packCrsGraph<LocalOrdinal,GlobalOrdinal,Node>(*this, exports, numPacketsPerLID,
                                                    exportLIDs, constantNumPackets, distor);
    }
    else {
      this->packFillActive(exportLIDs, exports, numPacketsPerLID,
                           constantNumPackets, distor);
    }
  }

  template <class LocalOrdinal, class GlobalOrdinal, class Node>
  void
  CrsGraph<LocalOrdinal, GlobalOrdinal, Node>::
  packFillActive (const Teuchos::ArrayView<const LocalOrdinal>& exportLIDs,
                  Teuchos::Array<GlobalOrdinal>& exports,
                  const Teuchos::ArrayView<size_t>& numPacketsPerLID,
                  size_t& constantNumPackets,
                  Distributor& /* distor */) const
  {
    using std::endl;
    using LO = LocalOrdinal;
    using GO = GlobalOrdinal;
    using host_execution_space =
      typename Kokkos::View<size_t*, device_type>::
        HostMirror::execution_space;
    const char tfecfFuncName[] = "packFillActive: ";
    const bool verbose = verbose_;

    const auto numExportLIDs = exportLIDs.size ();
    std::unique_ptr<std::string> prefix;
    if (verbose) {
      prefix = this->createPrefix("CrsGraph", "allocateIndices");
      std::ostringstream os;
      os << *prefix << "numExportLIDs=" << numExportLIDs << endl;
      std::cerr << os.str();
    }
    TEUCHOS_TEST_FOR_EXCEPTION_CLASS_FUNC
      (numExportLIDs != numPacketsPerLID.size (), std::runtime_error,
       "exportLIDs.size() = " << numExportLIDs << " != numPacketsPerLID.size()"
       " = " << numPacketsPerLID.size () << ".");

    const map_type& rowMap = * (this->getRowMap ());
    const map_type* const colMapPtr = this->colMap_.getRawPtr ();
    TEUCHOS_TEST_FOR_EXCEPTION_CLASS_FUNC
      (this->isLocallyIndexed () && colMapPtr == nullptr, std::logic_error,
       "This graph claims to be locally indexed, but its column Map is nullptr.  "
       "This should never happen.  Please report this bug to the Tpetra "
       "developers.");

    // We may pack different amounts of data for different rows.
    constantNumPackets = 0;

    // mfh 20 Sep 2017: Teuchos::ArrayView isn't thread safe (well,
    // it might be now, but we might as well be safe).
    size_t* const numPacketsPerLID_raw = numPacketsPerLID.getRawPtr ();
    const LO* const exportLIDs_raw = exportLIDs.getRawPtr ();

    // Count the total number of packets (column indices, in the case
    // of a CrsGraph) to pack.  While doing so, set
    // numPacketsPerLID[i] to the number of entries owned by the
    // calling process in (local) row exportLIDs[i] of the graph, that
    // the caller wants us to send out.
    Kokkos::RangePolicy<host_execution_space, LO> inputRange (0, numExportLIDs);
    size_t totalNumPackets = 0;
    size_t errCount = 0;
    // lambdas turn what they capture const, so we can't
    // atomic_add(&errCount,1).  Instead, we need a View to modify.
    typedef Kokkos::Device<host_execution_space, Kokkos::HostSpace>
      host_device_type;
    Kokkos::View<size_t, host_device_type> errCountView (&errCount);
    constexpr size_t ONE = 1;

    execute_sync_host_uvm_access(); // protect host UVM access
    Kokkos::parallel_reduce ("Tpetra::CrsGraph::pack: totalNumPackets",
      inputRange,
      [=] (const LO& i, size_t& curTotalNumPackets) {
        const GO gblRow = rowMap.getGlobalElement (exportLIDs_raw[i]);
        if (gblRow == Tpetra::Details::OrdinalTraits<GO>::invalid ()) {
          Kokkos::atomic_add (&errCountView(), ONE);
          numPacketsPerLID_raw[i] = 0;
        }
        else {
          const size_t numEnt = this->getNumEntriesInGlobalRow (gblRow);
          numPacketsPerLID_raw[i] = numEnt;
          curTotalNumPackets += numEnt;
        }
      },
      totalNumPackets);

    if (verbose) {
      std::ostringstream os;
      os << *prefix << "totalNumPackets=" << totalNumPackets << endl;
      std::cerr << os.str();
    }
    TEUCHOS_TEST_FOR_EXCEPTION_CLASS_FUNC
      (errCount != 0, std::logic_error, "totalNumPackets count encountered "
       "one or more errors!  errCount = " << errCount
       << ", totalNumPackets = " << totalNumPackets << ".");
    errCount = 0;

    // Allocate space for all the column indices to pack.
    exports.resize (totalNumPackets);

    TEUCHOS_TEST_FOR_EXCEPTION_CLASS_FUNC
      (! this->supportsRowViews (), std::logic_error,
       "this->supportsRowViews() returns false; this should never happen.  "
       "Please report this bug to the Tpetra developers.");

    // Loop again over the rows to export, and pack rows of indices
    // into the output buffer.

    if (verbose) {
      std::ostringstream os;
      os << *prefix << "Pack into exports" << endl;
      std::cerr << os.str();
    }

    // Teuchos::ArrayView may not be thread safe, or may not be
    // efficiently thread safe.  Better to use the raw pointer.
    GO* const exports_raw = exports.getRawPtr ();
    errCount = 0;
    Kokkos::parallel_scan ("Tpetra::CrsGraph::pack: pack from views",
      inputRange, [=, &prefix]
      (const LO i, size_t& exportsOffset, const bool final) {
        const size_t curOffset = exportsOffset;
        const GO gblRow = rowMap.getGlobalElement (exportLIDs_raw[i]);
        const RowInfo rowInfo =
          this->getRowInfoFromGlobalRowIndex (gblRow);

        using TDO = Tpetra::Details::OrdinalTraits<size_t>;
        if (rowInfo.localRow == TDO::invalid ()) {
          if (verbose) {
            std::ostringstream os;
            os << *prefix << ": INVALID rowInfo: i=" << i
               << ", lclRow=" << exportLIDs_raw[i] << endl;
            std::cerr << os.str();
          }
          Kokkos::atomic_add (&errCountView(), ONE);
        }
        else if (curOffset + rowInfo.numEntries > totalNumPackets) {
          if (verbose) {
            std::ostringstream os;
            os << *prefix << ": UH OH!  For i=" << i << ", lclRow="
               << exportLIDs_raw[i] << ", gblRow=" << gblRow << ", curOffset "
              "(= " << curOffset << ") + numEnt (= " << rowInfo.numEntries
               << ") > totalNumPackets (= " << totalNumPackets << ")."
               << endl;
            std::cerr << os.str();
          }
          Kokkos::atomic_add (&errCountView(), ONE);
        }
        else {
          const LO numEnt = static_cast<LO> (rowInfo.numEntries);
          if (this->isLocallyIndexed ()) {
            auto lclColInds = getLocalIndsViewHost (rowInfo);
            if (final) {
              for (LO k = 0; k < numEnt; ++k) {
                const LO lclColInd = lclColInds(k);
                const GO gblColInd = colMapPtr->getGlobalElement (lclColInd);
                // Pack it, even if it's wrong.  Let the receiving
                // process deal with it.  Otherwise, we'll miss out
                // on any correct data.
                exports_raw[curOffset + k] = gblColInd;
              } // for each entry in the row
            } // final pass?
            exportsOffset = curOffset + numEnt;
          }
          else if (this->isGloballyIndexed ()) {
            auto gblColInds = getGlobalIndsViewHost (rowInfo);
            if (final) {
              for (LO k = 0; k < numEnt; ++k) {
                const GO gblColInd = gblColInds(k);
                // Pack it, even if it's wrong.  Let the receiving
                // process deal with it.  Otherwise, we'll miss out
                // on any correct data.
                exports_raw[curOffset + k] = gblColInd;
              } // for each entry in the row
            } // final pass?
            exportsOffset = curOffset + numEnt;
          }
          // If neither globally nor locally indexed, then the graph
          // has no entries in this row (or indeed, in any row on this
          // process) to pack.
        }
      });

    TEUCHOS_TEST_FOR_EXCEPTION_CLASS_FUNC
      (errCount != 0, std::logic_error, "Packing encountered "
       "one or more errors!  errCount = " << errCount
       << ", totalNumPackets = " << totalNumPackets << ".");

    if (verbose) {
      std::ostringstream os;
      os << *prefix << "Done" << endl;
      std::cerr << os.str();
    }
  }

  template <class LocalOrdinal, class GlobalOrdinal, class Node>
  void
  CrsGraph<LocalOrdinal, GlobalOrdinal, Node>::
  packFillActiveNew (const Kokkos::DualView<const local_ordinal_type*,
                       buffer_device_type>& exportLIDs,
                     Kokkos::DualView<packet_type*,
                       buffer_device_type>& exports,
                     Kokkos::DualView<size_t*,
                       buffer_device_type> numPacketsPerLID,
                     size_t& constantNumPackets,
                     Distributor& distor) const
  {
    using std::endl;
    using LO = local_ordinal_type;
    using GO = global_ordinal_type;
    using host_execution_space = typename Kokkos::View<size_t*,
      device_type>::HostMirror::execution_space;
    using host_device_type =
      Kokkos::Device<host_execution_space, Kokkos::HostSpace>;
    using exports_dv_type =
      Kokkos::DualView<packet_type*, buffer_device_type>;
    const char tfecfFuncName[] = "packFillActiveNew: ";
    const bool verbose = verbose_;

    const auto numExportLIDs = exportLIDs.extent (0);
    std::unique_ptr<std::string> prefix;
    if (verbose) {
      prefix = this->createPrefix("CrsGraph", "packFillActiveNew");
      std::ostringstream os;
      os << *prefix << "numExportLIDs: " << numExportLIDs
         << ", numPacketsPerLID.extent(0): "
         << numPacketsPerLID.extent(0) << endl;
      std::cerr << os.str();
    }
    TEUCHOS_TEST_FOR_EXCEPTION_CLASS_FUNC
      (numExportLIDs != numPacketsPerLID.extent (0), std::runtime_error,
       "exportLIDs.extent(0) = " << numExportLIDs
       << " != numPacketsPerLID.extent(0) = "
       << numPacketsPerLID.extent (0) << ".");
    TEUCHOS_ASSERT( ! exportLIDs.need_sync_host () );
    auto exportLIDs_h = exportLIDs.view_host ();

    const map_type& rowMap = * (this->getRowMap ());
    const map_type* const colMapPtr = this->colMap_.getRawPtr ();
    TEUCHOS_TEST_FOR_EXCEPTION_CLASS_FUNC
      (this->isLocallyIndexed () && colMapPtr == nullptr, std::logic_error,
       "This graph claims to be locally indexed, but its column Map is nullptr.  "
       "This should never happen.  Please report this bug to the Tpetra "
       "developers.");

    // We may pack different amounts of data for different rows.
    constantNumPackets = 0;

    numPacketsPerLID.clear_sync_state ();
    numPacketsPerLID.modify_host ();
    auto numPacketsPerLID_h = numPacketsPerLID.view_host ();

    // Count the total number of packets (column indices, in the case
    // of a CrsGraph) to pack.  While doing so, set
    // numPacketsPerLID[i] to the number of entries owned by the
    // calling process in (local) row exportLIDs[i] of the graph, that
    // the caller wants us to send out.
    using range_type = Kokkos::RangePolicy<host_execution_space, LO>;
    range_type inputRange (0, numExportLIDs);
    size_t totalNumPackets = 0;
    size_t errCount = 0;
    // lambdas turn what they capture const, so we can't
    // atomic_add(&errCount,1).  Instead, we need a View to modify.
    Kokkos::View<size_t, host_device_type> errCountView (&errCount);
    constexpr size_t ONE = 1;

    if (verbose) {
      std::ostringstream os;
      os << *prefix << "Compute totalNumPackets" << endl;
      std::cerr << os.str ();
    }

    execute_sync_host_uvm_access(); // protect host UVM access
    Kokkos::parallel_reduce
      ("Tpetra::CrsGraph::pack: totalNumPackets",
       inputRange,
       [=, &prefix] (const LO i, size_t& curTotalNumPackets) {
         const LO lclRow = exportLIDs_h[i];
         const GO gblRow = rowMap.getGlobalElement (lclRow);
         if (gblRow == Tpetra::Details::OrdinalTraits<GO>::invalid ()) {
           if (verbose) {
             std::ostringstream os;
             os << *prefix << "For i=" << i << ", lclRow=" << lclRow
                << " not in row Map on this process" << endl;
             std::cerr << os.str();
           }
           Kokkos::atomic_add (&errCountView(), ONE);
           numPacketsPerLID_h(i) = 0;
         }
         else {
           const size_t numEnt = this->getNumEntriesInGlobalRow (gblRow);
           numPacketsPerLID_h(i) = numEnt;
           curTotalNumPackets += numEnt;
         }
      },
      totalNumPackets);

    if (verbose) {
      std::ostringstream os;
      os << *prefix << "totalNumPackets: " << totalNumPackets
         << ", errCount: " << errCount << endl;
      std::cerr << os.str ();
    }
    TEUCHOS_TEST_FOR_EXCEPTION_CLASS_FUNC
      (errCount != 0, std::logic_error, "totalNumPackets count encountered "
       "one or more errors! totalNumPackets: " << totalNumPackets
       << ", errCount: " << errCount << ".");

    // Allocate space for all the column indices to pack.
    if (size_t(exports.extent (0)) < totalNumPackets) {
      // FIXME (mfh 09 Apr 2019) Create without initializing.
      exports = exports_dv_type ("exports", totalNumPackets);
    }

    TEUCHOS_TEST_FOR_EXCEPTION_CLASS_FUNC
      (! this->supportsRowViews (), std::logic_error,
       "this->supportsRowViews() returns false; this should never happen.  "
       "Please report this bug to the Tpetra developers.");

    // Loop again over the rows to export, and pack rows of indices
    // into the output buffer.

    if (verbose) {
      std::ostringstream os;
      os << *prefix << "Pack into exports buffer" << endl;
      std::cerr << os.str();
    }

    exports.clear_sync_state ();
    exports.modify_host ();
    auto exports_h = exports.view_host ();

    errCount = 0;
    Kokkos::parallel_scan
      ("Tpetra::CrsGraph::packFillActiveNew: Pack exports",
       inputRange, [=, &prefix]
       (const LO i, size_t& exportsOffset, const bool final) {
         const size_t curOffset = exportsOffset;
         const LO lclRow = exportLIDs_h(i);
         const GO gblRow = rowMap.getGlobalElement (lclRow);
         if (gblRow == Details::OrdinalTraits<GO>::invalid ()) {
           if (verbose) {
             std::ostringstream os;
             os << *prefix << "For i=" << i << ", lclRow=" << lclRow
                << " not in row Map on this process" << endl;
             std::cerr << os.str();
           }
           Kokkos::atomic_add (&errCountView(), ONE);
           return;
         }

         const RowInfo rowInfo = this->getRowInfoFromGlobalRowIndex (gblRow);
         if (rowInfo.localRow == Details::OrdinalTraits<size_t>::invalid ()) {
           if (verbose) {
             std::ostringstream os;
             os << *prefix << "For i=" << i << ", lclRow=" << lclRow
                << ", gblRow=" << gblRow << ": invalid rowInfo"
                << endl;
             std::cerr << os.str();
           }
           Kokkos::atomic_add (&errCountView(), ONE);
           return;
         }

         if (curOffset + rowInfo.numEntries > totalNumPackets) {
           if (verbose) {
             std::ostringstream os;
             os << *prefix << "For i=" << i << ", lclRow=" << lclRow
                << ", gblRow=" << gblRow << ", curOffset (= "
                << curOffset << ") + numEnt (= " << rowInfo.numEntries
                << ") > totalNumPackets (= " << totalNumPackets
                << ")." << endl;
             std::cerr << os.str();
           }
           Kokkos::atomic_add (&errCountView(), ONE);
           return;
         }

         const LO numEnt = static_cast<LO> (rowInfo.numEntries);
         if (this->isLocallyIndexed ()) {
           auto lclColInds = getLocalIndsViewHost(rowInfo);
           if (final) {
             for (LO k = 0; k < numEnt; ++k) {
               const LO lclColInd = lclColInds(k);
               const GO gblColInd = colMapPtr->getGlobalElement (lclColInd);
               // Pack it, even if it's wrong.  Let the receiving
               // process deal with it.  Otherwise, we'll miss out
               // on any correct data.
               exports_h(curOffset + k) = gblColInd;
             } // for each entry in the row
           } // final pass?
           exportsOffset = curOffset + numEnt;
         }
         else if (this->isGloballyIndexed ()) {
           auto gblColInds = getGlobalIndsViewHost(rowInfo);
           if (final) {
             for (LO k = 0; k < numEnt; ++k) {
               const GO gblColInd = gblColInds(k);
               // Pack it, even if it's wrong.  Let the receiving
               // process deal with it.  Otherwise, we'll miss out
               // on any correct data.
               exports_h(curOffset + k) = gblColInd;
             } // for each entry in the row
           } // final pass?
           exportsOffset = curOffset + numEnt;
         }
         // If neither globally nor locally indexed, then the graph
         // has no entries in this row (or indeed, in any row on this
         // process) to pack.
      });

    // TEUCHOS_TEST_FOR_EXCEPTION_CLASS_FUNC
    //   (errCount != 0, std::logic_error, "Packing encountered "
    //    "one or more errors!  errCount = " << errCount
    //    << ", totalNumPackets = " << totalNumPackets << ".");

    if (verbose) {
      std::ostringstream os;
      os << *prefix << "errCount=" << errCount << "; Done" << endl;
      std::cerr << os.str();
    }
  }

  template <class LocalOrdinal, class GlobalOrdinal, class Node>
  void
  CrsGraph<LocalOrdinal, GlobalOrdinal, Node>::
  unpackAndCombine
  (const Kokkos::DualView<const local_ordinal_type*,
     buffer_device_type>& importLIDs,
   Kokkos::DualView<packet_type*,
     buffer_device_type> imports,
   Kokkos::DualView<size_t*,
     buffer_device_type> numPacketsPerLID,
   const size_t /* constantNumPackets */,
   Distributor& /* distor */,
   const CombineMode /* combineMode */ )
  {
    using Details::ProfilingRegion;
    using std::endl;
    using LO = local_ordinal_type;
    using GO = global_ordinal_type;
    const char tfecfFuncName[] = "unpackAndCombine";

    ProfilingRegion regionCGC("Tpetra::CrsGraph::unpackAndCombine");
    const bool verbose = verbose_;

    std::unique_ptr<std::string> prefix;
    if (verbose) {
      prefix = this->createPrefix("CrsGraph", tfecfFuncName);
      std::ostringstream os;
      os << *prefix << "Start" << endl;
      std::cerr << os.str ();
    }
    {
      auto padding = computeCrsPaddingForImports(
        importLIDs, imports, numPacketsPerLID, verbose);
      applyCrsPadding(*padding, verbose);
      if (verbose) {
        std::ostringstream os;
        os << *prefix << "Done computing & applying padding" << endl;
        std::cerr << os.str ();
      }
    }

    // FIXME (mfh 02 Apr 2012) REPLACE combine mode has a perfectly
    // reasonable meaning, whether or not the matrix is fill complete.
    // It's just more work to implement.

    // We are not checking the value of the CombineMode input
    // argument.  For CrsGraph, we only support import/export
    // operations if fillComplete has not yet been called.  Any
    // incoming column-indices are inserted into the target graph. In
    // this context, CombineMode values of ADD vs INSERT are
    // equivalent. What is the meaning of REPLACE for CrsGraph? If a
    // duplicate column-index is inserted, it will be compressed out
    // when fillComplete is called.
    //
    // Note: I think REPLACE means that an existing row is replaced by
    // the imported row, i.e., the existing indices are cleared. CGB,
    // 6/17/2010

    TEUCHOS_TEST_FOR_EXCEPTION_CLASS_FUNC
      (importLIDs.extent (0) != numPacketsPerLID.extent (0),
       std::runtime_error, ": importLIDs.extent(0) = "
       << importLIDs.extent (0) << " != numPacketsPerLID.extent(0) = "
       << numPacketsPerLID.extent (0) << ".");
    TEUCHOS_TEST_FOR_EXCEPTION_CLASS_FUNC
      (isFillComplete (), std::runtime_error,
       ": Import or Export operations are not allowed on a target "
       "CrsGraph that is fillComplete.");

    const size_t numImportLIDs(importLIDs.extent(0));
    if (numPacketsPerLID.need_sync_host()) {
      numPacketsPerLID.sync_host();
    }
    auto numPacketsPerLID_h = numPacketsPerLID.view_host();
    if (imports.need_sync_host()) {
      imports.sync_host();
    }
    auto imports_h = imports.view_host();
    TEUCHOS_ASSERT( ! importLIDs.need_sync_host() );
    auto importLIDs_h = importLIDs.view_host();

    // If we're inserting in local indices, let's pre-allocate
    Teuchos::Array<LO> lclColInds;
    if (isLocallyIndexed()) {
      if (verbose) {
        std::ostringstream os;
        os << *prefix << "Preallocate local indices scratch" << endl;
        std::cerr << os.str();
      }
      size_t maxNumInserts = 0;
      for (size_t i = 0; i < numImportLIDs; ++i) {
        maxNumInserts = std::max (maxNumInserts, numPacketsPerLID_h[i]);
      }
      if (verbose) {
        std::ostringstream os;
        os << *prefix << "Local indices scratch size: "
           << maxNumInserts << endl;
        std::cerr << os.str();
      }
      lclColInds.resize (maxNumInserts);
    }
    else {
      if (verbose) {
        std::ostringstream os;
        os << *prefix;
        if (isGloballyIndexed()) {
          os << "Graph is globally indexed";
        }
        else {
          os << "Graph is neither locally nor globally indexed";
        }
        os << endl;
        std::cerr << os.str();
      }
    }

    TEUCHOS_ASSERT( ! rowMap_.is_null() );
    const map_type& rowMap = *rowMap_;

    try {
      size_t importsOffset = 0;
      for (size_t i = 0; i < numImportLIDs; ++i) {
        if (verbose) {
          std::ostringstream os;
          os << *prefix << "i=" << i << ", numImportLIDs="
             << numImportLIDs << endl;
          std::cerr << os.str();
        }
        // We can only unpack into owned rows, since we only have
        // local row indices.
        const LO lclRow = importLIDs_h[i];
        const GO gblRow = rowMap.getGlobalElement(lclRow);
        TEUCHOS_TEST_FOR_EXCEPTION_CLASS_FUNC
          (gblRow == Teuchos::OrdinalTraits<GO>::invalid(),
           std::logic_error, "importLIDs[i=" << i << "]="
           << lclRow << " is not in the row Map on the calling "
           "process.");
        const LO numEnt = numPacketsPerLID_h[i];
        const GO* const gblColInds = (numEnt == 0) ? nullptr :
          imports_h.data() + importsOffset;
        if (! isLocallyIndexed()) {
          insertGlobalIndicesFiltered(lclRow, gblColInds, numEnt);
        }
        else {
          // FIXME (mfh 09 Feb 2020) Now would be a good time to do
          // column Map filtering.
          for (LO j = 0; j < numEnt; j++)  {
            lclColInds[j] = colMap_->getLocalElement(gblColInds[j]);
          }
          insertLocalIndices(lclRow, numEnt, lclColInds.data());
        }
        importsOffset += numEnt;
      }
    }
    catch (std::exception& e) {
      TEUCHOS_TEST_FOR_EXCEPTION
        (true, std::runtime_error,
         "Tpetra::CrsGraph::unpackAndCombine: Insert loop threw an "
         "exception: " << endl << e.what());
    }

    if (verbose) {
      std::ostringstream os;
      os << *prefix << "Done" << endl;
      std::cerr << os.str();
    }
  }

  template <class LocalOrdinal, class GlobalOrdinal, class Node>
  void
  CrsGraph<LocalOrdinal, GlobalOrdinal, Node>::
  removeEmptyProcessesInPlace (const Teuchos::RCP<const map_type>& newMap)
  {
    using Teuchos::Comm;
    using Teuchos::null;
    using Teuchos::ParameterList;
    using Teuchos::RCP;

    // We'll set all the state "transactionally," so that this method
    // satisfies the strong exception guarantee.  This object's state
    // won't be modified until the end of this method.
    RCP<const map_type> rowMap, domainMap, rangeMap, colMap;
    RCP<import_type> importer;
    RCP<export_type> exporter;

    rowMap = newMap;
    RCP<const Comm<int> > newComm =
      (newMap.is_null ()) ? null : newMap->getComm ();

    if (! domainMap_.is_null ()) {
      if (domainMap_.getRawPtr () == rowMap_.getRawPtr ()) {
        // Common case: original domain and row Maps are identical.
        // In that case, we need only replace the original domain Map
        // with the new Map.  This ensures that the new domain and row
        // Maps _stay_ identical.
        domainMap = newMap;
      } else {
        domainMap = domainMap_->replaceCommWithSubset (newComm);
      }
    }
    if (! rangeMap_.is_null ()) {
      if (rangeMap_.getRawPtr () == rowMap_.getRawPtr ()) {
        // Common case: original range and row Maps are identical.  In
        // that case, we need only replace the original range Map with
        // the new Map.  This ensures that the new range and row Maps
        // _stay_ identical.
        rangeMap = newMap;
      } else {
        rangeMap = rangeMap_->replaceCommWithSubset (newComm);
      }
    }
    if (! colMap_.is_null ()) {
      colMap = colMap_->replaceCommWithSubset (newComm);
    }

    // (Re)create the Export and / or Import if necessary.
    if (! newComm.is_null ()) {
      RCP<ParameterList> params = this->getNonconstParameterList (); // could be null
      //
      // The operations below are collective on the new communicator.
      //
      // (Re)create the Export object if necessary.  If I haven't
      // called fillComplete yet, I don't have a rangeMap, so I must
      // first check if the _original_ rangeMap is not null.  Ditto
      // for the Import object and the domain Map.
      if (! rangeMap_.is_null () &&
          rangeMap != rowMap &&
          ! rangeMap->isSameAs (*rowMap)) {
        if (params.is_null () || ! params->isSublist ("Export")) {
          exporter = rcp (new export_type (rowMap, rangeMap));
        }
        else {
          RCP<ParameterList> exportSublist = sublist (params, "Export", true);
          exporter = rcp (new export_type (rowMap, rangeMap, exportSublist));
        }
      }
      // (Re)create the Import object if necessary.
      if (! domainMap_.is_null () &&
          domainMap != colMap &&
          ! domainMap->isSameAs (*colMap)) {
        if (params.is_null () || ! params->isSublist ("Import")) {
          importer = rcp (new import_type (domainMap, colMap));
        } else {
          RCP<ParameterList> importSublist = sublist (params, "Import", true);
          importer = rcp (new import_type (domainMap, colMap, importSublist));
        }
      }
    } // if newComm is not null

    // Defer side effects until the end.  If no destructors throw
    // exceptions (they shouldn't anyway), then this method satisfies
    // the strong exception guarantee.
    exporter_ = exporter;
    importer_ = importer;
    rowMap_ = rowMap;
    // mfh 31 Mar 2013: DistObject's map_ is the row Map of a CrsGraph
    // or CrsMatrix.  CrsGraph keeps a redundant pointer (rowMap_) to
    // the same object.  We might want to get rid of this redundant
    // pointer sometime, but for now, we'll leave it alone and just
    // set map_ to the same object.
    this->map_ = rowMap;
    domainMap_ = domainMap;
    rangeMap_ = rangeMap;
    colMap_ = colMap;
  }

  template <class LocalOrdinal, class GlobalOrdinal, class Node>
  void
  CrsGraph<LocalOrdinal, GlobalOrdinal, Node>::
  getLocalDiagOffsets (const Kokkos::View<size_t*, device_type, Kokkos::MemoryUnmanaged>& offsets) const
  {
    using std::endl;
    using LO = LocalOrdinal;
    using GO = GlobalOrdinal;
    const char tfecfFuncName[] = "getLocalDiagOffsets: ";
    const bool verbose = verbose_;

    std::unique_ptr<std::string> prefix;
    if (verbose) {
      prefix = this->createPrefix("CrsGraph", "getLocalDiagOffsets");
      std::ostringstream os;
      os << *prefix << "offsets.extent(0)=" << offsets.extent(0)
         << endl;
      std::cerr << os.str();
    }

    TEUCHOS_TEST_FOR_EXCEPTION_CLASS_FUNC
      (! hasColMap (), std::runtime_error, "The graph must have a column Map.");
    const LO lclNumRows = static_cast<LO> (this->getNodeNumRows ());
    TEUCHOS_TEST_FOR_EXCEPTION_CLASS_FUNC
      (static_cast<LO> (offsets.extent (0)) < lclNumRows,
       std::invalid_argument, "offsets.extent(0) = " <<
       offsets.extent (0) << " < getNodeNumRows() = " << lclNumRows << ".");

    const map_type& rowMap = * (this->getRowMap ());
    const map_type& colMap = * (this->getColMap ());

    // We only use these in debug mode, but since debug mode is a
    // run-time option, they need to exist here.  That's why we create
    // the vector with explicit size zero, to avoid overhead if debug
    // mode is off.
    bool allRowMapDiagEntriesInColMap = true;
    bool allDiagEntriesFound = true;
    bool allOffsetsCorrect = true;
    bool noOtherWeirdness = true;
    using wrong_offsets_type = std::vector<std::pair<LO, size_t> >;
    wrong_offsets_type wrongOffsets(0);

    // mfh 12 Mar 2016: LocalMap works on (CUDA) device.  It has just
    // the subset of Map functionality that we need below.
    auto lclRowMap = rowMap.getLocalMap ();
    auto lclColMap = colMap.getLocalMap ();

    // FIXME (mfh 16 Dec 2015) It's easy to thread-parallelize this
    // setup, at least on the host.  For CUDA, we have to use LocalMap
    // (that comes from each of the two Maps).

    const bool sorted = this->isSorted ();
    if (isFillComplete ()) {
      auto lclGraph = this->getLocalGraphDevice ();
      ::Tpetra::Details::getGraphDiagOffsets (offsets, lclRowMap, lclColMap,
                                              lclGraph.row_map,
                                              lclGraph.entries, sorted);
    }
    else {
      // NOTE (mfh 22 Feb 2017): We have to run this code on host,
      // since the graph is not fill complete.  The previous version
      // of this code assumed UVM; this version does not.
      auto offsets_h = Kokkos::create_mirror_view (offsets);

      for (LO lclRowInd = 0; lclRowInd < lclNumRows; ++lclRowInd) {
        // Find the diagonal entry.  Since the row Map and column Map
        // may differ, we have to compare global row and column
        // indices, not local.
        const GO gblRowInd = lclRowMap.getGlobalElement (lclRowInd);
        const GO gblColInd = gblRowInd;
        const LO lclColInd = lclColMap.getLocalElement (gblColInd);

        if (lclColInd == Tpetra::Details::OrdinalTraits<LO>::invalid ()) {
          allRowMapDiagEntriesInColMap = false;
          offsets_h(lclRowInd) = Tpetra::Details::OrdinalTraits<size_t>::invalid ();
        }
        else {
          const RowInfo rowInfo = this->getRowInfo (lclRowInd);
          if (static_cast<LO> (rowInfo.localRow) == lclRowInd &&
              rowInfo.numEntries > 0) {

            auto colInds = this->getLocalIndsViewHost (rowInfo);
            const size_t hint = 0; // not needed for this algorithm
            const size_t offset =
              KokkosSparse::findRelOffset (colInds, rowInfo.numEntries,
                                           lclColInd, hint, sorted);
            offsets_h(lclRowInd) = offset;

            if (debug_) {
              // Now that we have what we think is an offset, make sure
              // that it really does point to the diagonal entry.  Offsets
              // are _relative_ to each row, not absolute (for the whole
              // (local) graph).
              typename local_inds_dualv_type::t_host::const_type lclColInds;
              try {
                lclColInds = this->getLocalIndsViewHost (rowInfo);
              }
              catch (...) {
                noOtherWeirdness = false;
              }
              // Don't continue with error checking if the above failed.
              if (noOtherWeirdness) {
                const size_t numEnt = lclColInds.extent (0);
                if (offset >= numEnt) {
                  // Offsets are relative to each row, so this means that
                  // the offset is out of bounds.
                  allOffsetsCorrect = false;
                  wrongOffsets.push_back (std::make_pair (lclRowInd, offset));
                } else {
                  const LO actualLclColInd = lclColInds(offset);
                  const GO actualGblColInd = lclColMap.getGlobalElement (actualLclColInd);
                  if (actualGblColInd != gblColInd) {
                    allOffsetsCorrect = false;
                    wrongOffsets.push_back (std::make_pair (lclRowInd, offset));
                  }
                }
              }
            } // debug_
          }
          else { // either row is empty, or something went wrong w/ getRowInfo()
            offsets_h(lclRowInd) = Tpetra::Details::OrdinalTraits<size_t>::invalid ();
            allDiagEntriesFound = false;
          }
        } // whether lclColInd is a valid local column index
      } // for each local row

      Kokkos::deep_copy (offsets, offsets_h);
    } // whether the graph is fill complete

    if (verbose && wrongOffsets.size () != 0) {
      std::ostringstream os;
      os << *prefix << "Wrong offsets: [";
      for (size_t k = 0; k < wrongOffsets.size (); ++k) {
        os << "(" << wrongOffsets[k].first << ","
           << wrongOffsets[k].second << ")";
        if (k + 1 < wrongOffsets.size ()) {
          os << ", ";
        }
      }
      os << "]" << endl;
      std::cerr << os.str();
    }

    if (debug_) {
      using Teuchos::reduceAll;
      using std::endl;
      Teuchos::RCP<const Teuchos::Comm<int> > comm = this->getComm ();
      const bool localSuccess =
        allRowMapDiagEntriesInColMap && allDiagEntriesFound && allOffsetsCorrect;
      const int numResults = 5;
      int lclResults[5];
      lclResults[0] = allRowMapDiagEntriesInColMap ? 1 : 0;
      lclResults[1] = allDiagEntriesFound ? 1 : 0;
      lclResults[2] = allOffsetsCorrect ? 1 : 0;
      lclResults[3] = noOtherWeirdness ? 1 : 0;
      // min-all-reduce will compute least rank of all the processes
      // that didn't succeed.
      lclResults[4] = ! localSuccess ? comm->getRank () : comm->getSize ();

      int gblResults[5];
      gblResults[0] = 0;
      gblResults[1] = 0;
      gblResults[2] = 0;
      gblResults[3] = 0;
      gblResults[4] = 0;
      reduceAll<int, int> (*comm, Teuchos::REDUCE_MIN,
                           numResults, lclResults, gblResults);

      if (gblResults[0] != 1 || gblResults[1] != 1 || gblResults[2] != 1
          || gblResults[3] != 1) {
        std::ostringstream os; // build error message
        os << "Issue(s) that we noticed (on Process " << gblResults[4] << ", "
          "possibly among others): " << endl;
        if (gblResults[0] == 0) {
          os << "  - The column Map does not contain at least one diagonal entry "
            "of the graph." << endl;
        }
        if (gblResults[1] == 0) {
          os << "  - On one or more processes, some row does not contain a "
            "diagonal entry." << endl;
        }
        if (gblResults[2] == 0) {
          os << "  - On one or more processes, some offsets are incorrect."
             << endl;
        }
        if (gblResults[3] == 0) {
          os << "  - One or more processes had some other error."
             << endl;
        }
        TEUCHOS_TEST_FOR_EXCEPTION_CLASS_FUNC(true, std::runtime_error, os.str());
      }
    } // debug_
  }

  namespace { // (anonymous)

    // mfh 21 Jan 2016: This is useful for getLocalDiagOffsets (see
    // below).  The point is to avoid the deep copy between the input
    // Teuchos::ArrayRCP and the internally used Kokkos::View.  We
    // can't use UVM to avoid the deep copy with CUDA, because the
    // ArrayRCP is a host pointer, while the input to the graph's
    // getLocalDiagOffsets method is a device pointer.  Assigning a
    // host pointer to a device pointer is incorrect unless the host
    // pointer points to host pinned memory.  The goal is to get rid
    // of the Teuchos::ArrayRCP overload anyway, so we accept the deep
    // copy for backwards compatibility.
    //
    // We have to use template magic because
    // "staticGraph_->getLocalDiagOffsets(offsetsHosts)" won't compile
    // if device_type::memory_space is not Kokkos::HostSpace (as is
    // the case with CUDA).

    template<class DeviceType,
             const bool memSpaceIsHostSpace =
               std::is_same<typename DeviceType::memory_space,
                            Kokkos::HostSpace>::value>
    struct HelpGetLocalDiagOffsets {};

    template<class DeviceType>
    struct HelpGetLocalDiagOffsets<DeviceType, true> {
      typedef DeviceType device_type;
      typedef Kokkos::View<size_t*, Kokkos::HostSpace,
                           Kokkos::MemoryUnmanaged> device_offsets_type;
      typedef Kokkos::View<size_t*, Kokkos::HostSpace,
                           Kokkos::MemoryUnmanaged> host_offsets_type;

      static device_offsets_type
      getDeviceOffsets (const host_offsets_type& hostOffsets)
      {
        // Host and device are the same; no need to allocate a
        // temporary device View.
        return hostOffsets;
      }

      static void
      copyBackIfNeeded (const host_offsets_type& /* hostOffsets */,
                        const device_offsets_type& /* deviceOffsets */)
      { /* copy back not needed; host and device are the same */ }
    };

    template<class DeviceType>
    struct HelpGetLocalDiagOffsets<DeviceType, false> {
      typedef DeviceType device_type;
      // We have to do a deep copy, since host memory space != device
      // memory space.  Thus, the device View is managed (we need to
      // allocate a temporary device View).
      typedef Kokkos::View<size_t*, device_type> device_offsets_type;
      typedef Kokkos::View<size_t*, Kokkos::HostSpace,
                           Kokkos::MemoryUnmanaged> host_offsets_type;

      static device_offsets_type
      getDeviceOffsets (const host_offsets_type& hostOffsets)
      {
        // Host memory space != device memory space, so we must
        // allocate a temporary device View for the graph.
        return device_offsets_type ("offsets", hostOffsets.extent (0));
      }

      static void
      copyBackIfNeeded (const host_offsets_type& hostOffsets,
                        const device_offsets_type& deviceOffsets)
      {
        Kokkos::deep_copy (hostOffsets, deviceOffsets);
      }
    };
  } // namespace (anonymous)


  template <class LocalOrdinal, class GlobalOrdinal, class Node>
  void
  CrsGraph<LocalOrdinal, GlobalOrdinal, Node>::
  getLocalDiagOffsets (Teuchos::ArrayRCP<size_t>& offsets) const
  {
    typedef LocalOrdinal LO;
    const char tfecfFuncName[] = "getLocalDiagOffsets: ";
    TEUCHOS_TEST_FOR_EXCEPTION_CLASS_FUNC
      (! this->hasColMap (), std::runtime_error,
       "The graph does not yet have a column Map.");
    const LO myNumRows = static_cast<LO> (this->getNodeNumRows ());
    if (static_cast<LO> (offsets.size ()) != myNumRows) {
      // NOTE (mfh 21 Jan 2016) This means that the method does not
      // satisfy the strong exception guarantee (no side effects
      // unless successful).
      offsets.resize (myNumRows);
    }

    // mfh 21 Jan 2016: This method unfortunately takes a
    // Teuchos::ArrayRCP, which is host memory.  The graph wants a
    // device pointer.  We can't access host memory from the device;
    // that's the wrong direction for UVM.  (It's the right direction
    // for inefficient host pinned memory, but we don't want to use
    // that here.)  Thus, if device memory space != host memory space,
    // we allocate and use a temporary device View to get the offsets.
    // If the two spaces are equal, the template magic makes the deep
    // copy go away.
    typedef HelpGetLocalDiagOffsets<device_type> helper_type;
    typedef typename helper_type::host_offsets_type host_offsets_type;
    // Unmanaged host View that views the output array.
    host_offsets_type hostOffsets (offsets.getRawPtr (), myNumRows);
    // Allocate temp device View if host != device, else reuse host array.
    auto deviceOffsets = helper_type::getDeviceOffsets (hostOffsets);
    // NOT recursion; this calls the overload that takes a device View.
    this->getLocalDiagOffsets (deviceOffsets);
    helper_type::copyBackIfNeeded (hostOffsets, deviceOffsets);
  }

  template <class LocalOrdinal, class GlobalOrdinal, class Node>
  bool
  CrsGraph<LocalOrdinal, GlobalOrdinal, Node>::
  supportsRowViews () const {
    return true;
  }

  template <class LocalOrdinal, class GlobalOrdinal, class Node>
  void
  CrsGraph<LocalOrdinal, GlobalOrdinal, Node>::
  transferAndFillComplete (Teuchos::RCP<CrsGraph<LocalOrdinal, GlobalOrdinal, Node> >& destGraph,
                           const ::Tpetra::Details::Transfer<LocalOrdinal, GlobalOrdinal, Node>& rowTransfer,
                           const Teuchos::RCP<const ::Tpetra::Details::Transfer<LocalOrdinal, GlobalOrdinal, Node> > & domainTransfer,
                           const Teuchos::RCP<const map_type>& domainMap,
                           const Teuchos::RCP<const map_type>& rangeMap,
                           const Teuchos::RCP<Teuchos::ParameterList>& params) const
  {
    using Tpetra::Details::getArrayViewFromDualView;
    using Tpetra::Details::packCrsGraphWithOwningPIDs;
    using Tpetra::Details::unpackAndCombineWithOwningPIDsCount;
    using Tpetra::Details::unpackAndCombineIntoCrsArrays;
    using Teuchos::ArrayRCP;
    using Teuchos::ArrayView;
    using Teuchos::Comm;
    using Teuchos::ParameterList;
    using Teuchos::rcp;
    using Teuchos::RCP;
#ifdef HAVE_TPETRA_MMM_TIMINGS
    using std::string;
    using Teuchos::TimeMonitor;
#endif

    using LO = LocalOrdinal;
    using GO = GlobalOrdinal;
    using NT = node_type;
    using this_type = CrsGraph<LO, GO, NT>;
    using ivector_type = Vector<int, LO, GO, NT>;

    const char* prefix = "Tpetra::CrsGraph::transferAndFillComplete: ";

#ifdef HAVE_TPETRA_MMM_TIMINGS
    string label;
    if(!params.is_null()) label = params->get("Timer Label", label);
    string prefix2 = string("Tpetra ")+ label + std::string(": CrsGraph TAFC ");
    RCP<TimeMonitor> MM =
      rcp(new TimeMonitor(*TimeMonitor::getNewTimer(prefix2+string("Pack-1"))));
#endif

    // Make sure that the input argument rowTransfer is either an
    // Import or an Export.  Import and Export are the only two
    // subclasses of Transfer that we defined, but users might
    // (unwisely, for now at least) decide to implement their own
    // subclasses.  Exclude this possibility.
    const import_type* xferAsImport = dynamic_cast<const import_type*>(&rowTransfer);
    const export_type* xferAsExport = dynamic_cast<const export_type*>(&rowTransfer);
    TEUCHOS_TEST_FOR_EXCEPTION(
      xferAsImport == nullptr && xferAsExport == nullptr, std::invalid_argument,
      prefix << "The 'rowTransfer' input argument must be either an Import or "
      "an Export, and its template parameters must match the corresponding "
      "template parameters of the CrsGraph.");

    // Make sure that the input argument domainTransfer is either an
    // Import or an Export.  Import and Export are the only two
    // subclasses of Transfer that we defined, but users might
    // (unwisely, for now at least) decide to implement their own
    // subclasses.  Exclude this possibility.
    Teuchos::RCP<const import_type> xferDomainAsImport =
      Teuchos::rcp_dynamic_cast<const import_type>(domainTransfer);
    Teuchos::RCP<const export_type> xferDomainAsExport =
      Teuchos::rcp_dynamic_cast<const export_type>(domainTransfer);

    if(! domainTransfer.is_null()) {

      TEUCHOS_TEST_FOR_EXCEPTION(
         (xferDomainAsImport.is_null() && xferDomainAsExport.is_null()), std::invalid_argument,
         prefix << "The 'domainTransfer' input argument must be either an "
         "Import or an Export, and its template parameters must match the "
         "corresponding template parameters of the CrsGraph.");

      TEUCHOS_TEST_FOR_EXCEPTION(
         ( xferAsImport != nullptr || ! xferDomainAsImport.is_null() ) &&
         (( xferAsImport != nullptr &&   xferDomainAsImport.is_null() ) ||
          ( xferAsImport == nullptr && ! xferDomainAsImport.is_null() )), std::invalid_argument,
         prefix << "The 'rowTransfer' and 'domainTransfer' input arguments "
         "must be of the same type (either Import or Export).");

      TEUCHOS_TEST_FOR_EXCEPTION(
         ( xferAsExport != nullptr || ! xferDomainAsExport.is_null() ) &&
         (( xferAsExport != nullptr &&   xferDomainAsExport.is_null() ) ||
          ( xferAsExport == nullptr && ! xferDomainAsExport.is_null() )), std::invalid_argument,
         prefix << "The 'rowTransfer' and 'domainTransfer' input arguments "
         "must be of the same type (either Import or Export).");

    } // domainTransfer != null


    // FIXME (mfh 15 May 2014) Wouldn't communication still be needed,
    // if the source Map is not distributed but the target Map is?
    const bool communication_needed = rowTransfer.getSourceMap()->isDistributed();

    //
    // Get the caller's parameters
    //

    bool reverseMode = false; // Are we in reverse mode?
    bool restrictComm = false; // Do we need to restrict the communicator?
    RCP<ParameterList> graphparams; // parameters for the destination graph
    if (! params.is_null()) {
      reverseMode = params->get("Reverse Mode", reverseMode);
      restrictComm = params->get("Restrict Communicator", restrictComm);
      graphparams = sublist(params, "CrsGraph");
    }

    // Get the new domain and range Maps.  We need some of them for error
    // checking, now that we have the reverseMode parameter.
    RCP<const map_type> MyRowMap = reverseMode ?
      rowTransfer.getSourceMap() : rowTransfer.getTargetMap();
    RCP<const map_type> MyColMap; // create this below
    RCP<const map_type> MyDomainMap = ! domainMap.is_null() ? domainMap : getDomainMap();
    RCP<const map_type> MyRangeMap = ! rangeMap.is_null() ? rangeMap : getRangeMap();
    RCP<const map_type> BaseRowMap = MyRowMap;
    RCP<const map_type> BaseDomainMap = MyDomainMap;

    // If the user gave us a nonnull destGraph, then check whether it's
    // "pristine."  That means that it has no entries.
    //
    // FIXME (mfh 15 May 2014) If this is not true on all processes,
    // then this exception test may hang.  It would be better to
    // forward an error flag to the next communication phase.
    if (! destGraph.is_null()) {
      // FIXME (mfh 15 May 2014): The Epetra idiom for checking
      // whether a graph or matrix has no entries on the calling
      // process, is that it is neither locally nor globally indexed.
      // This may change eventually with the Kokkos refactor version
      // of Tpetra, so it would be better just to check the quantity
      // of interest directly.  Note that with the Kokkos refactor
      // version of Tpetra, asking for the total number of entries in
      // a graph or matrix that is not fill complete might require
      // computation (kernel launch), since it is not thread scalable
      // to update a count every time an entry is inserted.
      const bool NewFlag =
        ! destGraph->isLocallyIndexed() && ! destGraph->isGloballyIndexed();
      TEUCHOS_TEST_FOR_EXCEPTION(! NewFlag, std::invalid_argument,
        prefix << "The input argument 'destGraph' is only allowed to be nonnull, "
        "if its graph is empty (neither locally nor globally indexed).");

      // FIXME (mfh 15 May 2014) At some point, we want to change
      // graphs and matrices so that their DistObject Map
      // (this->getMap()) may differ from their row Map.  This will
      // make redistribution for 2-D distributions more efficient.  I
      // hesitate to change this check, because I'm not sure how much
      // the code here depends on getMap() and getRowMap() being the
      // same.
      TEUCHOS_TEST_FOR_EXCEPTION(
        ! destGraph->getRowMap()->isSameAs(*MyRowMap), std::invalid_argument,
        prefix << "The (row) Map of the input argument 'destGraph' is not the "
        "same as the (row) Map specified by the input argument 'rowTransfer'.");

      TEUCHOS_TEST_FOR_EXCEPTION(
        ! destGraph->checkSizes(*this), std::invalid_argument,
        prefix << "You provided a nonnull destination graph, but checkSizes() "
        "indicates that it is not a legal legal target for redistribution from "
        "the source graph (*this).  This may mean that they do not have the "
        "same dimensions.");
    }

    // If forward mode (the default), then *this's (row) Map must be
    // the same as the source Map of the Transfer.  If reverse mode,
    // then *this's (row) Map must be the same as the target Map of
    // the Transfer.
    //
    // FIXME (mfh 15 May 2014) At some point, we want to change graphs
    // and matrices so that their DistObject Map (this->getMap()) may
    // differ from their row Map.  This will make redistribution for
    // 2-D distributions more efficient.  I hesitate to change this
    // check, because I'm not sure how much the code here depends on
    // getMap() and getRowMap() being the same.
    TEUCHOS_TEST_FOR_EXCEPTION(
      ! (reverseMode || getRowMap()->isSameAs(*rowTransfer.getSourceMap())),
      std::invalid_argument, prefix <<
      "rowTransfer->getSourceMap() must match this->getRowMap() in forward mode.");

    TEUCHOS_TEST_FOR_EXCEPTION(
      ! (! reverseMode || getRowMap()->isSameAs(*rowTransfer.getTargetMap())),
      std::invalid_argument, prefix <<
      "rowTransfer->getTargetMap() must match this->getRowMap() in reverse mode.");

    // checks for domainTransfer
    TEUCHOS_TEST_FOR_EXCEPTION(
      ! xferDomainAsImport.is_null() && ! xferDomainAsImport->getTargetMap()->isSameAs(*domainMap),
      std::invalid_argument,
      prefix << "The target map of the 'domainTransfer' input argument must be "
      "the same as the rebalanced domain map 'domainMap'");

    TEUCHOS_TEST_FOR_EXCEPTION(
      ! xferDomainAsExport.is_null() && ! xferDomainAsExport->getSourceMap()->isSameAs(*domainMap),
      std::invalid_argument,
      prefix << "The source map of the 'domainTransfer' input argument must be "
      "the same as the rebalanced domain map 'domainMap'");

    // The basic algorithm here is:
    //
    // 1. Call the moral equivalent of "distor.do" to handle the import.
    // 2. Copy all the Imported and Copy/Permuted data into the raw
    //    CrsGraph pointers, still using GIDs.
    // 3. Call an optimized version of MakeColMap that avoids the
    //    Directory lookups (since the importer knows who owns all the
    //    GIDs) AND reindexes to LIDs.
    // 4. Call expertStaticFillComplete()

    // Get information from the Importer
    const size_t NumSameIDs = rowTransfer.getNumSameIDs();
    ArrayView<const LO> ExportLIDs = reverseMode ?
      rowTransfer.getRemoteLIDs() : rowTransfer.getExportLIDs();
    ArrayView<const LO> RemoteLIDs = reverseMode ?
      rowTransfer.getExportLIDs() : rowTransfer.getRemoteLIDs();
    ArrayView<const LO> PermuteToLIDs = reverseMode ?
      rowTransfer.getPermuteFromLIDs() : rowTransfer.getPermuteToLIDs();
    ArrayView<const LO> PermuteFromLIDs = reverseMode ?
      rowTransfer.getPermuteToLIDs() : rowTransfer.getPermuteFromLIDs();
    Distributor& Distor = rowTransfer.getDistributor();

    // Owning PIDs
    Teuchos::Array<int> SourcePids;
    Teuchos::Array<int> TargetPids;
    int MyPID = getComm()->getRank();

    // Temp variables for sub-communicators
    RCP<const map_type> ReducedRowMap, ReducedColMap,
      ReducedDomainMap, ReducedRangeMap;
    RCP<const Comm<int> > ReducedComm;

    // If the user gave us a null destGraph, then construct the new
    // destination graph.  We will replace its column Map later.
    if (destGraph.is_null()) {
      destGraph = rcp(new this_type(MyRowMap, 0, StaticProfile, graphparams));
    }

    /***************************************************/
    /***** 1) First communicator restriction phase ****/
    /***************************************************/
    if (restrictComm) {
      ReducedRowMap = MyRowMap->removeEmptyProcesses();
      ReducedComm = ReducedRowMap.is_null() ?
        Teuchos::null :
        ReducedRowMap->getComm();
      destGraph->removeEmptyProcessesInPlace(ReducedRowMap);

      ReducedDomainMap = MyRowMap.getRawPtr() == MyDomainMap.getRawPtr() ?
        ReducedRowMap :
        MyDomainMap->replaceCommWithSubset(ReducedComm);
      ReducedRangeMap = MyRowMap.getRawPtr() == MyRangeMap.getRawPtr() ?
        ReducedRowMap :
        MyRangeMap->replaceCommWithSubset(ReducedComm);

      // Reset the "my" maps
      MyRowMap    = ReducedRowMap;
      MyDomainMap = ReducedDomainMap;
      MyRangeMap  = ReducedRangeMap;

      // Update my PID, if we've restricted the communicator
      if (! ReducedComm.is_null()) {
        MyPID = ReducedComm->getRank();
      }
      else {
        MyPID = -2; // For debugging
      }
    }
    else {
      ReducedComm = MyRowMap->getComm();
    }

    /***************************************************/
    /***** 2) From Tpera::DistObject::doTransfer() ****/
    /***************************************************/
#ifdef HAVE_TPETRA_MMM_TIMINGS
    MM = Teuchos::null;
    MM = rcp(new TimeMonitor(*TimeMonitor::getNewTimer(prefix2+string("ImportSetup"))));
#endif
    // Get the owning PIDs
    RCP<const import_type> MyImporter = getImporter();

    // check whether domain maps of source graph and base domain map is the same
    bool bSameDomainMap = BaseDomainMap->isSameAs(*getDomainMap());

    if (! restrictComm && ! MyImporter.is_null() && bSameDomainMap ) {
      // Same domain map as source graph
      //
      // NOTE: This won't work for restrictComm (because the Import
      // doesn't know the restricted PIDs), though writing an
      // optimized version for that case would be easy (Import an
      // IntVector of the new PIDs).  Might want to add this later.
      Import_Util::getPids(*MyImporter, SourcePids, false);
    }
    else if (restrictComm && ! MyImporter.is_null() && bSameDomainMap) {
      // Same domain map as source graph (restricted communicator)
      // We need one import from the domain to the column map
      ivector_type SourceDomain_pids(getDomainMap(),true);
      ivector_type SourceCol_pids(getColMap());
      // SourceDomain_pids contains the restricted pids
      SourceDomain_pids.putScalar(MyPID);

      SourceCol_pids.doImport(SourceDomain_pids, *MyImporter, INSERT);
      SourcePids.resize(getColMap()->getNodeNumElements());
      SourceCol_pids.get1dCopy(SourcePids());
    }
    else if (MyImporter.is_null() && bSameDomainMap) {
      // Graph has no off-process entries
      SourcePids.resize(getColMap()->getNodeNumElements());
      SourcePids.assign(getColMap()->getNodeNumElements(), MyPID);
    }
    else if ( ! MyImporter.is_null() &&
              ! domainTransfer.is_null() ) {
      // general implementation for rectangular matrices with
      // domain map different than SourceGraph domain map.
      // User has to provide a DomainTransfer object. We need
      // to communications (import/export)

      // TargetDomain_pids lives on the rebalanced new domain map
      ivector_type TargetDomain_pids(domainMap);
      TargetDomain_pids.putScalar(MyPID);

      // SourceDomain_pids lives on the non-rebalanced old domain map
      ivector_type SourceDomain_pids(getDomainMap());

      // SourceCol_pids lives on the non-rebalanced old column map
      ivector_type SourceCol_pids(getColMap());

      if (! reverseMode && ! xferDomainAsImport.is_null() ) {
        SourceDomain_pids.doExport(TargetDomain_pids, *xferDomainAsImport, INSERT);
      }
      else if (reverseMode && ! xferDomainAsExport.is_null() ) {
        SourceDomain_pids.doExport(TargetDomain_pids, *xferDomainAsExport, INSERT);
      }
      else if (! reverseMode && ! xferDomainAsExport.is_null() ) {
        SourceDomain_pids.doImport(TargetDomain_pids, *xferDomainAsExport, INSERT);
      }
      else if (reverseMode && ! xferDomainAsImport.is_null() ) {
        SourceDomain_pids.doImport(TargetDomain_pids, *xferDomainAsImport, INSERT);
      }
      else {
        TEUCHOS_TEST_FOR_EXCEPTION(
          true, std::logic_error,
          prefix << "Should never get here!  Please report this bug to a Tpetra developer.");
      }
      SourceCol_pids.doImport(SourceDomain_pids, *MyImporter, INSERT);
      SourcePids.resize(getColMap()->getNodeNumElements());
      SourceCol_pids.get1dCopy(SourcePids());
    }
    else if (BaseDomainMap->isSameAs(*BaseRowMap) &&
             getDomainMap()->isSameAs(*getRowMap())) {
      // We can use the rowTransfer + SourceGraph's Import to find out who owns what.
      ivector_type TargetRow_pids(domainMap);
      ivector_type SourceRow_pids(getRowMap());
      ivector_type SourceCol_pids(getColMap());

      TargetRow_pids.putScalar(MyPID);
      if (! reverseMode && xferAsImport != nullptr) {
        SourceRow_pids.doExport(TargetRow_pids, *xferAsImport, INSERT);
      }
      else if (reverseMode && xferAsExport != nullptr) {
        SourceRow_pids.doExport(TargetRow_pids, *xferAsExport, INSERT);
      }
      else if (! reverseMode && xferAsExport != nullptr) {
        SourceRow_pids.doImport(TargetRow_pids, *xferAsExport, INSERT);
      }
      else if (reverseMode && xferAsImport != nullptr) {
        SourceRow_pids.doImport(TargetRow_pids, *xferAsImport, INSERT);
      }
      else {
        TEUCHOS_TEST_FOR_EXCEPTION(
          true, std::logic_error,
          prefix << "Should never get here!  Please report this bug to a Tpetra developer.");
      }
      SourceCol_pids.doImport(SourceRow_pids, *MyImporter, INSERT);
      SourcePids.resize(getColMap()->getNodeNumElements());
      SourceCol_pids.get1dCopy(SourcePids());
    }
    else {
      TEUCHOS_TEST_FOR_EXCEPTION(
        true, std::invalid_argument,
        prefix << "This method only allows either domainMap == getDomainMap(), "
        "or (domainMap == rowTransfer.getTargetMap() and getDomainMap() == getRowMap()).");
    }

    // Tpetra-specific stuff
    size_t constantNumPackets = destGraph->constantNumberOfPackets();
    if (constantNumPackets == 0) {
      destGraph->reallocArraysForNumPacketsPerLid(ExportLIDs.size(),
                                                 RemoteLIDs.size());
    }
    else {
      // There are a constant number of packets per element.  We
      // already know (from the number of "remote" (incoming)
      // elements) how many incoming elements we expect, so we can
      // resize the buffer accordingly.
      const size_t rbufLen = RemoteLIDs.size() * constantNumPackets;
      destGraph->reallocImportsIfNeeded(rbufLen, false, nullptr);
    }

    {
      // packAndPrepare* methods modify numExportPacketsPerLID_.
      destGraph->numExportPacketsPerLID_.modify_host();
      Teuchos::ArrayView<size_t> numExportPacketsPerLID =
        getArrayViewFromDualView(destGraph->numExportPacketsPerLID_);

      // Pack & Prepare w/ owning PIDs
      packCrsGraphWithOwningPIDs(*this, destGraph->exports_,
                                 numExportPacketsPerLID, ExportLIDs,
                                 SourcePids, constantNumPackets, Distor);
    }

    // Do the exchange of remote data.
#ifdef HAVE_TPETRA_MMM_TIMINGS
    MM = Teuchos::null;
    MM = rcp(new TimeMonitor(*TimeMonitor::getNewTimer(prefix2+string("Transfer"))));
#endif

    if (communication_needed) {
      if (reverseMode) {
        if (constantNumPackets == 0) { // variable number of packets per LID
          // Make sure that host has the latest version, since we're
          // using the version on host.  If host has the latest
          // version, syncing to host does nothing.
          destGraph->numExportPacketsPerLID_.sync_host();
          Teuchos::ArrayView<const size_t> numExportPacketsPerLID =
            getArrayViewFromDualView(destGraph->numExportPacketsPerLID_);
          destGraph->numImportPacketsPerLID_.sync_host();
          Teuchos::ArrayView<size_t> numImportPacketsPerLID =
            getArrayViewFromDualView(destGraph->numImportPacketsPerLID_);
          Distor.doReversePostsAndWaits(numExportPacketsPerLID, 1,
                                         numImportPacketsPerLID);
          size_t totalImportPackets = 0;
          for (Array_size_type i = 0; i < numImportPacketsPerLID.size(); ++i) {
            totalImportPackets += numImportPacketsPerLID[i];
          }

          // Reallocation MUST go before setting the modified flag,
          // because it may clear out the flags.
          destGraph->reallocImportsIfNeeded(totalImportPackets, false, nullptr);
          destGraph->imports_.modify_host();
          Teuchos::ArrayView<packet_type> hostImports =
            getArrayViewFromDualView(destGraph->imports_);
          // This is a legacy host pack/unpack path, so use the host
          // version of exports_.
          destGraph->exports_.sync_host();
          Teuchos::ArrayView<const packet_type> hostExports =
            getArrayViewFromDualView(destGraph->exports_);
          Distor.doReversePostsAndWaits(hostExports,
                                         numExportPacketsPerLID,
                                         hostImports,
                                         numImportPacketsPerLID);
        }
        else { // constant number of packets per LI
          destGraph->imports_.modify_host();
          Teuchos::ArrayView<packet_type> hostImports =
            getArrayViewFromDualView(destGraph->imports_);
          // This is a legacy host pack/unpack path, so use the host
          // version of exports_.
          destGraph->exports_.sync_host();
          Teuchos::ArrayView<const packet_type> hostExports =
            getArrayViewFromDualView(destGraph->exports_);
          Distor.doReversePostsAndWaits(hostExports,
                                         constantNumPackets,
                                         hostImports);
        }
      }
      else { // forward mode (the default)
        if (constantNumPackets == 0) { // variable number of packets per LID
          // Make sure that host has the latest version, since we're
          // using the version on host.  If host has the latest
          // version, syncing to host does nothing.
          destGraph->numExportPacketsPerLID_.sync_host();
          Teuchos::ArrayView<const size_t> numExportPacketsPerLID =
            getArrayViewFromDualView(destGraph->numExportPacketsPerLID_);
          destGraph->numImportPacketsPerLID_.sync_host();
          Teuchos::ArrayView<size_t> numImportPacketsPerLID =
            getArrayViewFromDualView(destGraph->numImportPacketsPerLID_);
          Distor.doPostsAndWaits(numExportPacketsPerLID, 1,
                                  numImportPacketsPerLID);
          size_t totalImportPackets = 0;
          for (Array_size_type i = 0; i < numImportPacketsPerLID.size(); ++i) {
            totalImportPackets += numImportPacketsPerLID[i];
          }

          // Reallocation MUST go before setting the modified flag,
          // because it may clear out the flags.
          destGraph->reallocImportsIfNeeded(totalImportPackets, false, nullptr);
          destGraph->imports_.modify_host();
          Teuchos::ArrayView<packet_type> hostImports =
            getArrayViewFromDualView(destGraph->imports_);
          // This is a legacy host pack/unpack path, so use the host
          // version of exports_.
          destGraph->exports_.sync_host();
          Teuchos::ArrayView<const packet_type> hostExports =
            getArrayViewFromDualView(destGraph->exports_);
          Distor.doPostsAndWaits(hostExports,
                                  numExportPacketsPerLID,
                                  hostImports,
                                  numImportPacketsPerLID);
        }
        else { // constant number of packets per LID
          destGraph->imports_.modify_host();
          Teuchos::ArrayView<packet_type> hostImports =
            getArrayViewFromDualView(destGraph->imports_);
          // This is a legacy host pack/unpack path, so use the host
          // version of exports_.
          destGraph->exports_.sync_host();
          Teuchos::ArrayView<const packet_type> hostExports =
            getArrayViewFromDualView(destGraph->exports_);
          Distor.doPostsAndWaits(hostExports,
                                  constantNumPackets,
                                  hostImports);
        }
      }
    }

    /*********************************************************************/
    /**** 3) Copy all of the Same/Permute/Remote data into CSR_arrays ****/
    /*********************************************************************/

#ifdef HAVE_TPETRA_MMM_TIMINGS
    MM = Teuchos::null;
    MM = rcp(new TimeMonitor(*TimeMonitor::getNewTimer(prefix2+string("Unpack-1"))));
#endif

    // Backwards compatibility measure.  We'll use this again below.
    destGraph->numImportPacketsPerLID_.sync_host();
    Teuchos::ArrayView<const size_t> numImportPacketsPerLID =
      getArrayViewFromDualView(destGraph->numImportPacketsPerLID_);
    destGraph->imports_.sync_host();
    Teuchos::ArrayView<const packet_type> hostImports =
      getArrayViewFromDualView(destGraph->imports_);
    size_t mynnz =
      unpackAndCombineWithOwningPIDsCount(*this, RemoteLIDs, hostImports,
                                           numImportPacketsPerLID,
                                           constantNumPackets, Distor, INSERT,
                                           NumSameIDs, PermuteToLIDs, PermuteFromLIDs);
    size_t N = BaseRowMap->getNodeNumElements();

    // Allocations
    ArrayRCP<size_t> CSR_rowptr(N+1);
    ArrayRCP<GO> CSR_colind_GID;
    ArrayRCP<LO> CSR_colind_LID;
    CSR_colind_GID.resize(mynnz);

    // If LO and GO are the same, we can reuse memory when
    // converting the column indices from global to local indices.
    if (typeid(LO) == typeid(GO)) {
      CSR_colind_LID = Teuchos::arcp_reinterpret_cast<LO>(CSR_colind_GID);
    }
    else {
      CSR_colind_LID.resize(mynnz);
    }

    // FIXME (mfh 15 May 2014) Why can't we abstract this out as an
    // unpackAndCombine method on a "CrsArrays" object?  This passing
    // in a huge list of arrays is icky.  Can't we have a bit of an
    // abstraction?  Implementing a concrete DistObject subclass only
    // takes five methods.
    unpackAndCombineIntoCrsArrays(*this, RemoteLIDs, hostImports,
                                  numImportPacketsPerLID, constantNumPackets,
                                  Distor, INSERT, NumSameIDs, PermuteToLIDs,
                                  PermuteFromLIDs, N, mynnz, MyPID,
                                  CSR_rowptr(), CSR_colind_GID(),
                                  SourcePids(), TargetPids);

    /**************************************************************/
    /**** 4) Call Optimized MakeColMap w/ no Directory Lookups ****/
    /**************************************************************/
#ifdef HAVE_TPETRA_MMM_TIMINGS
    MM = Teuchos::null;
    MM = rcp(new TimeMonitor(*TimeMonitor::getNewTimer(prefix2+string("Unpack-2"))));
#endif
    // Call an optimized version of makeColMap that avoids the
    // Directory lookups (since the Import object knows who owns all
    // the GIDs).
    Teuchos::Array<int> RemotePids;
    Import_Util::lowCommunicationMakeColMapAndReindex(CSR_rowptr(),
                                                       CSR_colind_LID(),
                                                       CSR_colind_GID(),
                                                       BaseDomainMap,
                                                       TargetPids, RemotePids,
                                                       MyColMap);

    /*******************************************************/
    /**** 4) Second communicator restriction phase      ****/
    /*******************************************************/
    if (restrictComm) {
      ReducedColMap = (MyRowMap.getRawPtr() == MyColMap.getRawPtr()) ?
        ReducedRowMap :
        MyColMap->replaceCommWithSubset(ReducedComm);
      MyColMap = ReducedColMap; // Reset the "my" maps
    }

    // Replace the col map
    destGraph->replaceColMap(MyColMap);

    // Short circuit if the processor is no longer in the communicator
    //
    // NOTE: Epetra replaces modifies all "removed" processes so they
    // have a dummy (serial) Map that doesn't touch the original
    // communicator.  Duplicating that here might be a good idea.
    if (ReducedComm.is_null()) {
      return;
    }

    /***************************************************/
    /**** 5) Sort                                   ****/
    /***************************************************/
    if ((! reverseMode && xferAsImport != nullptr) ||
        (reverseMode && xferAsExport != nullptr)) {
      Import_Util::sortCrsEntries(CSR_rowptr(),
                                   CSR_colind_LID());
    }
    else if ((! reverseMode && xferAsExport != nullptr) ||
             (reverseMode && xferAsImport != nullptr)) {
      Import_Util::sortAndMergeCrsEntries(CSR_rowptr(),
                                           CSR_colind_LID());
      if (CSR_rowptr[N] != mynnz) {
        CSR_colind_LID.resize(CSR_rowptr[N]);
      }
    }
    else {
      TEUCHOS_TEST_FOR_EXCEPTION(
        true, std::logic_error,
        prefix << "Should never get here!  Please report this bug to a Tpetra developer.");
    }
    /***************************************************/
    /**** 6) Reset the colmap and the arrays        ****/
    /***************************************************/

    // Call constructor for the new graph (restricted as needed)
    //
    destGraph->setAllIndices(CSR_rowptr, CSR_colind_LID);

    /***************************************************/
    /**** 7) Build Importer & Call ESFC             ****/
    /***************************************************/
    // Pre-build the importer using the existing PIDs
    Teuchos::ParameterList esfc_params;
#ifdef HAVE_TPETRA_MMM_TIMINGS
    MM = Teuchos::null;
    MM = rcp(new TimeMonitor(*TimeMonitor::getNewTimer(prefix2+string("CreateImporter"))));
#endif
    RCP<import_type> MyImport = rcp(new import_type(MyDomainMap, MyColMap, RemotePids));
#ifdef HAVE_TPETRA_MMM_TIMINGS
    MM = Teuchos::null;
    MM = rcp(new TimeMonitor(*TimeMonitor::getNewTimer(prefix2+string("ESFC"))));

    esfc_params.set("Timer Label",prefix + std::string("TAFC"));
#endif
    if(!params.is_null())
      esfc_params.set("compute global constants",params->get("compute global constants",true));

    destGraph->expertStaticFillComplete(MyDomainMap, MyRangeMap,
        MyImport, Teuchos::null, rcp(&esfc_params,false));

  }

  template <class LocalOrdinal, class GlobalOrdinal, class Node>
  void
  CrsGraph<LocalOrdinal, GlobalOrdinal, Node>::
  importAndFillComplete(Teuchos::RCP<CrsGraph<LocalOrdinal, GlobalOrdinal, Node> >& destGraph,
                         const import_type& importer,
                         const Teuchos::RCP<const map_type>& domainMap,
                         const Teuchos::RCP<const map_type>& rangeMap,
                         const Teuchos::RCP<Teuchos::ParameterList>& params) const
  {
    transferAndFillComplete(destGraph, importer, Teuchos::null, domainMap, rangeMap, params);
  }

  template <class LocalOrdinal, class GlobalOrdinal, class Node>
  void
  CrsGraph<LocalOrdinal, GlobalOrdinal, Node>::
  importAndFillComplete(Teuchos::RCP<CrsGraph<LocalOrdinal, GlobalOrdinal, Node> >& destGraph,
                         const import_type& rowImporter,
                         const import_type& domainImporter,
                         const Teuchos::RCP<const map_type>& domainMap,
                         const Teuchos::RCP<const map_type>& rangeMap,
                         const Teuchos::RCP<Teuchos::ParameterList>& params) const
  {
    transferAndFillComplete(destGraph, rowImporter, Teuchos::rcpFromRef(domainImporter), domainMap, rangeMap, params);
  }

  template <class LocalOrdinal, class GlobalOrdinal, class Node>
  void
  CrsGraph<LocalOrdinal, GlobalOrdinal, Node>::
  exportAndFillComplete(Teuchos::RCP<CrsGraph<LocalOrdinal, GlobalOrdinal, Node> >& destGraph,
                         const export_type& exporter,
                         const Teuchos::RCP<const map_type>& domainMap,
                         const Teuchos::RCP<const map_type>& rangeMap,
                         const Teuchos::RCP<Teuchos::ParameterList>& params) const
  {
    transferAndFillComplete(destGraph, exporter, Teuchos::null, domainMap, rangeMap, params);
  }

  template <class LocalOrdinal, class GlobalOrdinal, class Node>
  void
  CrsGraph<LocalOrdinal, GlobalOrdinal, Node>::
  exportAndFillComplete(Teuchos::RCP<CrsGraph<LocalOrdinal, GlobalOrdinal, Node> >& destGraph,
                         const export_type& rowExporter,
                         const export_type& domainExporter,
                         const Teuchos::RCP<const map_type>& domainMap,
                         const Teuchos::RCP<const map_type>& rangeMap,
                         const Teuchos::RCP<Teuchos::ParameterList>& params) const
  {
    transferAndFillComplete(destGraph, rowExporter, Teuchos::rcpFromRef(domainExporter), domainMap, rangeMap, params);
  }


  template<class LocalOrdinal, class GlobalOrdinal, class Node>
  void
  CrsGraph<LocalOrdinal, GlobalOrdinal, Node>::
  swap(CrsGraph<LocalOrdinal, GlobalOrdinal, Node>& graph)
  {
    std::swap(graph.need_sync_host_uvm_access, this->need_sync_host_uvm_access);

    std::swap(graph.rowMap_, this->rowMap_);
    std::swap(graph.colMap_, this->colMap_);
    std::swap(graph.rangeMap_, this->rangeMap_);
    std::swap(graph.domainMap_, this->domainMap_);

    std::swap(graph.importer_, this->importer_);
    std::swap(graph.exporter_, this->exporter_);

    std::swap(graph.rowPtrsPacked_dev_, this->rowPtrsPacked_dev_);
    std::swap(graph.rowPtrsPacked_host_, this->rowPtrsPacked_host_);

    std::swap(graph.nodeMaxNumRowEntries_, this->nodeMaxNumRowEntries_);

    std::swap(graph.globalNumEntries_, this->globalNumEntries_);
    std::swap(graph.globalMaxNumRowEntries_, this->globalMaxNumRowEntries_);

    std::swap(graph.numAllocForAllRows_, this->numAllocForAllRows_);

    std::swap(graph.rowPtrsUnpacked_dev_, this->rowPtrsUnpacked_dev_);
    std::swap(graph.rowPtrsUnpacked_host_, this->rowPtrsUnpacked_host_);

    std::swap(graph.lclIndsUnpacked_wdv, this->lclIndsUnpacked_wdv);
    std::swap(graph.gblInds_wdv, this->gblInds_wdv);
    std::swap(graph.lclIndsPacked_wdv, this->lclIndsPacked_wdv);

    std::swap(graph.storageStatus_, this->storageStatus_);

    std::swap(graph.indicesAreAllocated_, this->indicesAreAllocated_);
    std::swap(graph.indicesAreLocal_, this->indicesAreLocal_);
    std::swap(graph.indicesAreGlobal_, this->indicesAreGlobal_);
    std::swap(graph.fillComplete_, this->fillComplete_);
    std::swap(graph.indicesAreSorted_, this->indicesAreSorted_);
    std::swap(graph.noRedundancies_, this->noRedundancies_);
    std::swap(graph.haveLocalConstants_, this->haveLocalConstants_);
    std::swap(graph.haveGlobalConstants_, this->haveGlobalConstants_);

    std::swap(graph.sortGhostsAssociatedWithEachProcessor_, this->sortGhostsAssociatedWithEachProcessor_);

    std::swap(graph.k_numAllocPerRow_, this->k_numAllocPerRow_);  // View
    std::swap(graph.k_numRowEntries_, this->k_numRowEntries_);    // View
    std::swap(graph.nonlocals_, this->nonlocals_);                // std::map
  }


  template<class LocalOrdinal, class GlobalOrdinal, class Node>
  bool
  CrsGraph<LocalOrdinal, GlobalOrdinal, Node>::
  isIdenticalTo(const CrsGraph<LocalOrdinal, GlobalOrdinal, Node> & graph) const
  {
    auto compare_nonlocals = [&] (const nonlocals_type & m1, const nonlocals_type & m2) {
      bool output = true;
      output = m1.size() == m2.size() ? output : false;
      for(auto & it_m: m1)
      {
        size_t key = it_m.first;
        output = m2.find(key) != m2.end() ? output : false;
        if(output)
        {
          auto v1 = m1.find(key)->second;
          auto v2 = m2.find(key)->second;
          std::sort(v1.begin(), v1.end());
          std::sort(v2.begin(), v2.end());

          output = v1.size() == v2.size() ? output : false;
          for(size_t i=0; output && i<v1.size(); i++)
          {
            output = v1[i]==v2[i] ? output : false;
          }
        }
      }
      return output;
    };

    bool output = true;

    output = this->rowMap_->isSameAs( *(graph.rowMap_) ) ? output : false;
    output = this->colMap_->isSameAs( *(graph.colMap_) ) ? output : false;
    output = this->rangeMap_->isSameAs( *(graph.rangeMap_) ) ? output : false;
    output = this->domainMap_->isSameAs( *(graph.domainMap_) ) ? output : false;

    output = this->nodeMaxNumRowEntries_ == graph.nodeMaxNumRowEntries_ ? output : false;

    output = this->globalNumEntries_ == graph.globalNumEntries_ ? output : false;
    output = this->globalMaxNumRowEntries_ == graph.globalMaxNumRowEntries_ ? output : false;

    output = this->numAllocForAllRows_ == graph.numAllocForAllRows_ ? output : false;

    output = this->storageStatus_ == graph.storageStatus_ ? output : false;  // EStorageStatus is an enum

    output = this->indicesAreAllocated_ == graph.indicesAreAllocated_ ? output : false;
    output = this->indicesAreLocal_ == graph.indicesAreLocal_ ? output : false;
    output = this->indicesAreGlobal_ == graph.indicesAreGlobal_ ? output : false;
    output = this->fillComplete_ == graph.fillComplete_ ? output : false;
    output = this->indicesAreSorted_ == graph.indicesAreSorted_ ? output : false;
    output = this->noRedundancies_ == graph.noRedundancies_ ? output : false;
    output = this->haveLocalConstants_ == graph.haveLocalConstants_ ? output : false;
    output = this->haveGlobalConstants_ == graph.haveGlobalConstants_ ? output : false;
    output = this->sortGhostsAssociatedWithEachProcessor_ == this->sortGhostsAssociatedWithEachProcessor_ ? output : false;

    // Compare nonlocals_ -- std::map<GlobalOrdinal, std::vector<GlobalOrdinal> >
    // nonlocals_ isa std::map<GO, std::vector<GO> >
    output = compare_nonlocals(this->nonlocals_, graph.nonlocals_) ? output : false;

    // Compare k_numAllocPerRow_ isa Kokkos::View::HostMirror
    // - since this is a HostMirror type, it should be in host memory already
    output = this->k_numAllocPerRow_.extent(0) == graph.k_numAllocPerRow_.extent(0) ? output : false;
    if(output && this->k_numAllocPerRow_.extent(0) > 0)
    {
      for(size_t i=0; output && i<this->k_numAllocPerRow_.extent(0); i++)
        output = this->k_numAllocPerRow_(i) == graph.k_numAllocPerRow_(i) ? output : false;
    }

    // Compare k_numRowEntries_ isa Kokkos::View::HostMirror
    // - since this is a HostMirror type, it should be in host memory already
    output = this->k_numRowEntries_.extent(0) == graph.k_numRowEntries_.extent(0) ? output : false;
    if(output && this->k_numRowEntries_.extent(0) > 0)
    {
      for(size_t i = 0; output && i < this->k_numRowEntries_.extent(0); i++)
        output = this->k_numRowEntries_(i) == graph.k_numRowEntries_(i) ? output : false;
    }

    // Compare this->k_rowPtrs_ isa Kokkos::View<LocalOrdinal*, ...>
    output = this->rowPtrsUnpacked_host_.extent(0) == graph.rowPtrsUnpacked_host_.extent(0) ? output : false;
    if(output && this->rowPtrsUnpacked_host_.extent(0) > 0)
    {
      auto rowPtrsThis = this->rowPtrsUnpacked_host_;
      auto rowPtrsGraph = graph.rowPtrsUnpacked_host_;
      for(size_t i=0; output && i<rowPtrsThis.extent(0); i++)
        output = rowPtrsThis(i) == rowPtrsGraph(i) ? output : false;
    }

    // Compare lclIndsUnpacked_wdv isa Kokkos::View<LocalOrdinal*, ...>
    output = this->lclIndsUnpacked_wdv.extent(0) == graph.lclIndsUnpacked_wdv.extent(0) ? output : false;
    if(output && this->lclIndsUnpacked_wdv.extent(0) > 0)
    {
      auto indThis = this->lclIndsUnpacked_wdv.getHostView(Access::ReadOnly);
      auto indGraph = graph.lclIndsUnpacked_wdv.getHostView(Access::ReadOnly);
      for(size_t i=0; output && i < indThis.extent(0); i++)
        output = indThis(i) == indGraph(i) ? output : false;
    }

    // Compare gblInds_wdv isa Kokkos::View<GlobalOrdinal*, ...>
    output = this->gblInds_wdv.extent(0) == graph.gblInds_wdv.extent(0) ? output : false;
    if(output && this->gblInds_wdv.extent(0) > 0)
    {
      auto indtThis = this->gblInds_wdv.getHostView(Access::ReadOnly);
      auto indtGraph = graph.gblInds_wdv.getHostView(Access::ReadOnly);
      for(size_t i=0; output && i<indtThis.extent(0); i++)
        output = indtThis(i) == indtGraph(i) ? output : false;
    }

    // Check lclGraph_ isa
    // Kokkos::StaticCrsGraph<LocalOrdinal, Kokkos::LayoutLeft, execution_space>
    // Kokkos::StaticCrsGraph has 3 data members in it:
    //   Kokkos::View<size_type*, ...> row_map            
    //           (local_graph_device_type::row_map_type)
    //   Kokkos::View<data_type*, ...> entries            
    //           (local_graph_device_type::entries_type)
    //   Kokkos::View<size_type*, ...> row_block_offsets  
    //           (local_graph_device_type::row_block_type)
    // There is currently no Kokkos::StaticCrsGraph comparison function 
    // that's built-in, so we will just compare
    // the three data items here. This can be replaced if Kokkos ever 
    // puts in its own comparison routine.
    local_graph_host_type thisLclGraph = this->getLocalGraphHost();
    local_graph_host_type graphLclGraph = graph.getLocalGraphHost();

    output = thisLclGraph.row_map.extent(0) == graphLclGraph.row_map.extent(0) 
           ? output : false;
    if(output && thisLclGraph.row_map.extent(0) > 0)
    {
      auto lclGraph_rowmap_host_this = thisLclGraph.row_map;
      auto lclGraph_rowmap_host_graph = graphLclGraph.row_map;
      for (size_t i=0; output && i < lclGraph_rowmap_host_this.extent(0); i++)
        output = lclGraph_rowmap_host_this(i) == lclGraph_rowmap_host_graph(i)
               ? output : false;
    }

    output = thisLclGraph.entries.extent(0) == graphLclGraph.entries.extent(0)
           ? output : false;
    if(output && thisLclGraph.entries.extent(0) > 0)
    {
      auto lclGraph_entries_host_this = thisLclGraph.entries;
      auto lclGraph_entries_host_graph = graphLclGraph.entries;
      for (size_t i=0; output && i < lclGraph_entries_host_this.extent(0); i++)
        output = lclGraph_entries_host_this(i) == lclGraph_entries_host_graph(i)
               ? output : false;
    }

    output = 
      thisLclGraph.row_block_offsets.extent(0) == 
      graphLclGraph.row_block_offsets.extent(0) ? output : false;
    if(output && thisLclGraph.row_block_offsets.extent(0) > 0)
    {
      auto lclGraph_rbo_host_this = thisLclGraph.row_block_offsets;
      auto lclGraph_rbo_host_graph = graphLclGraph.row_block_offsets;
      for (size_t i=0; output && i < lclGraph_rbo_host_this.extent(0); i++)
        output = lclGraph_rbo_host_this(i) == lclGraph_rbo_host_graph(i) 
               ? output : false;
    }

    // For Importer and Exporter, we don't need to explicitly check them since
    // they will be consistent with the maps.
    // Note: importer_  isa Teuchos::RCP<const import_type>
    //       exporter_  isa Teuchos::RCP<const export_type>

    return output;
  }



} // namespace Tpetra

//
// Explicit instantiation macros
//
// Must be expanded from within the Tpetra namespace!
//

#define TPETRA_CRSGRAPH_IMPORT_AND_FILL_COMPLETE_INSTANT(LO,GO,NODE) \
  template<>                                                                        \
  Teuchos::RCP<CrsGraph<LO,GO,NODE> >                        \
  importAndFillCompleteCrsGraph(const Teuchos::RCP<const CrsGraph<LO,GO,NODE> >& sourceGraph, \
                                  const Import<CrsGraph<LO,GO,NODE>::local_ordinal_type,  \
                                               CrsGraph<LO,GO,NODE>::global_ordinal_type,  \
                                               CrsGraph<LO,GO,NODE>::node_type>& importer, \
                                  const Teuchos::RCP<const Map<CrsGraph<LO,GO,NODE>::local_ordinal_type,      \
                                                               CrsGraph<LO,GO,NODE>::global_ordinal_type,     \
                                                               CrsGraph<LO,GO,NODE>::node_type> >& domainMap, \
                                  const Teuchos::RCP<const Map<CrsGraph<LO,GO,NODE>::local_ordinal_type,      \
                                                               CrsGraph<LO,GO,NODE>::global_ordinal_type,     \
                                                               CrsGraph<LO,GO,NODE>::node_type> >& rangeMap,  \
                                                               const Teuchos::RCP<Teuchos::ParameterList>& params);

#define TPETRA_CRSGRAPH_IMPORT_AND_FILL_COMPLETE_INSTANT_TWO(LO,GO,NODE) \
  template<>                                                                        \
  Teuchos::RCP<CrsGraph<LO,GO,NODE> >                        \
  importAndFillCompleteCrsGraph(const Teuchos::RCP<const CrsGraph<LO,GO,NODE> >& sourceGraph, \
                                  const Import<CrsGraph<LO,GO,NODE>::local_ordinal_type,  \
                                               CrsGraph<LO,GO,NODE>::global_ordinal_type,  \
                                               CrsGraph<LO,GO,NODE>::node_type>& rowImporter, \
                                  const Import<CrsGraph<LO,GO,NODE>::local_ordinal_type,  \
                                               CrsGraph<LO,GO,NODE>::global_ordinal_type,  \
                                               CrsGraph<LO,GO,NODE>::node_type>& domainImporter, \
                                  const Teuchos::RCP<const Map<CrsGraph<LO,GO,NODE>::local_ordinal_type,      \
                                                               CrsGraph<LO,GO,NODE>::global_ordinal_type,     \
                                                               CrsGraph<LO,GO,NODE>::node_type> >& domainMap, \
                                  const Teuchos::RCP<const Map<CrsGraph<LO,GO,NODE>::local_ordinal_type,      \
                                                               CrsGraph<LO,GO,NODE>::global_ordinal_type,     \
                                                               CrsGraph<LO,GO,NODE>::node_type> >& rangeMap,  \
                                                               const Teuchos::RCP<Teuchos::ParameterList>& params);


#define TPETRA_CRSGRAPH_EXPORT_AND_FILL_COMPLETE_INSTANT(LO,GO,NODE) \
  template<>                                                                        \
  Teuchos::RCP<CrsGraph<LO,GO,NODE> >                        \
  exportAndFillCompleteCrsGraph(const Teuchos::RCP<const CrsGraph<LO,GO,NODE> >& sourceGraph, \
                                  const Export<CrsGraph<LO,GO,NODE>::local_ordinal_type,  \
                                               CrsGraph<LO,GO,NODE>::global_ordinal_type,  \
                                               CrsGraph<LO,GO,NODE>::node_type>& exporter, \
                                  const Teuchos::RCP<const Map<CrsGraph<LO,GO,NODE>::local_ordinal_type,      \
                                                               CrsGraph<LO,GO,NODE>::global_ordinal_type,     \
                                                               CrsGraph<LO,GO,NODE>::node_type> >& domainMap, \
                                  const Teuchos::RCP<const Map<CrsGraph<LO,GO,NODE>::local_ordinal_type,      \
                                                               CrsGraph<LO,GO,NODE>::global_ordinal_type,     \
                                                               CrsGraph<LO,GO,NODE>::node_type> >& rangeMap,  \
                                                               const Teuchos::RCP<Teuchos::ParameterList>& params);

#define TPETRA_CRSGRAPH_EXPORT_AND_FILL_COMPLETE_INSTANT_TWO(LO,GO,NODE) \
  template<>                                                                        \
  Teuchos::RCP<CrsGraph<LO,GO,NODE> >                        \
  exportAndFillCompleteCrsGraph(const Teuchos::RCP<const CrsGraph<LO,GO,NODE> >& sourceGraph, \
                                  const Export<CrsGraph<LO,GO,NODE>::local_ordinal_type,  \
                                               CrsGraph<LO,GO,NODE>::global_ordinal_type,  \
                                               CrsGraph<LO,GO,NODE>::node_type>& rowExporter, \
                                  const Export<CrsGraph<LO,GO,NODE>::local_ordinal_type,  \
                                               CrsGraph<LO,GO,NODE>::global_ordinal_type,  \
                                               CrsGraph<LO,GO,NODE>::node_type>& domainExporter, \
                                  const Teuchos::RCP<const Map<CrsGraph<LO,GO,NODE>::local_ordinal_type,      \
                                                               CrsGraph<LO,GO,NODE>::global_ordinal_type,     \
                                                               CrsGraph<LO,GO,NODE>::node_type> >& domainMap, \
                                  const Teuchos::RCP<const Map<CrsGraph<LO,GO,NODE>::local_ordinal_type,      \
                                                               CrsGraph<LO,GO,NODE>::global_ordinal_type,     \
                                                               CrsGraph<LO,GO,NODE>::node_type> >& rangeMap,  \
                                                               const Teuchos::RCP<Teuchos::ParameterList>& params);


#define TPETRA_CRSGRAPH_INSTANT( LO, GO, NODE ) \
  template class CrsGraph<LO, GO, NODE>; \
  TPETRA_CRSGRAPH_IMPORT_AND_FILL_COMPLETE_INSTANT(LO,GO,NODE) \
  TPETRA_CRSGRAPH_EXPORT_AND_FILL_COMPLETE_INSTANT(LO,GO,NODE) \
  TPETRA_CRSGRAPH_IMPORT_AND_FILL_COMPLETE_INSTANT_TWO(LO,GO,NODE) \
  TPETRA_CRSGRAPH_EXPORT_AND_FILL_COMPLETE_INSTANT_TWO(LO,GO,NODE)


#endif // TPETRA_CRSGRAPH_DEF_HPP<|MERGE_RESOLUTION|>--- conflicted
+++ resolved
@@ -1848,44 +1848,6 @@
     }
   }
 
-<<<<<<< HEAD
-
-  template <class LocalOrdinal, class GlobalOrdinal, class Node>
-  size_t
-  CrsGraph<LocalOrdinal, GlobalOrdinal, Node>::
-  findLocalIndices(const RowInfo& rowInfo,
-                   const Teuchos::ArrayView<const LocalOrdinal>& indices,
-                   std::function<void(const size_t, const size_t, const size_t)> fun) const
-  {
-    using LO = LocalOrdinal;
-    using inp_view_type = Kokkos::View<const LO*, Kokkos::HostSpace,
-      Kokkos::MemoryUnmanaged>;
-    inp_view_type inputInds(indices.getRawPtr(), indices.size());
-
-    size_t numFound = 0;
-    LO lclRow = rowInfo.localRow;
-    if (this->isLocallyIndexed())
-    {
-      numFound = Details::findCrsIndices(lclRow, rowPtrsUnpacked_host_,
-        rowInfo.numEntries,
-        lclIndsUnpacked_wdv.getHostView(Access::ReadOnly), inputInds, fun);
-    }
-    else if (this->isGloballyIndexed())
-    {
-      if (this->colMap_.is_null())
-        return Teuchos::OrdinalTraits<size_t>::invalid();
-      const auto& colMap = *(this->colMap_);
-      auto map = [&](LO const lclInd){return colMap.getGlobalElement(lclInd);};
-      numFound = Details::findCrsIndices(lclRow, rowPtrsUnpacked_host_,
-        rowInfo.numEntries,
-        gblInds_wdv.getHostView(Access::ReadOnly), inputInds, map, fun);
-    }
-    return numFound;
-  }
-
-
-=======
->>>>>>> 09c20476
   template <class LocalOrdinal, class GlobalOrdinal, class Node>
   size_t
   CrsGraph<LocalOrdinal, GlobalOrdinal, Node>::
