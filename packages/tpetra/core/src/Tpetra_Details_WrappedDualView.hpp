// @HEADER
// ***********************************************************************
//
//          Tpetra: Templated Linear Algebra Services Package
//                 Copyright (2008) Sandia Corporation
//
// Under the terms of Contract DE-AC04-94AL85000 with Sandia Corporation,
// the U.S. Government retains certain rights in this software.
//
// Redistribution and use in source and binary forms, with or without
// modification, are permitted provided that the following conditions are
// met:
//
// 1. Redistributions of source code must retain the above copyright
// notice, this list of conditions and the following disclaimer.
//
// 2. Redistributions in binary form must reproduce the above copyright
// notice, this list of conditions and the following disclaimer in the
// documentation and/or other materials provided with the distribution.
//
// 3. Neither the name of the Corporation nor the names of the
// contributors may be used to endorse or promote products derived from
// this software without specific prior written permission.
//
// THIS SOFTWARE IS PROVIDED BY SANDIA CORPORATION "AS IS" AND ANY
// EXPRESS OR IMPLIED WARRANTIES, INCLUDING, BUT NOT LIMITED TO, THE
// IMPLIED WARRANTIES OF MERCHANTABILITY AND FITNESS FOR A PARTICULAR
// PURPOSE ARE DISCLAIMED. IN NO EVENT SHALL SANDIA CORPORATION OR THE
// CONTRIBUTORS BE LIABLE FOR ANY DIRECT, INDIRECT, INCIDENTAL, SPECIAL,
// EXEMPLARY, OR CONSEQUENTIAL DAMAGES (INCLUDING, BUT NOT LIMITED TO,
// PROCUREMENT OF SUBSTITUTE GOODS OR SERVICES; LOSS OF USE, DATA, OR
// PROFITS; OR BUSINESS INTERRUPTION) HOWEVER CAUSED AND ON ANY THEORY OF
// LIABILITY, WHETHER IN CONTRACT, STRICT LIABILITY, OR TORT (INCLUDING
// NEGLIGENCE OR OTHERWISE) ARISING IN ANY WAY OUT OF THE USE OF THIS
// SOFTWARE, EVEN IF ADVISED OF THE POSSIBILITY OF SUCH DAMAGE.
//
// ************************************************************************
// @HEADER

#ifndef TPETRA_DETAILS_WRAPPEDDUALVIEW_HPP
#define TPETRA_DETAILS_WRAPPEDDUALVIEW_HPP

#include <Tpetra_Access.hpp>
#include <Kokkos_DualView.hpp>

//! Namespace for Tpetra classes and methods
namespace Tpetra {

/// \brief Namespace for Tpetra implementation details.
/// \warning Do NOT rely on the contents of this namespace.
namespace Details {

namespace impl {

template <typename DualViewType>
struct hasConstData {
  using valueType = typename DualViewType::value_type;
  using constValueType = typename DualViewType::const_value_type;
  static constexpr bool value = std::is_same<valueType, constValueType>::value;
};

template <typename DualViewType>
using enableIfConstData = std::enable_if_t<hasConstData<DualViewType>::value>;

template <typename DualViewType>
using enableIfNonConstData = std::enable_if_t<!hasConstData<DualViewType>::value>;

template <typename DualViewType>
enableIfNonConstData<DualViewType>
sync_host(DualViewType dualView) {
  dualView.sync_host();
}

template <typename DualViewType>
enableIfConstData<DualViewType>
sync_host(DualViewType dualView) { }

template <typename DualViewType>
enableIfNonConstData<DualViewType>
sync_device(DualViewType dualView) {
  dualView.sync_device();
}

template <typename DualViewType>
enableIfConstData<DualViewType>
sync_device(DualViewType dualView) { }

}

template <typename DualViewType>
class WrappedDualView {
private:
  static constexpr bool dualViewHasNonConstData = !impl::hasConstData<DualViewType>::value;
  using HostViewType = typename DualViewType::t_host;
  using DeviceViewType = typename DualViewType::t_dev;

public:

  WrappedDualView() {}

  WrappedDualView(DualViewType dualV)
    : dualView(dualV)
  { }

<<<<<<< HEAD
  WrappedDualView(const typename DualViewType::t_dev devv)
  { 
     using h_view_type = typename DualViewType::t_host;
     h_view_type hostv = 
       Kokkos::create_mirror_view_and_copy(typename h_view_type::memory_space(),
                                           devv);
     dualView = DualViewType(devv, hostv);
  }

  KOKKOS_INLINE_FUNCTION size_t extent(const int i) const
=======
  WrappedDualView(const HostViewType hostView)
>>>>>>> 8656040b
  {
     DeviceViewType devView =
       Kokkos::create_mirror_view_and_copy(typename DeviceViewType::memory_space(), hostView);
     dualView = DualViewType(devView, hostView);
  }

  WrappedDualView(const DeviceViewType devView)
  {
     HostViewType hostView =
       Kokkos::create_mirror_view_and_copy(typename HostViewType::memory_space(), devView);
     dualView = DualViewType(devView, hostView);
  }

  size_t extent(const int i) const {
    return dualView.extent(i);
  }

  typename DualViewType::t_host::const_type
  getHostView(Access::ReadOnlyStruct) const {
    throwIfDeviceViewAlive();
    impl::sync_host(dualView);
    return dualView.view_host();
  }

  typename DualViewType::t_host
  getHostView(Access::ReadWriteStruct) {
    static_assert(dualViewHasNonConstData,
        "ReadWrite views are not available for DualView with const data");
    throwIfDeviceViewAlive();
    dualView.sync_host();
    dualView.modify_host();
    return dualView.view_host();
  }

  typename DualViewType::t_host
  getHostView(Access::WriteOnlyStruct) {
    static_assert(dualViewHasNonConstData,
        "WriteOnly views are not available for DualView with const data");
    throwIfDeviceViewAlive();
    dualView.clear_sync_state();
    dualView.modify_host();
    return dualView.view_host();
  }

  typename DualViewType::t_dev::const_type
  getDeviceView(Access::ReadOnlyStruct) const {
    throwIfHostViewAlive();
    impl::sync_device(dualView);
    return dualView.view_device();
  }

  typename DualViewType::t_dev
  getDeviceView(Access::ReadWriteStruct) {
    static_assert(dualViewHasNonConstData,
        "ReadWrite views are not available for DualView with const data");
    throwIfHostViewAlive();
    dualView.sync_device();
    dualView.modify_device();
    return dualView.view_device();
  }

  typename DualViewType::t_dev
  getDeviceView(Access::WriteOnlyStruct) {
    static_assert(dualViewHasNonConstData,
        "WriteOnly views are not available for DualView with const data");
    throwIfHostViewAlive();
    dualView.clear_sync_state();
    dualView.modify_device();
    return dualView.view_device();
  }

private:
  void throwIfHostViewAlive() const {
    if (dualView.h_view.use_count() > dualView.d_view.use_count()) {
      const char msg[] = "Tpetra::Details::WrappedDualView: Cannot access data on "
                         "device while a host view is alive";
      throw std::runtime_error(msg);
    }
  }

  void throwIfDeviceViewAlive() const {
    if (dualView.d_view.use_count() > dualView.h_view.use_count()) {
      const char msg[] = "Tpetra::Details::WrappedDualView: Cannot access data on "
                         "host while a device view is alive";
      throw std::runtime_error(msg);
    }
  }

  mutable DualViewType dualView;
};

} // namespace Details

} // namespace Tpetra

#endif<|MERGE_RESOLUTION|>--- conflicted
+++ resolved
@@ -102,20 +102,7 @@
     : dualView(dualV)
   { }
 
-<<<<<<< HEAD
-  WrappedDualView(const typename DualViewType::t_dev devv)
-  { 
-     using h_view_type = typename DualViewType::t_host;
-     h_view_type hostv = 
-       Kokkos::create_mirror_view_and_copy(typename h_view_type::memory_space(),
-                                           devv);
-     dualView = DualViewType(devv, hostv);
-  }
-
-  KOKKOS_INLINE_FUNCTION size_t extent(const int i) const
-=======
   WrappedDualView(const HostViewType hostView)
->>>>>>> 8656040b
   {
      DeviceViewType devView =
        Kokkos::create_mirror_view_and_copy(typename DeviceViewType::memory_space(), hostView);
