--- conflicted
+++ resolved
@@ -42,13 +42,10 @@
 #include <sys/types.h>                  // for int64_t
 #include <iostream>                     // for operator<<, basic_ostream, etc
 #include <map>                          // for map, map<>::value_compare
-<<<<<<< HEAD
-=======
 #include <string>                       // for string, char_traits
 #include <typeinfo>                     // for type_info
 #include <utility>                      // for pair
 #include <vector>                       // for vector, vector<>::size_type
->>>>>>> 4103bf6c
 #include <stk_util/stk_config.h>
 #include <stk_mesh/base/CoordinateSystems.hpp>
 #include <stk_mesh/base/EntityKey.hpp>  // for EntityKey
@@ -625,11 +622,8 @@
   void clean_field_restrictions();
 };
 
-<<<<<<< HEAD
-=======
 void sync_to_host_and_mark_modified(const MetaData& meta);
 
->>>>>>> 4103bf6c
 /** \brief  Verify that the meta data is identical on all processors */
 void verify_parallel_consistency( const MetaData & , ParallelMachine );
 
@@ -810,13 +804,8 @@
   
 
   f[0] = dynamic_cast<field_type*>(rawField);
-<<<<<<< HEAD
-
-
-=======
-
-
->>>>>>> 4103bf6c
+
+
   /*
   //
   //  NKC, this error would check that a field is not registred with the same name, but a differnt template type.
