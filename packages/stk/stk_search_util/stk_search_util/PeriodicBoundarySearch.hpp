--- conflicted
+++ resolved
@@ -162,20 +162,6 @@
       // Default is identity transform.
     }
 
-<<<<<<< HEAD
-//#if defined(STK_HAVE_BOOST)
-//    TransformHelper(const boost::array<double, 3> & trans_arg)
-//      : m_transform_type(TRANSLATION)
-//      , m_translation(3,0)
-//    {
-//        m_translation[0] = trans_arg[0];
-//        m_translation[1] = trans_arg[1];
-//        m_translation[2] = trans_arg[2];
-//    }
-//#endif
-//
-=======
->>>>>>> 4103bf6c
     TransformHelper(double angle, const double axis[3])
       : m_transform_type(ROTATIONAL)
       , m_translation(3,0)
@@ -445,19 +431,11 @@
         const stk::mesh::Selector & domainA = m_periodic_mappings[0].m_domain;
         const stk::mesh::Selector & domainB = m_periodic_mappings[1].m_domain;
         const stk::mesh::Selector & domainC = m_periodic_mappings[2].m_domain;
-<<<<<<< HEAD
 
         const stk::mesh::Selector & rangeA = m_periodic_mappings[0].m_range;
         const stk::mesh::Selector & rangeB = m_periodic_mappings[1].m_range;
         const stk::mesh::Selector & rangeC = m_periodic_mappings[2].m_range;
 
-=======
-
-        const stk::mesh::Selector & rangeA = m_periodic_mappings[0].m_range;
-        const stk::mesh::Selector & rangeB = m_periodic_mappings[1].m_range;
-        const stk::mesh::Selector & rangeC = m_periodic_mappings[2].m_range;
-
->>>>>>> 4103bf6c
         //point selector
         const stk::mesh::Selector domainABC = domainA & domainB & domainC;
         const stk::mesh::Selector rangeABC = rangeA & rangeB & rangeC;
@@ -631,10 +609,6 @@
       SphereIdVector & side_1_vector,
       const std::vector<double> &translate) const
   {
-<<<<<<< HEAD
-    // translate domain to range, i.e. master to slave
-=======
->>>>>>> 4103bf6c
     for (auto && side_1 : side_1_vector)
     {
       for (int j = 0; j < 3; ++j)
