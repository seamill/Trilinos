// Copyright 2002 - 2008, 2010, 2011 National Technology Engineering
// Solutions of Sandia, LLC (NTESS). Under the terms of Contract
// DE-NA0003525 with NTESS, the U.S. Government retains certain rights
// in this software.
//
// Redistribution and use in source and binary forms, with or without
// modification, are permitted provided that the following conditions are
// met:
// 
//     * Redistributions of source code must retain the above copyright
//       notice, this list of conditions and the following disclaimer.
// 
//     * Redistributions in binary form must reproduce the above
//       copyright notice, this list of conditions and the following
//       disclaimer in the documentation and/or other materials provided
//       with the distribution.
// 
//     * Neither the name of NTESS nor the names of its contributors
//       may be used to endorse or promote products derived from this
//       software without specific prior written permission.
//
// THIS SOFTWARE IS PROVIDED BY THE COPYRIGHT HOLDERS AND CONTRIBUTORS
// "AS IS" AND ANY EXPRESS OR IMPLIED WARRANTIES, INCLUDING, BUT NOT
// LIMITED TO, THE IMPLIED WARRANTIES OF MERCHANTABILITY AND FITNESS FOR
// A PARTICULAR PURPOSE ARE DISCLAIMED. IN NO EVENT SHALL THE COPYRIGHT
// OWNER OR CONTRIBUTORS BE LIABLE FOR ANY DIRECT, INDIRECT, INCIDENTAL,
// SPECIAL, EXEMPLARY, OR CONSEQUENTIAL DAMAGES (INCLUDING, BUT NOT
// LIMITED TO, PROCUREMENT OF SUBSTITUTE GOODS OR SERVICES; LOSS OF USE,
// DATA, OR PROFITS; OR BUSINESS INTERRUPTION) HOWEVER CAUSED AND ON ANY
// THEORY OF LIABILITY, WHETHER IN CONTRACT, STRICT LIABILITY, OR TORT
// (INCLUDING NEGLIGENCE OR OTHERWISE) ARISING IN ANY WAY OUT OF THE USE
// OF THIS SOFTWARE, EVEN IF ADVISED OF THE POSSIBILITY OF SUCH DAMAGE.
// 

#include <stddef.h>                     // for size_t
#include <iostream>                     // for operator<<, basic_ostream, etc
#include <stk_util/parallel/Parallel.hpp>  // for parallel_machine_rank, etc
#include <stk_util/parallel/ParallelReduce.hpp>  // for all_write_string
#include <stk_util/parallel/ParallelVectorConcat.hpp>
#include <stk_util/parallel/mpi_filebuf.hpp>
<<<<<<< HEAD
#include <aprepro.h>  // for Aprepro
=======
#if !defined(NOT_HAVE_STK_SEACASAPREPRO_LIB)
#include <aprepro.h>  // for Aprepro
#endif
>>>>>>> 4103bf6c
#include <gtest/gtest.h>
#include <string>                       // for string
 
TEST(UnitTestParallel, testUnit)
{
  int mpi_rank = stk::parallel_machine_rank(MPI_COMM_WORLD);
  int mpi_size = stk::parallel_machine_size(MPI_COMM_WORLD);

  std::string s;
  std::ostringstream strout;

  std::cout << "all_write_string " << std::flush;
  
//  for (size_t i = 0; i < 250000; ++i) {
  for (size_t i = 0; i < 100; ++i) {
    if (mpi_rank == 0 && i%1000 == 0)
      std::cout << "." << std::flush;
    
    stk::all_write_string(MPI_COMM_WORLD, strout, s);
  }
  
  ASSERT_LT(mpi_rank, mpi_size);
}

#if !defined(NOT_HAVE_STK_SEACASAPREPRO_LIB)
TEST(UnitTestParallel, apreproDefines_singleSubstitution)
{
    const std::string defines = "a=b";

    SEAMS::Aprepro aprepro;
    stk::add_aprepro_defines(aprepro, defines);

    const std::string inputString = "{a}";

    std::string errorString;
    bool success = aprepro.parse_string(inputString, errorString);
    ASSERT_TRUE(success);

    ASSERT_EQ(aprepro.parsing_results().str(), "b");
}

TEST(UnitTestParallel, apreproDefines_twoSubstitutions)
{
    const std::string defines = "a=b, c=d";

    SEAMS::Aprepro aprepro;
    stk::add_aprepro_defines(aprepro, defines);

    const std::string inputString = "{a}={c}";

    std::string errorString;
    bool success = aprepro.parse_string(inputString, errorString);
    ASSERT_TRUE(success);

    ASSERT_EQ(aprepro.parsing_results().str(), "b=d");
}

TEST(UnitTestParallel, apreproDefines_numericSubstitution)
{
    const std::string defines = "a=1.23";

    SEAMS::Aprepro aprepro;
    stk::add_aprepro_defines(aprepro, defines);

    const std::string inputString = "{a}";

    std::string errorString;
    bool success = aprepro.parse_string(inputString, errorString);
    ASSERT_TRUE(success);

    ASSERT_EQ(aprepro.parsing_results().str(), "1.23");
}

TEST(UnitTestParallel, apreproDefines_badNumericSubstitution)
{
    const std::string defines = "a=1_23";

    SEAMS::Aprepro aprepro;
    stk::add_aprepro_defines(aprepro, defines);

    const std::string inputString = "{a}";

    std::string errorString;
    bool success = aprepro.parse_string(inputString, errorString);
    ASSERT_TRUE(success);

    ASSERT_EQ(aprepro.parsing_results().str(), "1_23");
}

TEST(UnitTestParallel, apreproDefines_mathSubstitution)
{
    const std::string defines = "a=1.23";

    SEAMS::Aprepro aprepro;
    stk::add_aprepro_defines(aprepro, defines);

    const std::string inputString = "{a*2}";

    std::string errorString;
    bool success = aprepro.parse_string(inputString, errorString);
    ASSERT_TRUE(success);

    ASSERT_EQ(aprepro.parsing_results().str(), "2.46");
}


TEST(UnitTestParallel, apreproDefines_badMathSubstitution)
{
    const std::string defines = "a=1_23";

    SEAMS::Aprepro aprepro;
    stk::add_aprepro_defines(aprepro, defines);

    const std::string inputString = "{a*2}";

    std::string errorString;
    bool success = aprepro.parse_string(inputString, errorString);
    ASSERT_TRUE(success);

    ASSERT_EQ(aprepro.parsing_results().str(), "");
}
#endif
<|MERGE_RESOLUTION|>--- conflicted
+++ resolved
@@ -38,13 +38,9 @@
 #include <stk_util/parallel/ParallelReduce.hpp>  // for all_write_string
 #include <stk_util/parallel/ParallelVectorConcat.hpp>
 #include <stk_util/parallel/mpi_filebuf.hpp>
-<<<<<<< HEAD
-#include <aprepro.h>  // for Aprepro
-=======
 #if !defined(NOT_HAVE_STK_SEACASAPREPRO_LIB)
 #include <aprepro.h>  // for Aprepro
 #endif
->>>>>>> 4103bf6c
 #include <gtest/gtest.h>
 #include <string>                       // for string
  
