// Copyright 2002 - 2008, 2010, 2011 National Technology Engineering
// Solutions of Sandia, LLC (NTESS). Under the terms of Contract
// DE-NA0003525 with NTESS, the U.S. Government retains certain rights
// in this software.
//
// Redistribution and use in source and binary forms, with or without
// modification, are permitted provided that the following conditions are
// met:
//
//     * Redistributions of source code must retain the above copyright
//       notice, this list of conditions and the following disclaimer.
//
//     * Redistributions in binary form must reproduce the above
//       copyright notice, this list of conditions and the following
//       disclaimer in the documentation and/or other materials provided
//       with the distribution.
//
//     * Neither the name of NTESS nor the names of its contributors
//       may be used to endorse or promote products derived from this
//       software without specific prior written permission.
//
// THIS SOFTWARE IS PROVIDED BY THE COPYRIGHT HOLDERS AND CONTRIBUTORS
// "AS IS" AND ANY EXPRESS OR IMPLIED WARRANTIES, INCLUDING, BUT NOT
// LIMITED TO, THE IMPLIED WARRANTIES OF MERCHANTABILITY AND FITNESS FOR
// A PARTICULAR PURPOSE ARE DISCLAIMED. IN NO EVENT SHALL THE COPYRIGHT
// OWNER OR CONTRIBUTORS BE LIABLE FOR ANY DIRECT, INDIRECT, INCIDENTAL,
// SPECIAL, EXEMPLARY, OR CONSEQUENTIAL DAMAGES (INCLUDING, BUT NOT
// LIMITED TO, PROCUREMENT OF SUBSTITUTE GOODS OR SERVICES; LOSS OF USE,
// DATA, OR PROFITS; OR BUSINESS INTERRUPTION) HOWEVER CAUSED AND ON ANY
// THEORY OF LIABILITY, WHETHER IN CONTRACT, STRICT LIABILITY, OR TORT
// (INCLUDING NEGLIGENCE OR OTHERWISE) ARISING IN ANY WAY OUT OF THE USE
// OF THIS SOFTWARE, EVEN IF ADVISED OF THE POSSIBILITY OF SUCH DAMAGE.
//

#include "Setup2Block2HexMesh.hpp"
#include "stk_io/StkMeshIoBroker.hpp"
#include "stk_mesh/base/Bucket.hpp"     // for Bucket
#include "stk_mesh/base/Types.hpp"      // for BucketVector, EntityRank
<<<<<<< HEAD
=======
#include "stk_mesh/baseImpl/Visitors.hpp"
>>>>>>> 4103bf6c
#include "stk_mesh/baseImpl/MeshImplUtils.hpp"
#include "stk_topology/topology.hpp"    // for topology, etc
#include <gtest/gtest.h>
#include <stddef.h>                     // for size_t
#include <stk_mesh/base/BulkData.hpp>   // for BulkData
#include <stk_mesh/base/Comm.hpp>       // for comm_mesh_counts
#include <stk_mesh/base/CreateFaces.hpp>
#include <stk_mesh/base/GetEntities.hpp>       // for count_entities
#include <stk_mesh/base/MetaData.hpp>   // for MetaData
#include <stk_unit_test_utils/BulkDataTester.hpp>
#include <stk_unit_test_utils/getOption.h>
#include <vector>                       // for vector, vector<>::iterator

using stk::mesh::MetaData;
using stk::mesh::BulkData;
using stk::mesh::Selector;
using stk::mesh::Entity;
using stk::mesh::EntityKey;
using stk::mesh::EntityVector;
using stk::mesh::EntityRank;
using stk::mesh::impl::VisitClosureGeneral;
using stk::mesh::impl::VisitClosure;
using stk::mesh::impl::VisitUpwardClosureGeneral;
using stk::mesh::impl::VisitUpwardClosure;
using stk::mesh::impl::VisitAuraClosureGeneral;
using stk::mesh::impl::VisitAuraClosure;
using stk::mesh::impl::StoreInVector;
using stk::mesh::impl::StoreInSet;
using stk::mesh::impl::AlwaysVisit;
using stk::mesh::impl::OnlyVisitOnce;
using stk::mesh::impl::OnlyVisitGhostsOnce;
using stk::mesh::impl::OnlyVisitLocallyOwnedOnce;
using stk::mesh::impl::OnlyVisitSharedOnce;

TEST ( MeshImplUtils, find_element_edge_ordinal_and_equivalent_nodes )
{
  stk::ParallelMachine communicator = MPI_COMM_WORLD;
  int numProcs = stk::parallel_machine_size(communicator);
  if (numProcs > 2) {
    return;
  }

  const unsigned spatialDim = 3;
  stk::mesh::MetaData meta(spatialDim);
  stk::mesh::BulkData bulk(meta, communicator);

  setup2Block2HexMesh(bulk);

  const unsigned numNodesPerEdge = 2;

  //we know that edge 2-6 is edge-ordinal 9 on element 1 and
  //edge-ordinal 8 on element 2
  stk::mesh::EntityId edge_2_6_nodeIds[] = {2, 6};
  stk::mesh::Entity edge_2_6_nodes[numNodesPerEdge];
  edge_2_6_nodes[0] = bulk.get_entity(stk::topology::NODE_RANK, edge_2_6_nodeIds[0]);
  edge_2_6_nodes[1] = bulk.get_entity(stk::topology::NODE_RANK, edge_2_6_nodeIds[1]);

  stk::mesh::EntityId elem1Id = 1;
  stk::mesh::EntityId elem2Id = 2;
  stk::mesh::Entity elem1 = bulk.get_entity(stk::topology::ELEM_RANK, elem1Id);
  stk::mesh::Entity elem2 = bulk.get_entity(stk::topology::ELEM_RANK, elem2Id);

  stk::mesh::Entity elemEdgeNodes[numNodesPerEdge];
  unsigned elemEdgeOrdinal = 999;

  bool found_it = stk::mesh::impl::find_element_edge_ordinal_and_equivalent_nodes(bulk, elem1, numNodesPerEdge, edge_2_6_nodes,
                      elemEdgeOrdinal, elemEdgeNodes);

  EXPECT_EQ(true, found_it);
  unsigned expectedElemEdgeOrdinal = 9;
  EXPECT_EQ(expectedElemEdgeOrdinal, elemEdgeOrdinal);
  EXPECT_EQ(edge_2_6_nodes[0], elemEdgeNodes[0]);
  EXPECT_EQ(edge_2_6_nodes[1], elemEdgeNodes[1]);

  found_it = stk::mesh::impl::find_element_edge_ordinal_and_equivalent_nodes(bulk, elem2, numNodesPerEdge, edge_2_6_nodes,
                      elemEdgeOrdinal, elemEdgeNodes);

  EXPECT_EQ(true, found_it);
  expectedElemEdgeOrdinal = 8;
  EXPECT_EQ(expectedElemEdgeOrdinal, elemEdgeOrdinal);
  EXPECT_EQ(edge_2_6_nodes[0], elemEdgeNodes[0]);
  EXPECT_EQ(edge_2_6_nodes[1], elemEdgeNodes[1]);
}

class ClosureFixture
{
public:
    ClosureFixture(MPI_Comm communicator, int num_x, int num_y=1)
    {
        const int spatialDim = 3;
        m_meta = new stk::mesh::MetaData(spatialDim);
        m_mesh = new stk::mesh::BulkData(*m_meta,communicator);
        std::ostringstream oss;
        oss << "generated:" << num_x << "x" << num_y << "x" << m_mesh->parallel_size() << "|sideset:xXyYzZ";
        std::string exodusFileName = stk::unit_test_util::get_option("-i", oss.str());
        stk::io::StkMeshIoBroker exodus_file_reader(communicator);
        exodus_file_reader.set_bulk_data(*m_mesh);
        exodus_file_reader.add_mesh_database(exodusFileName, stk::io::READ_MESH);
        exodus_file_reader.create_input_mesh();
        exodus_file_reader.populate_bulk_data();
    }
    ~ClosureFixture()
    {
        delete(m_mesh);
        delete(m_meta);
    }
    void WriteToExodusFile(std::string filename)
    {
        stk::io::StkMeshIoBroker exodus_file_reader(m_mesh->parallel());
        exodus_file_reader.set_bulk_data(*m_mesh);
        int index = exodus_file_reader.create_output_mesh(filename, stk::io::WRITE_RESULTS);
        exodus_file_reader.write_output_mesh(index);
    }

    BulkData & mesh() { return *m_mesh; }
    int prank() { return m_mesh->parallel_rank(); }
    int psize() { return m_mesh->parallel_size(); }

private:
    MetaData * m_meta;
    BulkData * m_mesh;
};


std::string PrintEntityVector(EntityVector ev, const BulkData & mesh)
{
  std::ostringstream oss;
  int myRank = mesh.parallel_rank();
  oss << "P" << myRank << " { ";
  for (size_t i=0 ; i<ev.size() ; ++i) {
      EntityKey key = mesh.entity_key(ev[i]);
      oss << key << " ";
  }
  oss << "}\n";
  return oss.str();
}

TEST(MeshImplUtils, visit_closure_trivial)
{
    MPI_Comm communicator = MPI_COMM_WORLD;
    const int spatialDim = 3;
    MetaData meta(spatialDim);
    BulkData mesh(meta, communicator);

    Entity entity = Entity();
    EntityVector ev;
    StoreInVector<EntityVector> siv(ev);
    VisitClosure(mesh, entity, siv);
    EXPECT_EQ( 0u, ev.size() );
}

TEST(MeshImplUtils, visit_closure_nominal)

{
    MPI_Comm communicator = MPI_COMM_WORLD;
    ClosureFixture fix(communicator,2);
    int numProcs = fix.psize();
    const int myRank = fix.prank();
    BulkData & mesh = fix.mesh();

    Selector locally_owned_selector = mesh.mesh_meta_data().locally_owned_part();
    EntityVector element_vector;
    get_selected_entities(locally_owned_selector, mesh.buckets(stk::topology::ELEMENT_RANK),element_vector);
    ASSERT_TRUE( !element_vector.empty() );
    Entity element = element_vector[0];
    EntityVector ev;
    StoreInVector<EntityVector> siv(ev);
    VisitClosure(mesh, element, siv);
    if (numProcs == 1)
    {
        EXPECT_EQ( 14u, ev.size() );
    }
    else if (myRank == 0 || myRank == numProcs -1)
    {
        EXPECT_EQ( 13u, ev.size() );
    }
    else
    {
        EXPECT_EQ( 12u, ev.size() );
    }
}

TEST(MeshImplUtils, visit_closure_face)
{
    MPI_Comm communicator = MPI_COMM_WORLD;
    ClosureFixture fix(communicator,2);
    BulkData & mesh = fix.mesh();

    EntityVector ev;
    StoreInVector<EntityVector> siv(ev);
    Selector locally_owned_selector = mesh.mesh_meta_data().locally_owned_part();
    EntityVector face_vector;
    get_selected_entities(locally_owned_selector, mesh.buckets(stk::topology::FACE_RANK),face_vector);
    ASSERT_TRUE( !face_vector.empty() );
    Entity face = face_vector[0];
    VisitClosure(mesh, face, siv);
    EXPECT_EQ( 5u, ev.size() );
}

TEST(MeshImplUtils, visit_closure_of_vector)
{
    MPI_Comm communicator = MPI_COMM_WORLD;
    ClosureFixture fix(communicator,2);
    int numProcs = fix.psize();
    const int myRank = fix.prank();
    BulkData & mesh = fix.mesh();

    EntityVector ev;
    StoreInVector<EntityVector> siv(ev);
    Selector locally_owned_selector = mesh.mesh_meta_data().locally_owned_part();
    EntityVector element_vector;
    get_selected_entities(locally_owned_selector, mesh.buckets(stk::topology::ELEMENT_RANK),element_vector);
    VisitClosure(mesh,element_vector.begin(),element_vector.end(),siv);
    if (numProcs == 1)
    {
        EXPECT_EQ( 24u, ev.size() );
    }
    else if (myRank == 0 || myRank == numProcs-1)
    {
        EXPECT_EQ( 22u, ev.size() );
    }
    else
    {
        EXPECT_EQ( 20u, ev.size() );
    }
}

TEST(MeshImplUtils, visit_closure_of_vector_locally_owned)
{
    MPI_Comm communicator = MPI_COMM_WORLD;
    ClosureFixture fix(communicator,2);
    int numProcs = fix.psize();
    const int myRank = fix.prank();
    BulkData & mesh = fix.mesh();

    EntityVector ev;
    StoreInVector<EntityVector> siv(ev);
    Selector locally_owned_selector = mesh.mesh_meta_data().locally_owned_part();
    EntityVector element_vector;
    get_selected_entities(locally_owned_selector, mesh.buckets(stk::topology::ELEMENT_RANK),element_vector);
    OnlyVisitLocallyOwnedOnce ovloeo(mesh);
    VisitClosureGeneral(mesh,element_vector.begin(),element_vector.end(),siv,ovloeo);
    if (numProcs == 1)
    {
        EXPECT_EQ( 24u, ev.size() );
    }
    else if (myRank == 0)
    {
        EXPECT_EQ( 22u, ev.size() );
    }
    else if (myRank == numProcs-1)
    {
        EXPECT_EQ( 16u, ev.size() );
    }
    else
    {
        EXPECT_EQ( 14u, ev.size() );
    }
}

TEST(MeshImplUtils, visit_upward_closure_trivial)
{
    MPI_Comm communicator = MPI_COMM_WORLD;
    const int spatialDim = 3;
    MetaData meta(spatialDim);
    BulkData mesh(meta, communicator);

    Entity entity = Entity();
    EntityVector ev;
    StoreInVector<EntityVector> siv(ev);
    VisitUpwardClosure(mesh, entity, siv);
    EXPECT_EQ( 0u, ev.size() );
}

TEST(MeshImplUtils, visit_upward_closure_nominal)
{
    MPI_Comm communicator = MPI_COMM_WORLD;
    ClosureFixture fix(communicator,2);
    int numProcs = fix.psize();
    const int myRank = fix.prank();
    BulkData & mesh = fix.mesh();
    if (numProcs != 4) { return; }

    Entity node;
    if (myRank == 0) {
        node = mesh.get_entity(stk::topology::NODE_RANK,1);
    }
    else if (myRank == 1) {
        node = mesh.get_entity(stk::topology::NODE_RANK,7);
    }
    else if (myRank == 2) {
        node = mesh.get_entity(stk::topology::NODE_RANK,17);
    }
    else if (myRank == 3) {
        node = mesh.get_entity(stk::topology::NODE_RANK,29);
    }
    EntityVector ev;
    StoreInVector<EntityVector> siv(ev);
    VisitUpwardClosure(mesh, node, siv);
    if (myRank == 0) {
        EXPECT_EQ( 5u, ev.size() );
    }
    else if (myRank == 1) {
        EXPECT_EQ( 7u, ev.size() );
    }
    else if (myRank == 2) {
        EXPECT_EQ( 9u, ev.size() );
    }
    else { // myRank == 3
        EXPECT_EQ( 7u, ev.size() );
    }
}

TEST(MeshImplUtils, visit_upward_closure_face)
{
    MPI_Comm communicator = MPI_COMM_WORLD;
    ClosureFixture fix(communicator,2);
    BulkData & mesh = fix.mesh();

    EntityVector ev;
    StoreInVector<EntityVector> siv(ev);
    Selector locally_owned_selector = mesh.mesh_meta_data().locally_owned_part();
    EntityVector face_vector;
    get_selected_entities(locally_owned_selector, mesh.buckets(stk::topology::FACE_RANK),face_vector);
    ASSERT_TRUE( !face_vector.empty() );
    Entity face = face_vector[0];
    VisitUpwardClosure(mesh, face, siv);
    EXPECT_EQ( 2u, ev.size() );
}

TEST(MeshImplUtils, visit_upward_closure_of_vector)
{
    MPI_Comm communicator = MPI_COMM_WORLD;
    ClosureFixture fix(communicator,2);
    int numProcs = fix.psize();
    const int myRank = fix.prank();
    BulkData & mesh = fix.mesh();
    if (numProcs != 4) { return; }

    EntityVector entity_vector;
    if (myRank == 0) {
      entity_vector.push_back(mesh.get_entity(stk::topology::NODE_RANK,1));
      entity_vector.push_back(mesh.get_entity(stk::topology::NODE_RANK,6));
    }
    else if (myRank == 1) {
      entity_vector.push_back(mesh.get_entity(stk::topology::ELEMENT_RANK,3));
    }
    else if (myRank == 2) {
      entity_vector.push_back(mesh.get_entity(stk::topology::ELEMENT_RANK,5));
      entity_vector.push_back(mesh.get_entity(stk::topology::NODE_RANK,15));
    }
    else { // (myRank == 3)
      entity_vector.push_back(mesh.get_entity(stk::topology::NODE_RANK,20));
      entity_vector.push_back(mesh.get_entity(stk::topology::NODE_RANK,23));
    }

    EntityVector ev;
    StoreInVector<EntityVector> siv(ev);
    VisitUpwardClosure(mesh,entity_vector.begin(),entity_vector.end(),siv);
    if (myRank == 0) {
        EXPECT_EQ( 10u, ev.size() );
    }
    else if (myRank == 1) {
        EXPECT_EQ( 1u, ev.size() );
    }
    else if (myRank == 2) {
        EXPECT_EQ( 8u, ev.size() );
    }
    else { // (myRank == 3)
        EXPECT_EQ( 14u, ev.size() );
    }
}

TEST(MeshImplUtils, visit_aura_closure_trivial)
{
    MPI_Comm communicator = MPI_COMM_WORLD;
    ClosureFixture fix(communicator,2);
    BulkData & mesh = fix.mesh();

    EntityVector ev;
    StoreInVector<EntityVector> siv(ev);
    Entity entity = Entity();
    VisitAuraClosure(mesh,entity,siv);
    EXPECT_EQ( 0u, ev.size() );
}

TEST(MeshImplUtils, visit_aura_closure_of_element)
{
    MPI_Comm communicator = MPI_COMM_WORLD;
    ClosureFixture fix(communicator,2);
    int numProcs = fix.psize();
    const int myRank = fix.prank();
    BulkData & mesh = fix.mesh();
    if (numProcs > 4) { return; }

    EntityVector ev;
    StoreInVector<EntityVector> siv(ev);
    Selector locally_owned_selector = mesh.mesh_meta_data().locally_owned_part();
    EntityVector element_vector;
    get_selected_entities(locally_owned_selector, mesh.buckets(stk::topology::ELEMENT_RANK),element_vector);
    ASSERT_TRUE( !element_vector.empty() );
    Entity element = element_vector[0];
    VisitAuraClosure(mesh,element,siv);
    if (numProcs == 1)
    {
        EXPECT_EQ( 24u, ev.size() );
    }
    else if (numProcs == 2)
    {
        EXPECT_EQ( 38u, ev.size() );
    }
    else if (myRank == 0 || myRank == numProcs-1)
    {
        EXPECT_EQ( 36u, ev.size() );
    }
    else
    {
        if (numProcs==3) {
            EXPECT_EQ( 52u, ev.size() );
        }
        else {
            EXPECT_EQ( 50u, ev.size() );
        }
    }

}

TEST(MeshImplUtils, visit_aura_closure_of_corner_node)
{
    MPI_Comm communicator = MPI_COMM_WORLD;
    ClosureFixture fix(communicator,2);
    int numProcs = fix.psize();
    BulkData & mesh = fix.mesh();
    if (numProcs > 1) { return; }

    Entity node;
    Selector locally_owned_selector = mesh.mesh_meta_data().locally_owned_part();
    EntityVector node_vector;
    get_selected_entities(locally_owned_selector, mesh.buckets(stk::topology::NODE_RANK),node_vector);
    ASSERT_TRUE( !node_vector.empty() );
    node = node_vector[0];
    EntityVector ev;
    StoreInVector<EntityVector> siv(ev);
    VisitAuraClosure(mesh,node,siv);
    EXPECT_EQ( 14u, ev.size() );
}

TEST(MeshImplUtils, visit_aura_closure_of_center_node)
{
    MPI_Comm communicator = MPI_COMM_WORLD;
    ClosureFixture fix(communicator,2);
    int numProcs = fix.psize();
    BulkData & mesh = fix.mesh();
    if (numProcs > 1) { return; }

    Entity node;
    Selector locally_owned_selector = mesh.mesh_meta_data().locally_owned_part();
    EntityVector node_vector;
    get_selected_entities(locally_owned_selector, mesh.buckets(stk::topology::NODE_RANK),node_vector);
    ASSERT_TRUE( node_vector.size() > 1 );
    node = node_vector[1];
    EntityVector ev;
    StoreInVector<EntityVector> siv(ev);
    VisitAuraClosure(mesh,node,siv);
    EXPECT_EQ( 24u, ev.size() );
}

TEST(MeshImplUtils, visit_aura_closure_of_corner_node_in_2procs)
{
    MPI_Comm communicator = MPI_COMM_WORLD;
    ClosureFixture fix(communicator,2);
    int numProcs = fix.psize();
    BulkData & mesh = fix.mesh();
    if (numProcs != 2 ) { return; }

    Selector shared_selector = mesh.mesh_meta_data().globally_shared_part();
    EntityVector node_vector;
    get_selected_entities(shared_selector, mesh.buckets(stk::topology::NODE_RANK),node_vector);
    ASSERT_TRUE( !node_vector.empty() );
    Entity node = node_vector[0];
    EntityVector ev;
    StoreInVector<EntityVector> siv(ev);
    VisitAuraClosure(mesh,node,siv);
    EXPECT_EQ( 22u, ev.size() );
}

TEST(MeshImplUtils, visit_aura_closure_of_center_node_in_2procs)
{
    MPI_Comm communicator = MPI_COMM_WORLD;
    ClosureFixture fix(communicator,2);
    int numProcs = fix.psize();
    BulkData & mesh = fix.mesh();
    if (numProcs != 2 ) { return; }

    Selector shared_selector = mesh.mesh_meta_data().globally_shared_part();
    EntityVector node_vector;
    get_selected_entities(shared_selector, mesh.buckets(stk::topology::NODE_RANK),node_vector);
    ASSERT_TRUE( node_vector.size() > 1 );
    Entity node = node_vector[1];
    EntityVector ev;
    StoreInVector<EntityVector> siv(ev);
    VisitAuraClosure(mesh,node,siv);
    EXPECT_EQ( 38u, ev.size() );
}

TEST(MeshImplUtils, visit_aura_closure_of_side_node_in_3procs)
{
    MPI_Comm communicator = MPI_COMM_WORLD;
    ClosureFixture fix(communicator,4,4); // 4 x 4 x 3
    int numProcs = fix.psize();
    const int myRank = fix.prank();
    BulkData & mesh = fix.mesh();
    if (numProcs != 3 ) { return; }

    Entity node;
    if (myRank == 0 || myRank == 1) {
        node = mesh.get_entity(stk::topology::NODE_RANK,31);
    }
    else  {
        node = mesh.get_entity(stk::topology::NODE_RANK,56);
    }
    EntityVector ev;
    StoreInVector<EntityVector> siv(ev);
    VisitAuraClosure(mesh,node,siv);
    EXPECT_EQ( 30u, ev.size() );
}

TEST(MeshImplUtils, visit_aura_closure_of_center_node_in_3procs)
{
    MPI_Comm communicator = MPI_COMM_WORLD;
    ClosureFixture fix(communicator,4,4); // 4 x 4 x 3
    int numProcs = fix.psize();
    const int myRank = fix.prank();
    BulkData & mesh = fix.mesh();
    if (numProcs != 3 ) { return; }

    Entity node;
    if (myRank == 0 || myRank == 1) {
        node = mesh.get_entity(stk::topology::NODE_RANK,32);
    }
    else  {
        node = mesh.get_entity(stk::topology::NODE_RANK,57);
    }
    EntityVector ev;
    StoreInVector<EntityVector> siv(ev);
    VisitAuraClosure(mesh,node,siv);
    EXPECT_EQ( 47u, ev.size() );
}

TEST(MeshImplUtils, visit_aura_closure_of_side_element_in_3procs)
{
    MPI_Comm communicator = MPI_COMM_WORLD;
    ClosureFixture fix(communicator,4,4); // 4 x 4 x 3
    int numProcs = fix.psize();
    const int myRank = fix.prank();
    BulkData & mesh = fix.mesh();
    if (numProcs != 3 ) { return; }

    Entity element = mesh.get_entity(stk::topology::ELEMENT_RANK,21);
    EntityVector ev;
    StoreInVector<EntityVector> siv(ev);
    VisitAuraClosure(mesh,element,siv);
    if (myRank == 0 || myRank == 2) {
        EXPECT_EQ( 64u, ev.size() );
    }
    else {
        EXPECT_EQ( 93u, ev.size() );
    }
}

TEST(MeshImplUtils, visit_aura_closure_of_center_element_in_3procs)
{
    MPI_Comm communicator = MPI_COMM_WORLD;
    ClosureFixture fix(communicator,4,4); // 4 x 4 x 3
    int numProcs = fix.psize();
    const int myRank = fix.prank();
    BulkData & mesh = fix.mesh();
    if (numProcs != 3 ) { return; }

    Entity element = mesh.get_entity(stk::topology::ELEMENT_RANK,22);
    EntityVector ev;
    StoreInVector<EntityVector> siv(ev);
    VisitAuraClosure(mesh,element,siv);
    if (myRank == 0 || myRank == 2) {
        EXPECT_EQ( 87u, ev.size() );
    }
    else  {
        EXPECT_EQ( 127u, ev.size() );
    }
}

TEST(MeshImplUtils, visit_aura_closure_vector)
{
    MPI_Comm communicator = MPI_COMM_WORLD;
    ClosureFixture fix(communicator,4,4); // 4x4x1
    int numProcs = fix.psize();
    BulkData & mesh = fix.mesh();
    if (numProcs != 1 ) { return; }

    std::vector<Entity> node_vec;
    node_vec.push_back(mesh.get_entity(stk::topology::NODE_RANK,25));
    node_vec.push_back(mesh.get_entity(stk::topology::NODE_RANK,26));
    EntityVector ev;
    StoreInVector<EntityVector> siv(ev);
    VisitAuraClosure(mesh,node_vec.begin(),node_vec.end(),siv);
    EXPECT_EQ( 26u, ev.size() );
}


TEST(MeshImplUtils, visit_aura_closure_vector_ghost)
{
    MPI_Comm communicator = MPI_COMM_WORLD;
    ClosureFixture fix(communicator,1,1); // 1x1x4
    const int myRank = fix.prank();
    int numProcs = fix.psize();
    BulkData & mesh = fix.mesh();
    if (numProcs != 4 ) { return; }

    EntityVector ev;
    if (myRank > 0) {
        ev.push_back(mesh.get_entity(stk::topology::NODE_RANK,13));
        ev.push_back(mesh.get_entity(stk::topology::NODE_RANK,14));
        ev.push_back(mesh.get_entity(stk::topology::NODE_RANK,15));
        ev.push_back(mesh.get_entity(stk::topology::NODE_RANK,16));
        ev.push_back(mesh.get_entity(stk::topology::ELEMENT_RANK,3));
        std::set<Entity> es;
        StoreInSet<std::set<Entity> > sis(es);
        OnlyVisitGhostsOnce ovgo(mesh);
        VisitAuraClosureGeneral(mesh,ev.begin(),ev.end(),sis,ovgo);
        if (myRank == 1) {
            EXPECT_EQ( 9u, es.size() );
        }
        else if (myRank == 2) {
            EXPECT_EQ( 19u, es.size() );
        }
        else if (myRank == 3) {
            EXPECT_EQ( 9u, es.size() );
        }
    }
}

//TEST(MeshImplUtils, internal_insert_transitive_ghost_closure)
//{
//    MPI_Comm communicator = MPI_COMM_WORLD;
//    ClosureFixture fix(communicator,1,1); // 1x1x4
//    const int myRank = fix.prank();
//    int numProcs = fix.psize();
//    BulkData & mesh = fix.mesh();
//    if (numProcs != 4 ) { return; }
//
//    EntityVector ev;
//    if (myRank > 0) {
//        ev.push_back(mesh.get_entity(stk::topology::NODE_RANK,13));
//        ev.push_back(mesh.get_entity(stk::topology::NODE_RANK,14));
//        ev.push_back(mesh.get_entity(stk::topology::NODE_RANK,15));
//        ev.push_back(mesh.get_entity(stk::topology::NODE_RANK,16));
//        ev.push_back(mesh.get_entity(stk::topology::ELEMENT_RANK,3));
//
//        std::set<EntityKey> work_list;
//        for (size_t i=0 ; i<ev.size() ; ++i) {
//            internal_insert_transitive_ghost(mesh,ev[i],mesh.parallel_rank(),work_list);
//        }
//
//        if (myRank == 1) {
//            EXPECT_EQ( 9u, work_list.size() );
//        }
//        else if (myRank == 2) {
//            EXPECT_EQ( 19u, work_list.size() );
//        }
//        else if (myRank == 3) {
//            EXPECT_EQ( 9u, work_list.size() );
//        }
//    }
//}

TEST(MeshImplUtils, check_for_connected_nodes)
{
    stk::ParallelMachine communicator = MPI_COMM_WORLD;
    unsigned spatialDim = 2;
    stk::mesh::MetaData meta(spatialDim);
    stk::mesh::Part& block_1 = meta.declare_part_with_topology("block_1", stk::topology::QUAD_4_2D);
    stk::mesh::BulkData mesh(meta, communicator);
    mesh.modification_begin();
    Entity node1, node2, node3, node4;
    if (mesh.parallel_rank() == 0) {
        Entity element = mesh.declare_element(1, stk::mesh::ConstPartVector{&block_1});
        node1 = mesh.declare_node(1);
        node2 = mesh.declare_node(2);
        node3 = mesh.declare_node(3);
        node4 = mesh.declare_node(4);
        //before relations declared, this check should fail
        EXPECT_EQ(-1, stk::mesh::impl::check_for_connected_nodes(mesh));
        mesh.declare_relation(element,node1,0);
        mesh.declare_relation(element,node2,1);
        mesh.declare_relation(element,node3,2);
        mesh.declare_relation(element,node4,3);
    }
    mesh.modification_end();
    //nominal checking here
    EXPECT_EQ(0, stk::mesh::impl::check_for_connected_nodes(mesh));
}

TEST(MeshImplUtils, check_for_connected_nodes_invalid_topology)
{
    stk::ParallelMachine communicator = MPI_COMM_WORLD;
    unsigned spatialDim = 2;
    stk::mesh::MetaData meta(spatialDim);
    stk::mesh::BulkData mesh(meta, communicator);
    mesh.modification_begin();
    if (mesh.parallel_rank() == 0) {
        mesh.declare_element(1);
        //before relations declared, this check should fail
        EXPECT_EQ(-1, stk::mesh::impl::check_for_connected_nodes(mesh));
    }
}

TEST(MeshImplUtils, comm_mesh_very_parallel_consistency_nominal)
{
    stk::ParallelMachine communicator = MPI_COMM_WORLD;
    unsigned spatialDim = 2;
    stk::mesh::MetaData meta(spatialDim);
    stk::mesh::Part& block_1 = meta.declare_part_with_topology("block_1", stk::topology::QUAD_4_2D);
    stk::unit_test_util::BulkDataTester mesh(meta, communicator);
    if (mesh.parallel_size() >= 1) {
        mesh.modification_begin();
        Entity node1, node2, node3, node4;
        if (mesh.parallel_rank() == 0) {
            Entity element = mesh.declare_element(1, stk::mesh::ConstPartVector{&block_1});
            node1 = mesh.declare_node(1);
            node2 = mesh.declare_node(2);
            node3 = mesh.declare_node(3);
            node4 = mesh.declare_node(4);
            mesh.declare_relation(element, node1, 0);
            mesh.declare_relation(element, node2, 1);
            mesh.declare_relation(element, node3, 2);
            mesh.declare_relation(element, node4, 3);
        }
        mesh.modification_end();
        std::ostringstream msg ;
        bool is_consistent = mesh.my_comm_mesh_verify_parallel_consistency(msg);
        ThrowErrorMsgIf(!is_consistent, msg.str());
    }
}

TEST(MeshImplUtils, check_no_shared_elements_or_higher_nominal)
{
    stk::ParallelMachine pm = MPI_COMM_WORLD;
    int numProcs = stk::parallel_machine_size(pm);
    int myRank = stk::parallel_machine_rank(pm);
    if (numProcs >= 2) {
        unsigned spatialDim = 2;
        stk::mesh::MetaData meta(spatialDim);
        stk::mesh::Part& block_1 = meta.declare_part_with_topology("block_1", stk::topology::QUAD_4_2D);
        stk::mesh::BulkData mesh(meta, pm);
        mesh.modification_begin();
        Entity node1, node2, node3, node4, node5, node6;
        if (myRank == 0)
        {
            Entity element = mesh.declare_element(1, stk::mesh::ConstPartVector{&block_1});
            node1 = mesh.declare_node(1);
            node2 = mesh.declare_node(2); // shared
            node3 = mesh.declare_node(3); // shared
            node4 = mesh.declare_node(4);
            mesh.declare_relation(element,node1,0);
            mesh.declare_relation(element,node2,1);
            mesh.declare_relation(element,node3,2);
            mesh.declare_relation(element,node4,3);
            mesh.add_node_sharing(node2,1);
            mesh.add_node_sharing(node3,1);
        }
        if (myRank == 1)
        {
            Entity element = mesh.declare_element(2, stk::mesh::ConstPartVector{&block_1});
            node2 = mesh.declare_node(2); // shared
            node5 = mesh.declare_node(5);
            node6 = mesh.declare_node(6);
            node3 = mesh.declare_node(3); // shared
            mesh.declare_relation(element,node2,0);
            mesh.declare_relation(element,node5,1);
            mesh.declare_relation(element,node6,2);
            mesh.declare_relation(element,node3,3);
            mesh.add_node_sharing(node2,0);
            mesh.add_node_sharing(node3,0);
        }
        mesh.modification_end();
        //nominal test of this only, since this is enforced in many places, impossible to create shared elements
        EXPECT_EQ(0, stk::mesh::impl::check_no_shared_elements_or_higher(mesh));
    }
}

void call_get_or_create_face_at_element_side_and_check(stk::mesh::BulkData & mesh, stk::mesh::Entity element, unsigned side_ordinal, unsigned new_face_global_id, stk::mesh::Part & part) {
    mesh.modification_begin();
    stk::mesh::PartVector add_parts(1, &part);
    stk::mesh::Entity new_face = stk::mesh::impl::get_or_create_face_at_element_side(mesh, element, side_ordinal, new_face_global_id, stk::mesh::PartVector(1,&part));
    mesh.modification_end();
    ASSERT_TRUE( mesh.is_valid(new_face) );
    EXPECT_EQ( new_face_global_id, mesh.identifier(new_face) );
    ASSERT_EQ( 2u, mesh.num_elements(new_face));
    EXPECT_TRUE( mesh.bucket(new_face).member(part) );
}

TEST( MeshImplUtils, test_create_face_for_sideset)
{
    stk::ParallelMachine pm = MPI_COMM_WORLD;
    int numProcs = stk::parallel_machine_size(pm);
    if (numProcs != 1) {
        return;
    }
    stk::io::StkMeshIoBroker fixture(pm);

    fixture.add_mesh_database("generated:1x1x2", stk::io::READ_MESH);
    fixture.create_input_mesh();
    stk::topology quad4_topology = stk::topology::QUAD_4;
    stk::mesh::Part & quad4_part = fixture.meta_data().get_topology_root_part(quad4_topology);

    stk::mesh::Part & new_topology_sub_part = fixture.meta_data().declare_part("My Fancy Part",stk::topology::FACE_RANK);
    fixture.meta_data().declare_part_subset(quad4_part, new_topology_sub_part);
    fixture.populate_bulk_data();

    stk::mesh::BulkData & mesh = fixture.bulk_data();

    unsigned elem_global_id = 1;
    stk::mesh::Entity element = mesh.get_entity(stk::topology::ELEMENT_RANK,elem_global_id);
    unsigned side_ordinal = 5;
    unsigned new_face_global_id = 16;


    stk::mesh::Entity new_face = mesh.get_entity(stk::topology::FACE_RANK, new_face_global_id);
    EXPECT_FALSE( mesh.is_valid(new_face) );
    call_get_or_create_face_at_element_side_and_check(mesh,element,side_ordinal,new_face_global_id,quad4_part);
    call_get_or_create_face_at_element_side_and_check(mesh,element,side_ordinal,new_face_global_id,quad4_part);
    call_get_or_create_face_at_element_side_and_check(mesh,element,side_ordinal,new_face_global_id,new_topology_sub_part);
}


TEST( MeshImplUtils, test_connect_face_to_other_elements)
{
    stk::ParallelMachine pm = MPI_COMM_WORLD;
    int numProcs = stk::parallel_machine_size(pm);
    if (numProcs != 1) {
        return;
    }
    stk::io::StkMeshIoBroker fixture(pm);

    fixture.add_mesh_database("generated:1x1x2", stk::io::READ_MESH);
    fixture.create_input_mesh();
    fixture.populate_bulk_data();

    stk::mesh::BulkData & mesh = fixture.bulk_data();

    stk::topology quad4_topology = stk::topology::QUAD_4;
    stk::mesh::Part & quad4_part = fixture.meta_data().get_topology_root_part(quad4_topology);

    unsigned elem_global_id = 1;
    stk::mesh::Entity element = mesh.get_entity(stk::topology::ELEMENT_RANK,elem_global_id);
    unsigned side_ordinal = 5;
    unsigned new_face_global_id = 16;

    call_get_or_create_face_at_element_side_and_check(mesh,element,side_ordinal,new_face_global_id,quad4_part);
    stk::mesh::Entity new_face = mesh.get_entity(stk::topology::FACE_RANK, new_face_global_id);
    ASSERT_TRUE( mesh.is_valid(new_face) );
    mesh.modification_begin();
    stk::mesh::impl::connect_face_to_other_elements(mesh,new_face,element,side_ordinal);
    mesh.modification_end();

    ASSERT_EQ( 2u, mesh.num_elements(new_face));
    unsigned other_element_global_id = 2;
    stk::mesh::Entity other_element = mesh.get_entity(stk::topology::ELEMENT_RANK, other_element_global_id);
    ASSERT_EQ( 1u, mesh.num_faces(other_element) );
    stk::mesh::Entity attached_face = *mesh.begin_faces(other_element);
    EXPECT_EQ( new_face, attached_face );

    unsigned attached_side_ordinal = *mesh.begin_face_ordinals(other_element);
    const unsigned expected_other_element_side_ordinal = 4;
    EXPECT_EQ( expected_other_element_side_ordinal, attached_side_ordinal );
}


TEST( MeshImplUtils, test_create_shell_status) {
    std::vector<stk::topology> element_topology_vector;
    element_topology_vector.push_back(stk::topology(stk::topology::HEX_8));
    stk::topology original_element_topology = stk::topology::HEX_8;
    std::vector<stk::mesh::impl::ShellStatus> element_shell_status;
    stk::mesh::impl::create_shell_status(element_topology_vector,original_element_topology,element_shell_status);
    ASSERT_EQ( 1u, element_shell_status.size() );
    EXPECT_EQ( stk::mesh::impl::NO_SHELLS, element_shell_status[0] );

    element_topology_vector.push_back(stk::topology(stk::topology::HEX_8));
    stk::mesh::impl::create_shell_status(element_topology_vector,original_element_topology,element_shell_status);
    ASSERT_EQ( 2u, element_shell_status.size() );
    EXPECT_EQ( stk::mesh::impl::NO_SHELLS, element_shell_status[0] );
    EXPECT_EQ( stk::mesh::impl::NO_SHELLS, element_shell_status[1] );

    element_topology_vector.push_back(stk::topology(stk::topology::SHELL_QUAD_4));
    stk::mesh::impl::create_shell_status(element_topology_vector,original_element_topology,element_shell_status);
    ASSERT_EQ( 3u, element_shell_status.size() );
    EXPECT_EQ( stk::mesh::impl::YES_SHELLS_BOTH_SHELLS_OR_BOTH_SOLIDS, element_shell_status[0] );
    EXPECT_EQ( stk::mesh::impl::YES_SHELLS_BOTH_SHELLS_OR_BOTH_SOLIDS, element_shell_status[1] );
    EXPECT_EQ( stk::mesh::impl::YES_SHELLS_ONE_SHELL_ONE_SOLID, element_shell_status[2] );

    original_element_topology = stk::topology::SHELL_QUAD_4;
    stk::mesh::impl::create_shell_status(element_topology_vector,original_element_topology,element_shell_status);
    ASSERT_EQ( 3u, element_shell_status.size() );
    EXPECT_EQ( stk::mesh::impl::YES_SHELLS_ONE_SHELL_ONE_SOLID, element_shell_status[0] );
    EXPECT_EQ( stk::mesh::impl::YES_SHELLS_ONE_SHELL_ONE_SOLID, element_shell_status[1] );
    EXPECT_EQ( stk::mesh::impl::YES_SHELLS_BOTH_SHELLS_OR_BOTH_SOLIDS, element_shell_status[2] );

}



TEST( MeshImplUtils, test_connect_face_to_other_elements_2)
{
    std::vector<int> face_nodes(4);
    face_nodes[0] = 5;
    face_nodes[1] = 6;
    face_nodes[2] = 7;
    face_nodes[3] = 8;

    stk::topology element_side_topology = stk::topology::QUAD_4;

    std::vector<int> element_side_nodes(4);
    element_side_nodes[0] = 5;
    element_side_nodes[1] = 6;
    element_side_nodes[2] = 7;
    element_side_nodes[3] = 8;

    EXPECT_TRUE(stk::mesh::impl::should_face_be_connected_to_element_side(face_nodes,element_side_nodes,element_side_topology,stk::mesh::impl::NO_SHELLS));
    EXPECT_TRUE(stk::mesh::impl::should_face_be_connected_to_element_side(face_nodes,element_side_nodes,element_side_topology,stk::mesh::impl::YES_SHELLS_BOTH_SHELLS_OR_BOTH_SOLIDS));
    EXPECT_FALSE(stk::mesh::impl::should_face_be_connected_to_element_side(face_nodes,element_side_nodes,element_side_topology,stk::mesh::impl::YES_SHELLS_ONE_SHELL_ONE_SOLID));

    element_side_nodes[0] = 5;
    element_side_nodes[1] = 8;
    element_side_nodes[2] = 7;
    element_side_nodes[3] = 6;

    EXPECT_TRUE(stk::mesh::impl::should_face_be_connected_to_element_side(face_nodes,element_side_nodes,element_side_topology,stk::mesh::impl::NO_SHELLS));
    EXPECT_FALSE(stk::mesh::impl::should_face_be_connected_to_element_side(face_nodes,element_side_nodes,element_side_topology,stk::mesh::impl::YES_SHELLS_BOTH_SHELLS_OR_BOTH_SOLIDS));
    EXPECT_TRUE(stk::mesh::impl::should_face_be_connected_to_element_side(face_nodes,element_side_nodes,element_side_topology,stk::mesh::impl::YES_SHELLS_ONE_SHELL_ONE_SOLID));

    element_side_nodes[0] = 5;
    element_side_nodes[1] = 6;
    element_side_nodes[2] = 7;
    element_side_nodes[3] = 9;

    EXPECT_FALSE(stk::mesh::impl::should_face_be_connected_to_element_side(face_nodes,element_side_nodes,element_side_topology,stk::mesh::impl::NO_SHELLS));
    EXPECT_FALSE(stk::mesh::impl::should_face_be_connected_to_element_side(face_nodes,element_side_nodes,element_side_topology,stk::mesh::impl::YES_SHELLS_BOTH_SHELLS_OR_BOTH_SOLIDS));
    EXPECT_FALSE(stk::mesh::impl::should_face_be_connected_to_element_side(face_nodes,element_side_nodes,element_side_topology,stk::mesh::impl::YES_SHELLS_ONE_SHELL_ONE_SOLID));

    face_nodes[0] = 5;
    face_nodes[1] = 8;
    face_nodes[2] = 7;
    face_nodes[3] = 6;

    element_side_nodes[0] = 5;
    element_side_nodes[1] = 6;
    element_side_nodes[2] = 7;
    element_side_nodes[3] = 8;

    EXPECT_TRUE(stk::mesh::impl::should_face_be_connected_to_element_side(face_nodes,element_side_nodes,element_side_topology,stk::mesh::impl::NO_SHELLS));
    EXPECT_FALSE(stk::mesh::impl::should_face_be_connected_to_element_side(face_nodes,element_side_nodes,element_side_topology,stk::mesh::impl::YES_SHELLS_BOTH_SHELLS_OR_BOTH_SOLIDS));
    EXPECT_TRUE(stk::mesh::impl::should_face_be_connected_to_element_side(face_nodes,element_side_nodes,element_side_topology,stk::mesh::impl::YES_SHELLS_ONE_SHELL_ONE_SOLID));

    element_side_nodes[0] = 5;
    element_side_nodes[1] = 8;
    element_side_nodes[2] = 7;
    element_side_nodes[3] = 6;

    EXPECT_TRUE(stk::mesh::impl::should_face_be_connected_to_element_side(face_nodes,element_side_nodes,element_side_topology,stk::mesh::impl::NO_SHELLS));
    EXPECT_TRUE(stk::mesh::impl::should_face_be_connected_to_element_side(face_nodes,element_side_nodes,element_side_topology,stk::mesh::impl::YES_SHELLS_BOTH_SHELLS_OR_BOTH_SOLIDS));
    EXPECT_FALSE(stk::mesh::impl::should_face_be_connected_to_element_side(face_nodes,element_side_nodes,element_side_topology,stk::mesh::impl::YES_SHELLS_ONE_SHELL_ONE_SOLID));


}<|MERGE_RESOLUTION|>--- conflicted
+++ resolved
@@ -36,10 +36,7 @@
 #include "stk_io/StkMeshIoBroker.hpp"
 #include "stk_mesh/base/Bucket.hpp"     // for Bucket
 #include "stk_mesh/base/Types.hpp"      // for BucketVector, EntityRank
-<<<<<<< HEAD
-=======
 #include "stk_mesh/baseImpl/Visitors.hpp"
->>>>>>> 4103bf6c
 #include "stk_mesh/baseImpl/MeshImplUtils.hpp"
 #include "stk_topology/topology.hpp"    // for topology, etc
 #include <gtest/gtest.h>
