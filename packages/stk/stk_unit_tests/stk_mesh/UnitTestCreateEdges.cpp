// Copyright 2002 - 2008, 2010, 2011 National Technology Engineering
// Solutions of Sandia, LLC (NTESS). Under the terms of Contract
// DE-NA0003525 with NTESS, the U.S. Government retains certain rights
// in this software.
//
// Redistribution and use in source and binary forms, with or without
// modification, are permitted provided that the following conditions are
// met:
// 
//     * Redistributions of source code must retain the above copyright
//       notice, this list of conditions and the following disclaimer.
// 
//     * Redistributions in binary form must reproduce the above
//       copyright notice, this list of conditions and the following
//       disclaimer in the documentation and/or other materials provided
//       with the distribution.
// 
//     * Neither the name of NTESS nor the names of its contributors
//       may be used to endorse or promote products derived from this
//       software without specific prior written permission.
//
// THIS SOFTWARE IS PROVIDED BY THE COPYRIGHT HOLDERS AND CONTRIBUTORS
// "AS IS" AND ANY EXPRESS OR IMPLIED WARRANTIES, INCLUDING, BUT NOT
// LIMITED TO, THE IMPLIED WARRANTIES OF MERCHANTABILITY AND FITNESS FOR
// A PARTICULAR PURPOSE ARE DISCLAIMED. IN NO EVENT SHALL THE COPYRIGHT
// OWNER OR CONTRIBUTORS BE LIABLE FOR ANY DIRECT, INDIRECT, INCIDENTAL,
// SPECIAL, EXEMPLARY, OR CONSEQUENTIAL DAMAGES (INCLUDING, BUT NOT
// LIMITED TO, PROCUREMENT OF SUBSTITUTE GOODS OR SERVICES; LOSS OF USE,
// DATA, OR PROFITS; OR BUSINESS INTERRUPTION) HOWEVER CAUSED AND ON ANY
// THEORY OF LIABILITY, WHETHER IN CONTRACT, STRICT LIABILITY, OR TORT
// (INCLUDING NEGLIGENCE OR OTHERWISE) ARISING IN ANY WAY OUT OF THE USE
// OF THIS SOFTWARE, EVEN IF ADVISED OF THE POSSIBILITY OF SUCH DAMAGE.
// 

#include "Setup2Block2HexMesh.hpp"  // for setup2Block2HexMesh
#include "mpi.h"                        // for MPI_COMM_WORLD, etc
#include "stk_mesh/base/Bucket.hpp"     // for Bucket
#include "stk_mesh/base/Entity.hpp"     // for Entity
#include "stk_mesh/base/FEMHelpers.hpp"  // for declare_element
#include "stk_mesh/base/Part.hpp"       // for Part
#include "stk_mesh/base/Selector.hpp"   // for operator!, Selector
#include "stk_mesh/base/Types.hpp"      // for BucketVector, EntityId, etc
#include "stk_topology/topology.hpp"    // for topology, etc
#include "stk_unit_test_utils/stk_mesh_fixtures/HexFixture.hpp"  // for HexFixture
#include "stk_unit_test_utils/stk_mesh_fixtures/QuadFixture.hpp"  // for QuadFixture
#include "stk_util/parallel/Parallel.hpp"  // for parallel_machine_size, etc
#include <gtest/gtest.h>                // for AssertHelper, EXPECT_EQ, etc
#include <stddef.h>                     // for size_t
#include <stk_mesh/base/BulkData.hpp>   // for BulkData
#include <stk_mesh/base/Comm.hpp>       // for comm_mesh_counts
#include <stk_mesh/base/CreateEdges.hpp>  // for create_edges
#include <stk_mesh/base/CreateFaces.hpp>  // for create_faces
#include <stk_mesh/base/GetEntities.hpp>  // for count_selected_entities
#include <stk_mesh/base/MetaData.hpp>   // for MetaData
#include <stk_unit_test_utils/BulkDataTester.hpp>
<<<<<<< HEAD
#include <stk_unit_test_utils/StkMeshFromGeneratedMesh.h>
=======
#include <stk_unit_test_utils/StkMeshFromGeneratedMesh.hpp>
>>>>>>> 4103bf6c
#include <string>                       // for string
#include <vector>                       // for vector, vector<>::iterator

using stk::mesh::MetaData;



TEST ( UnitTestCreateEdges, Quad_2x1 )
{
  stk::mesh::fixtures::QuadFixture fixture( MPI_COMM_WORLD, 2, 1);

  fixture.m_meta.commit();
  fixture.generate_mesh();

  {
    std::vector<size_t> counts ;
    stk::mesh::comm_mesh_counts( fixture.m_bulk_data , counts);

    EXPECT_EQ( counts[0] , 6u ); // nodes
    EXPECT_EQ( counts[1] , 0u ); // edges
    EXPECT_EQ( counts[2] , 0u ); // faces
    EXPECT_EQ( counts[3] , 2u ); // elements
  }

  stk::mesh::create_edges(fixture.m_bulk_data);

  {
    std::vector<size_t> counts ;
    stk::mesh::comm_mesh_counts( fixture.m_bulk_data , counts);

    EXPECT_EQ( counts[0] , 6u ); // nodes
    EXPECT_EQ( counts[1] , 7u ); // edges
    EXPECT_EQ( counts[2] , 0u ); // faces
    EXPECT_EQ( counts[3] , 2u ); // elements
  }
}

TEST ( UnitTestCreateEdges, Quad_3x1 )
{
  stk::mesh::fixtures::QuadFixture fixture( MPI_COMM_WORLD, 3, 1);

  fixture.m_meta.commit();
  fixture.generate_mesh();

  {
    std::vector<size_t> counts ;
    stk::mesh::comm_mesh_counts( fixture.m_bulk_data , counts);

    EXPECT_EQ( counts[0] , 8u ); // nodes
    EXPECT_EQ( counts[1] , 0u ); // edges
    EXPECT_EQ( counts[2] , 0u ); // faces
    EXPECT_EQ( counts[3] , 3u ); // elements
  }

  stk::mesh::create_edges(fixture.m_bulk_data);

  {
    std::vector<size_t> counts ;
    stk::mesh::comm_mesh_counts( fixture.m_bulk_data , counts);

    EXPECT_EQ( counts[0] , 8u ); // nodes
    EXPECT_EQ( counts[1] , 10u ); // edges
    EXPECT_EQ( counts[2] , 0u ); // faces
    EXPECT_EQ( counts[3] , 3u ); // elements
  }
}


TEST ( UnitTestCreateEdges, Hex_2x1x1 )
{
  stk::mesh::fixtures::HexFixture fixture( MPI_COMM_WORLD, 2, 1, 1);

  fixture.m_meta.commit();
  fixture.generate_mesh();

  {
    std::vector<size_t> counts ;
    stk::mesh::comm_mesh_counts( fixture.m_bulk_data , counts);

    EXPECT_EQ( counts[0] , 12u ); // nodes
    EXPECT_EQ( counts[1] , 0u ); // edges
    EXPECT_EQ( counts[2] , 0u ); // faces
    EXPECT_EQ( counts[3] , 2u ); // elements
  }

  stk::mesh::create_edges(fixture.m_bulk_data);

  {
    std::vector<size_t> counts ;
    stk::mesh::comm_mesh_counts( fixture.m_bulk_data , counts);

    EXPECT_EQ( counts[0] , 12u ); // nodes
    EXPECT_EQ( counts[1] , 20u ); // edges
    EXPECT_EQ( counts[2] , 0u ); // faces
    EXPECT_EQ( counts[3] , 2u ); // elements
  }
}

TEST( UnitTestCreateEdges , Hex_3x1x1 )
{
  using namespace stk::mesh;

  fixtures::HexFixture fixture(MPI_COMM_WORLD, 3, 1, 1);

  fixture.m_meta.commit();
  fixture.generate_mesh();

  {
    std::vector<size_t> counts ;
    comm_mesh_counts( fixture.m_bulk_data , counts);

    EXPECT_EQ( counts[0] , 16u ); // nodes
    EXPECT_EQ( counts[1] , 0u );  // edges
    EXPECT_EQ( counts[2] , 0u );  // faces
    EXPECT_EQ( counts[3] , 3u ); // elements
  }

  create_edges(fixture.m_bulk_data);

  {
    std::vector<size_t> counts ;
    comm_mesh_counts( fixture.m_bulk_data , counts);

    EXPECT_EQ( counts[0] , 16u );
    EXPECT_EQ( counts[1] , 28u );
    EXPECT_EQ( counts[2] , 0u );
    EXPECT_EQ( counts[3] , 3u );
  }
}

TEST( UnitTestCreateEdges , testCreateEdges3x3x3 )
{
  const stk::mesh::EntityRank elem_rank = stk::topology::ELEMENT_RANK;
  const stk::mesh::EntityRank face_rank = stk::topology::FACE_RANK;
  const stk::mesh::EntityRank edge_rank = stk::topology::EDGE_RANK;
  const stk::mesh::EntityRank node_rank = stk::topology::NODE_RANK;

  const size_t NX = 3;
  const size_t NY = 3;
  const size_t NZ = 3;

  stk::mesh::fixtures::HexFixture fixture(MPI_COMM_WORLD, NX, NY, NZ);

  fixture.m_meta.commit();
  fixture.generate_mesh();

  {
    std::vector<size_t> counts ;
    stk::mesh::comm_mesh_counts( fixture.m_bulk_data , counts);

    EXPECT_EQ( counts[node_rank] , 64u ); // nodes
    EXPECT_EQ( counts[edge_rank] , 0u );  // edges
    EXPECT_EQ( counts[face_rank] , 0u );  // faces
    EXPECT_EQ( counts[elem_rank] , 27u ); // elements
  }

  stk::mesh::create_edges(fixture.m_bulk_data);

  {
    std::vector<size_t> counts ;
    stk::mesh::comm_mesh_counts( fixture.m_bulk_data , counts);

    EXPECT_EQ( 64u, counts[node_rank] ); // nodes
    EXPECT_EQ( 144u, counts[edge_rank] );  // edges
    EXPECT_EQ( 0u, counts[face_rank] );  // faces
    EXPECT_EQ( 27u, counts[elem_rank]  ); // elements
  }

  stk::mesh::BucketVector  elem_buckets = fixture.m_bulk_data.buckets(elem_rank);
  for ( stk::mesh::BucketVector::iterator b_itr = elem_buckets.begin();
       b_itr != elem_buckets.end();
       ++b_itr
      )
  {
    stk::mesh::Bucket & b = **b_itr;
    for ( size_t i = 0; i< b.size(); ++i) {
      EXPECT_EQ( 0u, b.num_faces(i) );
      EXPECT_EQ( 12u, b.num_edges(i) );
      EXPECT_EQ( 8u,  b.num_nodes(i) );
    }
  }

  stk::mesh::BucketVector  face_buckets = fixture.m_bulk_data.buckets(face_rank);
  for ( stk::mesh::BucketVector::iterator b_itr = face_buckets.begin();
       b_itr != face_buckets.end();
       ++b_itr
      )
  {
    stk::mesh::Bucket & b = **b_itr;
    for ( size_t i = 0; i< b.size(); ++i) {
      EXPECT_EQ( 4u, b.num_edges(i) );
      EXPECT_EQ( 4u, b.num_nodes(i) );
    }
  }

  stk::mesh::BucketVector  edge_buckets = fixture.m_bulk_data.buckets(edge_rank);
  for ( stk::mesh::BucketVector::iterator b_itr = edge_buckets.begin();
       b_itr != edge_buckets.end();
       ++b_itr
      )
  {
    stk::mesh::Bucket & b = **b_itr;
    for ( unsigned edge_ordinal = 0; edge_ordinal< b.size(); ++edge_ordinal) {
      EXPECT_EQ( 2u, b.num_nodes(edge_ordinal) );
    }
  }
}

TEST( UnitTestCreateEdges , TwoBlockTwoHexTwoProc )
{
  stk::ParallelMachine communicator = MPI_COMM_WORLD;
  int numProcs = stk::parallel_machine_size(communicator);
  if (numProcs > 2) {
    return;
  }

  const unsigned spatialDim = 3;
  stk::mesh::MetaData meta(spatialDim);
  stk::mesh::BulkData bulk(meta, communicator);

  setup2Block2HexMesh(bulk);

  stk::mesh::create_edges(bulk, *meta.get_part("block_1"));

  unsigned num_elems = stk::mesh::count_selected_entities(meta.universal_part(), bulk.buckets(stk::topology::ELEM_RANK));
  unsigned num_edges = stk::mesh::count_selected_entities(meta.universal_part(), bulk.buckets(stk::topology::EDGE_RANK));
  unsigned expected_num_elems = 2;//1 owned, 1 ghost on each proc
  unsigned expected_num_edges = 12;//edges only on the block_1 elem
  EXPECT_EQ(expected_num_elems, num_elems);
  EXPECT_EQ(expected_num_edges, num_edges);
}

TEST( UnitTestCreateEdges , testCreateEdges3x3 )
{
  const stk::mesh::EntityRank elem_rank = stk::topology::ELEMENT_RANK;
  const stk::mesh::EntityRank edge_rank = stk::topology::EDGE_RANK;
  const stk::mesh::EntityRank node_rank = stk::topology::NODE_RANK;

  const size_t NX = 3;
  const size_t NY = 3;

  stk::mesh::fixtures::QuadFixture fixture(MPI_COMM_WORLD, NX, NY);

  fixture.m_meta.commit();
  fixture.generate_mesh();

  {
    std::vector<size_t> counts ;
    stk::mesh::comm_mesh_counts( fixture.m_bulk_data , counts);

    EXPECT_EQ( counts[node_rank] , 16u ); // nodes
    EXPECT_EQ( counts[edge_rank] , 0u );  // edges
    EXPECT_EQ( counts[elem_rank] , 9u ); // elements
  }

  stk::mesh::create_edges(fixture.m_bulk_data);

  {
    std::vector<size_t> counts ;
    stk::mesh::comm_mesh_counts( fixture.m_bulk_data , counts);

    EXPECT_EQ( 16u, counts[node_rank] ); // nodes
    EXPECT_EQ( 24u, counts[edge_rank] );  // edges
    EXPECT_EQ( 9u, counts[elem_rank]  ); // elements
  }

  stk::mesh::BucketVector  elem_buckets = fixture.m_bulk_data.buckets(elem_rank);
  for ( stk::mesh::BucketVector::iterator b_itr = elem_buckets.begin();
       b_itr != elem_buckets.end();
       ++b_itr
      )
  {
    stk::mesh::Bucket & b = **b_itr;
    for ( size_t i = 0; i< b.size(); ++i) {
      unsigned elem_ordinal = i;
      EXPECT_EQ( 4u, b.num_edges(elem_ordinal) );
      EXPECT_EQ( 4u, b.num_nodes(elem_ordinal) );
    }
  }

  stk::mesh::BucketVector  edge_buckets = fixture.m_bulk_data.buckets(edge_rank);
  for ( stk::mesh::BucketVector::iterator b_itr = edge_buckets.begin();
       b_itr != edge_buckets.end();
       ++b_itr
      )
  {
    stk::mesh::Bucket & b = **b_itr;
    for ( size_t i = 0; i< b.size(); ++i) {
      unsigned edge_ordinal = i;
      EXPECT_EQ( 2u, b.num_nodes(edge_ordinal) );
    }
  }
}

TEST( UnitTestCreateEdges , hex1x1x4 )
{
    stk::ParallelMachine communicator = MPI_COMM_WORLD;
    int procCount = stk::parallel_machine_size(communicator);

    if(procCount == 2)
    {
        const std::string generatedMeshSpec = "generated:1x1x4|sideset:xXyYzZ|nodeset:xXyYzZ";
        unitTestUtils::exampleMeshes::StkMeshCreator stkMesh(generatedMeshSpec, communicator);

        stk::mesh::BulkData &stkMeshBulkData = *stkMesh.getBulkData();

        const stk::mesh::BucketVector &buckets = stkMeshBulkData.buckets(stk::topology::EDGE_RANK);

        EXPECT_EQ(0u, buckets.size());

        stk::mesh::create_edges(stkMeshBulkData);

        EXPECT_NE(0u, buckets.size());

        stkMeshBulkData.modification_begin();
        stkMeshBulkData.modification_end();
    }
}

TEST( UnitTestCreateEdges, hybrid_HexPyrTet )
{
    //  ID.proc
    //
    //          3.0------------7.0-----------11.1
    //          /|             /|             /|
    //         / |            / |            / |
    //        /  |           /  |           /  |
    //      4.0------------8.0-----------12.1  |
    //       |   |          |   |          |   | <-- (Undrawable transition pyramid between node (5,6,7,8,9)
    //       |   |   1.0    |   |          |   |      and 4 tets contained in volume on the right)
    //       |   |          |   |          |   |
    //       |  2.0---------|--6.0---------|-10.1
    //       |  /           |  /           |  /
    //       | /            | /            | /
    //       |/             |/             |/
    //      1.0------------5.0------------9.1

    stk::ParallelMachine pm = MPI_COMM_WORLD;
    int p_size = stk::parallel_machine_size(pm);

    if(p_size != 2)
    {
        return;
    }

    const unsigned spatialDim = 3;
    stk::mesh::MetaData meta(spatialDim);
    stk::mesh::BulkData mesh(meta, pm);
    const int p_rank = mesh.parallel_rank();

    stk::mesh::Part * hexPart = &meta.declare_part_with_topology("hex_part", stk::topology::HEX_8);
    stk::mesh::Part * pyrPart = &meta.declare_part_with_topology("pyr_part", stk::topology::PYRAMID_5);
    stk::mesh::Part * tetPart = &meta.declare_part_with_topology("tet_part", stk::topology::TET_4);
    meta.commit();

    const size_t numHex = 1;
    stk::mesh::EntityIdVector hexNodeIDs[] {
        { 1, 2, 3, 4, 5, 6, 7, 8 }
    };
    stk::mesh::EntityId hexElemIDs[] = { 1 };

    const size_t numPyr = 1;
    stk::mesh::EntityIdVector pyrNodeIDs[] {
        { 5, 6, 7, 8, 9 }
    };
    stk::mesh::EntityId pyrElemIDs[] = { 2 };

    const size_t numTet = 4;
    stk::mesh::EntityIdVector tetNodeIDs[] {
        { 7, 8, 9, 12 },
        { 6, 9, 10, 7 },
        { 7, 9, 10, 12 },
        { 7, 12, 10, 11 }
    };
    stk::mesh::EntityId tetElemIDs[] = { 3, 4, 5, 6 };

    // list of triplets: (owner-proc, shared-nodeID, sharing-proc)
    int shared_nodeIDs_and_procs[][3] =
    {
        { 0, 5, 1 },  // proc 0
        { 0, 6, 1 },
        { 0, 7, 1 },
        { 0, 8, 1 },
        { 1, 5, 0 },  // proc 1
        { 1, 6, 0 },
        { 1, 7, 0 },
        { 1, 8, 0 }
    };
    int numSharedNodeTriples = 8;

    mesh.modification_begin();

    if (p_rank == 0) {
        for (size_t i = 0; i < numHex; ++i) {
          stk::mesh::declare_element(mesh, *hexPart, hexElemIDs[i], hexNodeIDs[i]);
        }
    }
    else {
        for (size_t i = 0; i < numPyr; ++i) {
          stk::mesh::declare_element(mesh, *pyrPart, pyrElemIDs[i], pyrNodeIDs[i]);
        }
        for (size_t i = 0; i < numTet; ++i) {
          stk::mesh::declare_element(mesh, *tetPart, tetElemIDs[i], tetNodeIDs[i]);
        }
    }

    for (int nodeIdx = 0; nodeIdx < numSharedNodeTriples; ++nodeIdx) {
        if (p_rank == shared_nodeIDs_and_procs[nodeIdx][0]) {
            stk::mesh::EntityId nodeID = shared_nodeIDs_and_procs[nodeIdx][1];
            int sharingProc = shared_nodeIDs_and_procs[nodeIdx][2];
            stk::mesh::Entity node = mesh.get_entity(stk::topology::NODE_RANK, nodeID);
            mesh.add_node_sharing(node, sharingProc);
        }
    }

    mesh.modification_end();

    stk::mesh::create_edges(mesh, *meta.get_part("pyr_part"));

    {
      std::vector<size_t> counts;
      stk::mesh::comm_mesh_counts(mesh, counts);

      EXPECT_EQ( counts[stk::topology::NODE_RANK], 12u ); // nodes
      EXPECT_EQ( counts[stk::topology::EDGE_RANK], 8u );  // edges
      EXPECT_EQ( counts[stk::topology::ELEM_RANK], 6u );  // elements
    }
}

TEST ( UnitTestCreateEdges, Hex_2x1x1_select_out_a_face )
{
    stk::mesh::fixtures::HexFixture fixture( MPI_COMM_WORLD, 2, 1, 1);

    stk::mesh::Part & facePart = fixture.m_meta.declare_part_with_topology("face_part_to_exclude", stk::topology::QUADRILATERAL_4, true);
    stk::mesh::PartVector facePartVector(1, &facePart);
    fixture.m_meta.commit();
    fixture.generate_mesh();
    stk::mesh::BulkData & mesh = fixture.m_bulk_data;
    {
        std::vector<size_t> counts ;
        stk::mesh::comm_mesh_counts(mesh , counts);

        EXPECT_EQ( counts[stk::topology::NODE_RANK] , 12u );
        EXPECT_EQ( counts[stk::topology::EDGE_RANK] , 0u );
        EXPECT_EQ( counts[stk::topology::FACE_RANK] , 0u );
        EXPECT_EQ( counts[stk::topology::ELEM_RANK] , 2u );
    }
    stk::mesh::create_faces(mesh);
    const stk::mesh::BucketVector & buckets = mesh.buckets(stk::topology::FACE_RANK);
    mesh.modification_begin();
    for (unsigned bucketCount = 0 ; bucketCount < buckets.size() ; ++bucketCount) {
        stk::mesh::Bucket & bucket = *buckets[bucketCount];
        for (unsigned count = 0; count < bucket.size(); ++count) {
            stk::mesh::Entity face = bucket[count];
            if (mesh.bucket(face).owned()) {
                mesh.change_entity_parts(face, facePartVector);
            }
        }
    }
    mesh.modification_end();

    stk::mesh::Selector selectOutFaces(!facePart);

    stk::mesh::create_edges(mesh, selectOutFaces);

    {
        std::vector<size_t> counts ;
        stk::mesh::comm_mesh_counts( mesh, counts);

        EXPECT_EQ( counts[stk::topology::NODE_RANK] , 12u );
        EXPECT_EQ( counts[stk::topology::EDGE_RANK] , 20u );
        EXPECT_EQ( counts[stk::topology::FACE_RANK] , 11u );
        EXPECT_EQ( counts[stk::topology::ELEM_RANK] , 2u );
    }
}

TEST( UnitTestCreateEdges, particle )
{
    stk::ParallelMachine pm = MPI_COMM_WORLD;
    int p_size = stk::parallel_machine_size(pm);

    if (p_size != 1) {
        return;
    }

    const unsigned spatialDim = 3;
    stk::mesh::MetaData meta(spatialDim);
    stk::mesh::BulkData mesh(meta, pm);

    stk::mesh::Part * particlePart = &meta.declare_part_with_topology("particle_part", stk::topology::PARTICLE);
    meta.commit();

    stk::mesh::EntityIdVector particleNodeIDs { 1 };
    stk::mesh::EntityId particleElemID( 1 );

    mesh.modification_begin();
    stk::mesh::declare_element(mesh, *particlePart, particleElemID, particleNodeIDs);
    mesh.modification_end();

    stk::mesh::create_edges(mesh);

    std::vector<size_t> counts;
    stk::mesh::comm_mesh_counts(mesh, counts);

    EXPECT_EQ( 1u, counts[stk::topology::NODE_RANK] );
    EXPECT_EQ( 0u, counts[stk::topology::EDGE_RANK] );  // Shouldn't create any; particles don't have edges
    EXPECT_EQ( 0u, counts[stk::topology::FACE_RANK] );
    EXPECT_EQ( 1u, counts[stk::topology::ELEM_RANK] );
}
<|MERGE_RESOLUTION|>--- conflicted
+++ resolved
@@ -53,11 +53,7 @@
 #include <stk_mesh/base/GetEntities.hpp>  // for count_selected_entities
 #include <stk_mesh/base/MetaData.hpp>   // for MetaData
 #include <stk_unit_test_utils/BulkDataTester.hpp>
-<<<<<<< HEAD
-#include <stk_unit_test_utils/StkMeshFromGeneratedMesh.h>
-=======
 #include <stk_unit_test_utils/StkMeshFromGeneratedMesh.hpp>
->>>>>>> 4103bf6c
 #include <string>                       // for string
 #include <vector>                       // for vector, vector<>::iterator
 
