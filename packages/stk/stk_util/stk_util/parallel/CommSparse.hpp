// Copyright 2002 - 2008, 2010, 2011 National Technology Engineering
// Solutions of Sandia, LLC (NTESS). Under the terms of Contract
// DE-NA0003525 with NTESS, the U.S. Government retains certain rights
// in this software.
//
// Redistribution and use in source and binary forms, with or without
// modification, are permitted provided that the following conditions are
// met:
// 
//     * Redistributions of source code must retain the above copyright
//       notice, this list of conditions and the following disclaimer.
// 
//     * Redistributions in binary form must reproduce the above
//       copyright notice, this list of conditions and the following
//       disclaimer in the documentation and/or other materials provided
//       with the distribution.
// 
//     * Neither the name of NTESS nor the names of its contributors
//       may be used to endorse or promote products derived from this
//       software without specific prior written permission.
//
// THIS SOFTWARE IS PROVIDED BY THE COPYRIGHT HOLDERS AND CONTRIBUTORS
// "AS IS" AND ANY EXPRESS OR IMPLIED WARRANTIES, INCLUDING, BUT NOT
// LIMITED TO, THE IMPLIED WARRANTIES OF MERCHANTABILITY AND FITNESS FOR
// A PARTICULAR PURPOSE ARE DISCLAIMED. IN NO EVENT SHALL THE COPYRIGHT
// OWNER OR CONTRIBUTORS BE LIABLE FOR ANY DIRECT, INDIRECT, INCIDENTAL,
// SPECIAL, EXEMPLARY, OR CONSEQUENTIAL DAMAGES (INCLUDING, BUT NOT
// LIMITED TO, PROCUREMENT OF SUBSTITUTE GOODS OR SERVICES; LOSS OF USE,
// DATA, OR PROFITS; OR BUSINESS INTERRUPTION) HOWEVER CAUSED AND ON ANY
// THEORY OF LIABILITY, WHETHER IN CONTRACT, STRICT LIABILITY, OR TORT
// (INCLUDING NEGLIGENCE OR OTHERWISE) ARISING IN ANY WAY OUT OF THE USE
// OF THIS SOFTWARE, EVEN IF ADVISED OF THE POSSIBILITY OF SUCH DAMAGE.
// 

#ifndef stk_util_parallel_CommSparse_hpp
#define stk_util_parallel_CommSparse_hpp

#include <cstddef>                      // for size_t, ptrdiff_t
#include <vector>
#include <stk_util/parallel/Parallel.hpp>  // for ParallelMachine
#include <stk_util/parallel/ParallelComm.hpp>  // for CommBuffer etc

//------------------------------------------------------------------------

namespace stk {

/** Given the send sizes determine the receive sizes and also
 * set output vectors of send-procs and recv-procs.
 * Send and receive size arrays are dimensioned to
 * the size of the parallel machine. (i.e., the number
 * of MPI processor ranks.)
 * Output vectors for send-procs and recv-procs will have
 * length num-send-procs and num-recv-procs respectively.
 */
void comm_recv_procs_and_msg_sizes(ParallelMachine comm,
                     const unsigned * const send_size,
                     unsigned * const recv_size,
                     std::vector<int>& output_send_procs,
                     std::vector<int>& output_recv_procs);

void comm_recv_procs_and_msg_sizes(ParallelMachine comm ,
                                   const std::vector<CommBuffer>& send_bufs ,
                                         std::vector<CommBuffer>& recv_bufs,
                                   std::vector<int>& send_procs,
                                   std::vector<int>& recv_procs);

/** Given send sizes (of length number-of-MPI-processor-ranks) and
 * send-procs and recv-procs (of length number-of-procs-to-send/recv-with),
 * set recv sizes (recv_size array has length number-of-MPI-processor-ranks).
 */
void comm_recv_msg_sizes(ParallelMachine comm ,
                     const unsigned * const send_size ,
                     const std::vector<int>& send_procs,
                     const std::vector<int>& recv_procs,
                     unsigned * const recv_size);

void comm_recv_msg_sizes(ParallelMachine comm ,
                     const std::vector<int>& send_procs,
                     const std::vector<int>& recv_procs,
                     const std::vector<CommBuffer>& send_bufs,
                     std::vector<CommBuffer>& recv_bufs);

class CommSparse {
public:

  ParallelMachine parallel()      const { return m_comm ; }
  int             parallel_size() const { return m_size ; }
  int             parallel_rank() const { return m_rank ; }

  /** Obtain the message buffer for a given processor */
  CommBuffer & send_buffer( int p )
  {
#ifndef NDEBUG
    if ( m_size <= p ) { rank_error("send_buffer",p); }
#endif
    return m_send[p] ;
  }

  /** Obtain the message buffer for a given processor */
  CommBuffer & recv_buffer( int p )
  {
#ifndef NDEBUG
    if ( m_size <= p ) { rank_error("recv_buffer",p); }
#endif
    return m_recv[p] ;
  }

  /** Obtain the message buffer for a given processor */
  const CommBuffer & recv_buffer( int p ) const
  {
#ifndef NDEBUG
    if ( m_size <= p ) { rank_error("recv_buffer",p); }
#endif
    return m_recv[p] ;
  }

  //----------------------------------------
  /** Construct for a to-be-sized communication.
   *  Allocate surrogate send buffers to enable
   *  no-op packing for the purpose of send sizing.
   *  Surrogate send scenario:
   *  1) Surrogate send buffers are "packed" for sizing where
   *     packing sizes are recorded but no data is copied.
   *  2) 'allocate_buffers()' is called to allocate
   *     buffers.
   *  3) Send buffers are identically packed; however, this
   *     packing copies data into the send buffers.
   */
  explicit CommSparse( ParallelMachine comm)
    : m_comm( comm ),
      m_size( parallel_machine_size( comm ) ),
      m_rank( parallel_machine_rank( comm ) ),
      m_send(m_size),
      m_recv(m_size),
      m_send_data(),
      m_recv_data(),
      m_send_procs(),
      m_recv_procs()
  {
  }
<<<<<<< HEAD
=======

  CommSparse(const CommSparse&) = delete;
>>>>>>> 4103bf6c

  /** Allocate communication buffers based upon
   *  sizing from the surrogate send buffer packing.
   *  Returns true if the local processor is actually
   *  sending or receiving.
   */
  bool allocate_buffers();

  /** Allocate communication buffers based upon
   *  sizing from the surrogate send buffer packing, with user-specified
   *  vectors of procs to send and receive with. Allowing the send/recv
   *  procs to be specified allows the CommSparse class to avoid a
   *  round of communication.
   */
  void allocate_buffers(const std::vector<int>& send_procs, const std::vector<int>& recv_procs);

  /** Communicate send buffers to receive buffers.  */
  void communicate();

  /** Swap send and receive buffers leading to reversed communication. */
  void swap_send_recv();

  /** Reset, but do not reallocate, message buffers for reprocessing.
   *  Sets 'size() == 0' and 'remaining() == capacity()'.
   */
  void reset_buffers();

  ~CommSparse()
  {
    m_comm = parallel_machine_null();
    m_size = 0 ;
    m_rank = 0 ;
    m_send.clear();
    m_recv.clear();
  }
private:

  /** Construct for undefined communication.
   *  No buffers are allocated.
   */
  CommSparse()
    : m_comm( parallel_machine_null() ),
      m_size( 0 ), 
      m_rank( 0 ),
      m_send(),
      m_recv(),
      m_send_data(),
      m_recv_data(),
      m_send_procs(),
      m_recv_procs()
  {}

  void rank_error( const char * , int ) const ;

  void allocate_data(std::vector<CommBuffer>& bufs, std::vector<unsigned char>& data);

  ParallelMachine m_comm ;
  int             m_size ;
  int             m_rank ;
  std::vector<CommBuffer> m_send;
  std::vector<CommBuffer> m_recv;
  std::vector<unsigned char> m_send_data;
  std::vector<unsigned char> m_recv_data;
  std::vector<int> m_send_procs;
  std::vector<int> m_recv_procs;
};

template<typename COMM, typename PACK_ALGORITHM>
bool pack_and_communicate(COMM & comm, const PACK_ALGORITHM & algorithm)
{
    algorithm();
    const bool actuallySendingOrReceiving = comm.allocate_buffers();
    if (actuallySendingOrReceiving) {
        algorithm();
        comm.communicate();
    }
<<<<<<< HEAD
=======
    return actuallySendingOrReceiving;
>>>>>>> 4103bf6c
}

template<typename COMM, typename UNPACK_ALGORITHM>
void unpack_communications(COMM & comm, const UNPACK_ALGORITHM & algorithm)
{
    for(int proc_id=0; proc_id<comm.parallel_size(); ++proc_id)
    {
        if (proc_id != comm.parallel_rank())
        {
            while(comm.recv_buffer(proc_id).remaining())
            {
                algorithm(proc_id);
            }
        }
    }
}

template <typename T>
void pack_vector_to_proc(stk::CommSparse& comm, const T& data, int otherProc)
{
    comm.send_buffer(otherProc).pack<unsigned>(data.size());
    for(size_t i=0; i<data.size(); ++i)
        comm.send_buffer(otherProc).pack<typename T::value_type>(data[i]);
}

template <typename T>
void unpack_vector_from_proc(stk::CommSparse& comm, T& data, int fromProc)
{
    unsigned num_items = 0;
    comm.recv_buffer(fromProc).unpack<unsigned>(num_items);
    data.resize(num_items);
    for(unsigned i=0;i<num_items;++i)
        comm.recv_buffer(fromProc).unpack<typename T::value_type>(data[i]);
}

}

//----------------------------------------------------------------------

#endif
<|MERGE_RESOLUTION|>--- conflicted
+++ resolved
@@ -138,11 +138,8 @@
       m_recv_procs()
   {
   }
-<<<<<<< HEAD
-=======
 
   CommSparse(const CommSparse&) = delete;
->>>>>>> 4103bf6c
 
   /** Allocate communication buffers based upon
    *  sizing from the surrogate send buffer packing.
@@ -219,10 +216,7 @@
         algorithm();
         comm.communicate();
     }
-<<<<<<< HEAD
-=======
     return actuallySendingOrReceiving;
->>>>>>> 4103bf6c
 }
 
 template<typename COMM, typename UNPACK_ALGORITHM>
