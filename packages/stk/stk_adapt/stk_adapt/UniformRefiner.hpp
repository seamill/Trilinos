#ifndef stk_adapt_UniformRefiner_hpp
#define stk_adapt_UniformRefiner_hpp

#include <iostream>
#include <stdexcept>
#include <string>
#include <sstream>
#include <cmath>
#include <utility>
#include <math.h>
#include <map>
#include <set>
#include <vector>

#include <Shards_BasicTopologies.hpp>
#include <Shards_CellTopologyData.h>

#include <boost/tuple/tuple_io.hpp>
#include <boost/tuple/tuple_comparison.hpp>

#include <stk_percept/stk_mesh.hpp>
#include <stk_percept/PerceptMesh.hpp>
#include <stk_adapt/UniformRefinerPattern.hpp>
#include <stk_adapt/Colorer.hpp>

#include <stk_adapt/NodeRegistry.hpp>

#include <stk_adapt/SubDimCell.hpp>

#define UNIFORM_REF_REMOVE_OLD_STD_SET 1
#define UNIFORM_REF_REMOVE_OLD_STD_VECTOR 0
#define UNIFORM_REF_REMOVE_OLD_BOOST_SET 0

#if UNIFORM_REF_REMOVE_OLD_BOOST_SET
#include <boost/unordered_set.hpp>
#endif


namespace stk {
  namespace adapt {

    using namespace stk::mesh;
    using std::vector;
    using std::map;
    using std::set;


#if UNIFORM_REF_REMOVE_OLD_STD_SET
    typedef std::set<Entity *> elements_to_be_destroyed_type;
#endif
#if UNIFORM_REF_REMOVE_OLD_STD_VECTOR
    typedef std::vector<Entity *> elements_to_be_destroyed_type;
#endif
#if UNIFORM_REF_REMOVE_OLD_BOOST_SET
    typedef boost::unordered_set<Entity *> elements_to_be_destroyed_type;
#endif


    /// e.g. UniformRefiner<shards::Hex<8>, shards::Tet<4> >
    //template<typename FromTopology, typename ToTopology>
#if 0
    class ParallelMeshModAlgorithm
    {
    public:
      virtual void planActions()=0;
      virtual void performActions()=0;
    protected:
      void helperFunction1();
      void helperFunction2();
      //...
    };
#endif

    //========================================================================================================================
    //========================================================================================================================
    //========================================================================================================================
    //template<class UniformRefinerPattern>
    class UniformRefiner //: ParallelMeshModAlgorithm
    {
    public:
      UniformRefiner(percept::PerceptMesh& eMesh, UniformRefinerPatternBase & bp, FieldBase *proc_rank_field=0);
      UniformRefiner(percept::PerceptMesh& eMesh, std::vector<UniformRefinerPatternBase *>&  bp, FieldBase *proc_rank_field=0);


      //UniformRefiner(percept::PerceptMesh& eMesh, UniformRefinerPattern<void, void, 0>& bp);
  
      void 
      doBreak();

      void 
      setRemoveOldElements(bool do_remove);

      bool 
      getRemoveOldElements();
      
      static BlockNamesType 
      getBlockNames(std::string& block_name);

      static BlockNamesType 
      correctBlockNamesForPartPartConsistency(percept::PerceptMesh& eMesh, BlockNamesType& blocks);

      void 
      setIgnoreSideSets(bool ignore_sidesets) ;

      bool 
      getIgnoreSideSets();

    protected:
  
      //void checkParallelConsitency();

      unsigned
      doForAllElements(EntityRank rank, NodeRegistry::ElementFunctionPrototype function, vector< ColorerSetType >& elementColors, vector<NeededEntityType>& needed_entity_ranks,
                       bool only_count=false, bool doAllElements=true);

      void 
      createElementsAndNodesAndConnectLocal(unsigned irank,  UniformRefinerPatternBase* breakPattern, 
                   vector< ColorerSetType >& elementColors,   vector<NeededEntityType>& needed_entity_ranks,  vector<Entity *>& new_elements_pool);

      bool
      createNewNeededNodeIds(const CellTopologyData * const cell_topo_data, 
                             const Entity& element, vector<NeededEntityType>& needed_entity_ranks, NewSubEntityNodesType& nodes);

      void 
      removeOldElements(EntityRank rank, UniformRefinerPatternBase* breakPattern );

      void 
      removeOldElements( elements_to_be_destroyed_type& elements_to_be_destroyed);

      void 
      addOldElementsToPart(EntityRank rank, UniformRefinerPatternBase* breakPattern, unsigned *elementType = 0u);

      void 
      renameNewParts(EntityRank rank, UniformRefinerPatternBase* breakPattern);

      void 
      fixSurfaceAndEdgeSetNames(EntityRank rank, UniformRefinerPatternBase* breakPattern);

      void 
      fixElementSides();

      void 
      fixElementSides1();

      void 
      fixElementSides(EntityRank side_rank);

      void 
      fixElementSides1(EntityRank side_rank);

      void 
      checkFixElementSides(EntityRank side_rank, EntityRank elem_rank);

      void 
      buildElementSideDB(SubDimCellToDataMap& cell_2_data_map);

      void 
      trace_print(std::string msg);

<<<<<<< HEAD
      //void dumpElements();
=======
      void 
      checkBreakPatternValidityAndBuildRanks(std::vector<EntityRank>& ranks);
>>>>>>> 5add6a8f

    private:
      percept::PerceptMesh& m_eMesh;

      //UniformRefinerPatternBase & m_breakPattern;
      std::vector<UniformRefinerPatternBase *> m_breakPattern;

      NodeRegistry* m_nodeRegistry;
      FieldBase *m_proc_rank_field;
      bool m_doRemove;

      std::vector<EntityRank> m_ranks;
      bool m_ignoreSideSets;
    };

  }
}
#endif<|MERGE_RESOLUTION|>--- conflicted
+++ resolved
@@ -157,12 +157,8 @@
       void 
       trace_print(std::string msg);
 
-<<<<<<< HEAD
-      //void dumpElements();
-=======
       void 
       checkBreakPatternValidityAndBuildRanks(std::vector<EntityRank>& ranks);
->>>>>>> 5add6a8f
 
     private:
       percept::PerceptMesh& m_eMesh;
