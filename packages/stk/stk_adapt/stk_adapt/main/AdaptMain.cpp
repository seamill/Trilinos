
/*------------------------------------------------------------------------*/
/*                 Copyright 2010, 2011 Sandia Corporation.                     */
/*  Under terms of Contract DE-AC04-94AL85000, there is a non-exclusive   */
/*  license for use of this work by or on behalf of the U.S. Government.  */
/*  Export of this program may require a license from the                 */
/*  United States Government.                                             */
/*------------------------------------------------------------------------*/

#include <cstdlib>
#include <cstring>
#include <iostream>
#include <fstream>
#include <sstream>
#include <cmath>
#include <utility>

#if defined( STK_HAS_MPI )
#include <mpi.h>
#endif

#include <stk_percept/PerceptMesh.hpp>
#include <stk_percept/Util.hpp>
#include <stk_percept/RunEnvironment.hpp>

#include <stk_util/environment/WallTime.hpp>
#include <stk_util/environment/CPUTime.hpp>

#include <stk_adapt/UniformRefiner.hpp>
#include <boost/shared_ptr.hpp>

#define ALLOW_MEM_TEST 1

extern double s_timers[10]; // = {0,0,0,0,0,0,0,0,0,0};


namespace stk { 

  namespace adapt {

    //extern void test_memory(int, int);
    void test_memory(percept::PerceptMesh& eMesh, int n_elements, int n_nodes)
    {
      vector<stk::mesh::Entity *> new_elements;
      vector<stk::mesh::Entity *> new_nodes;
      
      eMesh.getBulkData()->modification_begin();

      std::cout << "creating " << n_elements << " elements..." <<std::endl;
      eMesh.createEntities( eMesh.element_rank(), n_elements, new_elements);
      std::cout << "... done creating " << n_elements << " elements" << std::endl;

      std::cout << "creating " << n_nodes << " nodes..." <<std::endl;
      eMesh.createEntities( stk::mesh::fem::FEMMetaData::NODE_RANK, n_nodes, new_nodes);
      std::cout << "... done creating " << n_nodes << " nodes" << std::endl;

      int num_prints = 100;
      int print_mod = n_elements/num_prints;
      int i_node = 0;
      int n_node_per_element = 4; 
      for (int i_element = 0; i_element < n_elements; i_element++)
        {
          if (!i_element || (i_element % print_mod == 0))
            {
              std::cout << "declare_relation for i_element = " << i_element << " [" << n_elements << "] = " << ((double)i_element)/((double)n_elements)*100 << "%"
                        << std::endl;
            }
          stk::mesh::Entity& element = *new_elements[i_element];

          for (int j_node = 0; j_node < n_node_per_element; j_node++)
            {
              stk::mesh::Entity& node = *new_nodes[i_node];

              eMesh.getBulkData()->declare_relation(element, node, j_node);
              
              i_node++;
              if (i_node >= n_nodes-1)
                i_node = 0;
            }
        }

      std::cout << " doing modification_end ... " << std::endl;
      eMesh.getBulkData()->modification_end();
      std::cout << " done modification_end ... " << std::endl;
      

    }

    static void checkInput(std::string option, std::string value, std::string allowed_values, RunEnvironment& run_environment)
    {
      //if (value.length() == 0) return;
      std::vector<std::string> vals = Util::split(allowed_values, ", ");
      for (unsigned i = 0; i < vals.size(); i++)
        {
          if (vals[i] == value)
            return;
        }
      std::ostringstream oss;
      oss << "AdaptMain::checkInput bad option for " << option << " (= " << value << ") \n allowed values = " << allowed_values;
      //throw std::runtime_error(oss.str());
      {
        std::cout << oss.str() << std::endl;
        run_environment.printHelp();
        exit(1);
      }

    }

    static void print_simple_usage()
    {
      std::cout << "usage: exe_name [convert|enrich|refine] input_file_name [output_file_name] [number_refines]" << std::endl;
    }

    int adapt_main(int argc, char **argv) ;
    int adapt_main_full_options(int argc, char **argv) ;

    // FIXME
    static int check_for_simple_options(int argc, char **argv) 
    {
      int simple = 0;
      for (int i = 1; i < argc; i++)
        {
          if (std::string(argv[i]) == "refine" || std::string(argv[i]) == "enrich" || std::string(argv[i]) == "convert")  
            return i;
        }
      return simple;
    }

    static bool debug = false;
    int adapt_main_simple_options(int argc_in, char **argv_in) 
    {

      // format: exe_name [convert|enrich|refine] input_file_name
      int simple_options_index = check_for_simple_options(argc_in, argv_in);

      //       if (!simple_options_index)
      //         {
      //           print_simple_usage();
      //           return 1;
      //         }

      int argc = argc_in;
      if (argc != 2 + simple_options_index && argc != 3 + simple_options_index && argc != 4 + simple_options_index )
        {
          print_simple_usage();
          return 1;
        }

      std::vector<std::string> argv(argc);
      for (int i = 0; i < argc; i++)
        {
          argv[i] = (const char *)argv_in[i];
        }
      if (debug)
        std::cout << "argc = " << argc << " argv= \n" << argv << std::endl;

      std::string exe_name        = argv[0];
      std::string option          = argv[0+simple_options_index];
      if (option != "refine" && option != "enrich" && option != "convert")
        {
          print_simple_usage();
          return 1;
        }
      std::string input_mesh = argv[1+simple_options_index];
      std::string number_refines = (argc == 3+simple_options_index? argv[2+simple_options_index] : "1");
      int nref=0;

      bool isInt = false;
      try {
         nref = boost::lexical_cast<int>(number_refines);
        isInt = true;
      }
      catch( ... ) 
        {
        }

      std::string output_mesh = input_mesh;
      std::string extension = input_mesh.substr(input_mesh.length()-2,input_mesh.length());
      if (debug) std::cout << " extension= " << extension << std::endl;
      std::string new_ext = "";
      new_ext += "_";
      if (option == "refine")
        new_ext += "refined_"+number_refines+extension;
      else
        new_ext += option+"ed_"+extension;

      if (!isInt && (argc == 3+simple_options_index))
        {
          output_mesh = number_refines;
          number_refines = (argc == 4+simple_options_index? argv[3+simple_options_index] : "1");
          //std::cout << "tmp output_mesh= " << output_mesh << std::endl;
          //std::cout << "tmp number_refines= " << number_refines << std::endl;
        }
      else
        {
          Util::replace(output_mesh, extension, new_ext);
        }
      if (debug) std::cout << " output_mesh= " << output_mesh << std::endl;

      std::vector<std::string> argv_new;
      for (int i = 0; i < simple_options_index; i++)
        argv_new.push_back(argv[i]);
      argv_new.push_back("--input_mesh="+input_mesh);
      argv_new.push_back("--output_mesh="+output_mesh);
      if (option == "refine")
        argv_new.push_back("--refine=DEFAULT");
      else if (option == "enrich")
        argv_new.push_back("--enrich=DEFAULT");
      else
        argv_new.push_back("--convert=Hex8_Tet4_24");
      argv_new.push_back("--load_balance=1");
      argv_new.push_back("--remove_original_elements=1");
      argv_new.push_back("--number_refines="+number_refines);

      if ( debug) std::cout << "new argv = \n" << argv_new << std::endl;
      int argc_new = argv_new.size();
      char **argv_new_cstr = new char*[argc_new];
      for (int i = 0; i < argc_new; i++)
        {
          argv_new_cstr[i] = (char *)argv_new[i].c_str();
        }
      return adapt_main_full_options(argc_new, argv_new_cstr);
    }

    static void dump_args(int argc, char **argv) 
    {
      std::cout << "argc = " << argc << std::endl;
      for (int i = 0; i < argc; i++)
        {
          std::cout << "argv[" << i << "]= " << argv[i] << std::endl;
        }
    }


    int adapt_main(int argc, char **argv) 
    {
      if (debug)
        dump_args(argc, argv);
      // allow positional arguments, etc.
      if (check_for_simple_options(argc, argv))
        return adapt_main_simple_options(argc, argv);
      else
        return adapt_main_full_options(argc, argv);
    }

    int adapt_main_full_options(int argc, char **argv) 
    { 
      EXCEPTWATCH;
      bool debug_re = false;
      RunEnvironment run_environment(&argc, &argv, debug_re);
      unsigned p_rank = stk::parallel_machine_rank(run_environment.m_comm);
      unsigned p_size = stk::parallel_machine_size(run_environment.m_comm);

<<<<<<< HEAD
      double t0 =  stk::wall_time(); 
      double cpu0 = stk::cpu_time();
=======
>>>>>>> e7c91e6b

      std::string options_description_desc = "stk_adapt options";
    
      // NOTE: Options --directory --output-log --runtest are handled/defined in RunEnvironment
      std::string input_mesh="";
      std::string input_geometry="";
      std::string output_mesh="";
      std::string block_name_inc = "";
      std::string block_name_exc = "";
      std::string convert="";
      std::string refine="DEFAULT";
      std::string enrich="";
      bool doRefineMesh = true;
      int load_balance = 1;
      std::string convert_Hex8_Tet4_24 = "Hex8_Tet4_24";      
      int print_info=0;
      int remove_original_elements = 1;
      int number_refines = 1;
      int proc_rank_field = 0;
      int query_only = 0;

      //  Hex8_Tet4_24 (default), Quad4_Quad4_4, Qu
      std::string block_name_desc = 
        "block name(s) to convert: there are 4 options\n"
        "  (1) empty string or option not specified: convert all blocks in the input mesh file\n"
        "  (2) file:my_filename.my_ext (e.g. file:filelist.dat) which will read input block names\n"
        "            from the given file\n"
        "  (3) [+]block_name_1,[+]block_name_2, etc ,block_name_n to include only these blocks, plus sign is optional\n"
        "  (4) a single input block name (e.g. block_3) to be converted \n"
        "  (5) -block_3,-block_5 to exclude blocks from those included (all blocks or include-only blocks), minus sign is mandatory\n"
        "  (6) block_1..block_10 include the range of blocks #1 to #10 \n"
        "  (7) any combination of [+] and - options and range (..) option can be specified \n"
        "Note: wherever you specify block_# this can be replaced with just the #, e.g. \"1,2,4,5\" ";

      std::string convert_options = UniformRefinerPatternBase::s_convert_options;
      std::string refine_options  = UniformRefinerPatternBase::s_refine_options;
      std::string enrich_options  = UniformRefinerPatternBase::s_enrich_options;

      std::string def1= Util::split(convert_options, ", ")[0] ;
      if (0) std::cout << def1 << "tmp split = " << Util::split(convert_options, ", ") << std::endl;
      int test_memory_elements = 0;
      int test_memory_nodes = 0;
      
      //convert_options = "DEFAULT or one of "+convert_options;
      //refine_options = "DEFAULT or one of "+refine_options;
      //enrich_options = "DEFAULT or one of "+enrich_options;

      // : if not specified, use input mesh name appended with _{converted,refined_#refines,enriched}");

      std::string block_name_desc_inc = "which blocks to include, specified as: "+block_name_desc;
      std::string block_name_desc_exc = "which blocks to exclude, specified as: "+block_name_desc;

      run_environment.clp.setOption("convert"                  , &convert                  , convert_options.c_str());
      run_environment.clp.setOption("refine"                   , &refine                   , refine_options.c_str());
      run_environment.clp.setOption("enrich"                   , &enrich                   , enrich_options.c_str());
      run_environment.clp.setOption("input_mesh"               , &input_mesh               , "input mesh name");
      run_environment.clp.setOption("output_mesh"              , &output_mesh              , "output mesh name");

      run_environment.clp.setOption("query_only"               , &query_only               , "query only, no refinement done");

      run_environment.clp.setOption("number_refines"           , &number_refines           , "number of refinement passes");
      run_environment.clp.setOption("block_name"               , &block_name_inc           , block_name_desc_inc.c_str());
      //run_environment.clp.setOption("exclude"                  , &block_name_exc           , block_name_desc_exc.c_str());
      run_environment.clp.setOption("print_info"               , &print_info               , ">= 0  (higher values print more info)");
      run_environment.clp.setOption("load_balance"             , &load_balance             , " load balance (slice/spread) input mesh file");

#if ALLOW_MEM_TEST
      run_environment.clp.setOption("test_memory_elements"     , &test_memory_elements     , " give a number of elements");
      run_environment.clp.setOption("test_memory_nodes"        , &test_memory_nodes        , " give a number of nodes");
#endif
      run_environment.clp.setOption("proc_rank_field"          , &proc_rank_field          , " add an element field to show processor rank");
      run_environment.clp.setOption("remove_original_elements" , &remove_original_elements , " remove original (converted) elements (default=true)");
      run_environment.clp.setOption("input_geometry"           , &input_geometry           , "input geometry name");

      run_environment.processCommandLine(&argc, &argv);

      int result = 0;
      unsigned failed_proc_rank = 0u;

      double t0   = 0.0;
      double t1   = 0.0;
      double cpu0 = 0.0;
      double cpu1 = 0.0;

      try {

        if (convert.length())
          checkInput("convert", convert, convert_options, run_environment);

        if (refine.length())
          checkInput("refine", refine, refine_options, run_environment);

        if (enrich.length())
          checkInput("enrich", enrich, enrich_options, run_environment);

        if (print_info)
          {
            doRefineMesh = false;
          }

        if (input_mesh.length() == 0 
            || output_mesh.length() == 0
            || (convert.length() == 0 && refine.length()==0 && enrich.length()==0)
            //||  not (convert == "Hex8_Tet4_24" || convert == "Quad4_Quad4_4" || convert == "Quad4_Tri3_6")
            )
          {
            run_environment.printHelp();
            exit(1);
          }

#if defined( STK_HAS_MPI )
        MPI_Barrier( MPI_COMM_WORLD );
#endif

        if (load_balance)
          {
            RunEnvironment::doLoadBalance(run_environment.m_comm, input_mesh);
          }

        percept::PerceptMesh eMesh(0);  // FIXME
        //percept::PerceptMesh eMesh;  // FIXME

        //unsigned p_size = eMesh.getParallelSize();
        
        eMesh.open(input_mesh);

        Util::setRank(eMesh.getRank());

        Teuchos::RCP<UniformRefinerPatternBase> pattern;

        if (doRefineMesh)
          {
            //             BlockNamesType block_names = UniformRefiner::getBlockNames(block_name_inc);
            //             block_names = UniformRefiner::correctBlockNamesForPartPartConsistency(eMesh, block_names);

            // FIXME move this next block of code to a method on UniformRefiner
            BlockNamesType block_names(stk::percept::EntityRankEnd+1u);
            if (block_name_inc.length())
              {
                block_names = UniformRefiner::getBlockNames(block_name_inc, eMesh.getRank(), eMesh);
                if (1)
                  {
                    eMesh.commit();
                    block_names = UniformRefiner::correctBlockNamesForPartPartConsistency(eMesh, block_names);
                    eMesh.close();
                    eMesh.open(input_mesh);
                  }
              }
            
            pattern = UniformRefinerPatternBase::createPattern(refine, enrich, convert, eMesh, block_names);

            if (0)
              {
                run_environment.printHelp();
                exit(1);
              }
          }

        if (0)
          {
            std::cout << "tmp convert = " << convert << std::endl;
            std::cout << "tmp refine = " << refine << std::endl;
            std::cout << "tmp enrich = " << enrich << std::endl;
          }

        int scalarDimension = 0; // a scalar

        stk::mesh::FieldBase* proc_rank_field_ptr = 0;
        if (proc_rank_field)
          eMesh.addField("proc_rank", eMesh.element_rank(), scalarDimension);

        eMesh.commit();

        if (test_memory_nodes && test_memory_elements)
          {
            test_memory(eMesh, test_memory_elements, test_memory_nodes);
            return 0;
          }

        // FIXME
        if (0)
          {
            eMesh.saveAs("outtmp.e");
            exit(1);
          }
        
        if (print_info)
          {
            eMesh.printInfo("convert", print_info);
          }

        // FIXME
        if (0)
          {
            eMesh.printInfo("before convert", 2);
            exit(1);
          }


        if (doRefineMesh)
          {
            t0 =  stk::wall_time(); 
            cpu0 = stk::cpu_time();

            UniformRefiner breaker(eMesh, *pattern, proc_rank_field_ptr);
            if (input_geometry != "")
                breaker.setGeometryFile(input_geometry);
            breaker.setRemoveOldElements(remove_original_elements);
            breaker.setQueryPassOnly(query_only == 1);
            //breaker.setIgnoreSideSets(true);

            for (int iBreak = 0; iBreak < number_refines; iBreak++)
              {
                if (!eMesh.getRank())
                  {
                    std::cout << "Refinement pass # " << (iBreak+1) << " start..." << std::endl;
                  }
                breaker.doBreak();
                if (!eMesh.getRank())
                  {
                    std::cout << std::endl;
                    int ib = iBreak;
                    if (!query_only) ib = 0;
                    RefinementInfoByType::printTable(std::cout, breaker.getRefinementInfoByType(), ib , true);
                    std::cout << std::endl;
                  }
                
              }
            t1 =  stk::wall_time(); 
            cpu1 = stk::cpu_time();

            eMesh.saveAs(output_mesh);
          }

#if 0
        for (int itime=0; itime < 10; itime++)
          {
            std::cout << "tmp timer[" << itime << "]= " << s_timers[itime] << " " << s_timers[itime]/s_timers[3]*100 << " %" << std::endl;
          }
#endif
        
      }
      catch ( const std::exception * X ) {
        std::cout << "AdaptMain::  unexpected exception POINTER: " << X->what() << std::endl;
        failed_proc_rank = p_rank+1u;
      }
      catch ( const std::exception & X ) {
        std::cout << "AdaptMain:: unexpected exception: " << X.what() << std::endl;
        failed_proc_rank = p_rank+1u;
      }
      catch( ... ) {
        std::cout << "AdaptMain::  ... exception" << std::endl;
        failed_proc_rank = p_rank+1u;
      }

      stk::all_reduce( run_environment.m_comm, stk::ReduceSum<1>( &failed_proc_rank ) );
      if (failed_proc_rank)
        {
          stk::percept::pout() << "P[" << p_rank << "]  exception found on processor " << (failed_proc_rank-1) << "\n";
          exit(1);
        }

<<<<<<< HEAD
      double t1 =  stk::wall_time(); 
      double cpu1 = stk::cpu_time();
=======
>>>>>>> e7c91e6b
      stk::percept::pout() << "P[" << p_rank << ", " << p_size << "]  wall clock time on processor [" << p_rank << ", " << p_size << "]= " << (t1-t0) << " (sec) "
                           << " cpu time= " << (cpu1 - cpu0) << " (sec)\n";
      std::cout << "P[" << p_rank << ", " << p_size << "]  wall clock time on processor [" << p_rank << ", " << p_size << "]= " << (t1-t0) << " (sec) "
                << " cpu time= " << (cpu1 - cpu0) << " (sec) " << std::endl;

      double cpuMax = (cpu1-cpu0);
      double wallMax = (t1-t0);
<<<<<<< HEAD

=======
      double cpuSum = (cpu1-cpu0);

      stk::all_reduce( run_environment.m_comm, stk::ReduceSum<1>( &cpuSum ) );
>>>>>>> e7c91e6b
      stk::all_reduce( run_environment.m_comm, stk::ReduceMax<1>( &cpuMax ) );
      stk::all_reduce( run_environment.m_comm, stk::ReduceMax<1>( &wallMax ) );

      if (0 == p_rank)
        {
          stk::percept::pout() << "P[" << p_rank << ", " << p_size << "]  max wall clock time = " << wallMax << " (sec)\n";
          stk::percept::pout() << "P[" << p_rank << ", " << p_size << "]  max cpu  clock time = " << cpuMax << " (sec)\n";
<<<<<<< HEAD
          std::cout << "P[" << p_rank << ", " << p_size << "]  max wall clock time = " << wallMax << " (sec)" << std::endl;
          std::cout << "P[" << p_rank << ", " << p_size << "]  max cpu  clock time = " << cpuMax << " (sec)" << std::endl;
=======
          stk::percept::pout() << "P[" << p_rank << ", " << p_size << "]  sum cpu  clock time = " << cpuSum << " (sec)\n";
          std::cout << "P[" << p_rank << ", " << p_size << "]  max wall clock time = " << wallMax << " (sec)" << std::endl;
          std::cout << "P[" << p_rank << ", " << p_size << "]  max cpu  clock time = " << cpuMax << " (sec)" << std::endl;
          std::cout << "P[" << p_rank << ", " << p_size << "]  sum cpu  clock time = " << cpuSum << " (sec)" << std::endl;
>>>>>>> e7c91e6b
        }

      return result;
    }

  }
}

//#include "pyencore.h"
//#if !PY_PERCEPT
int main(int argc, char **argv) { 

#if defined(__PGI)
  std::cout << "Not supported on PGI" << std::endl;
  return 0;
#else
  return stk::adapt::adapt_main(argc, argv);
#endif
}
//#endif<|MERGE_RESOLUTION|>--- conflicted
+++ resolved
@@ -251,11 +251,6 @@
       unsigned p_rank = stk::parallel_machine_rank(run_environment.m_comm);
       unsigned p_size = stk::parallel_machine_size(run_environment.m_comm);
 
-<<<<<<< HEAD
-      double t0 =  stk::wall_time(); 
-      double cpu0 = stk::cpu_time();
-=======
->>>>>>> e7c91e6b
 
       std::string options_description_desc = "stk_adapt options";
     
@@ -518,11 +513,6 @@
           exit(1);
         }
 
-<<<<<<< HEAD
-      double t1 =  stk::wall_time(); 
-      double cpu1 = stk::cpu_time();
-=======
->>>>>>> e7c91e6b
       stk::percept::pout() << "P[" << p_rank << ", " << p_size << "]  wall clock time on processor [" << p_rank << ", " << p_size << "]= " << (t1-t0) << " (sec) "
                            << " cpu time= " << (cpu1 - cpu0) << " (sec)\n";
       std::cout << "P[" << p_rank << ", " << p_size << "]  wall clock time on processor [" << p_rank << ", " << p_size << "]= " << (t1-t0) << " (sec) "
@@ -530,13 +520,9 @@
 
       double cpuMax = (cpu1-cpu0);
       double wallMax = (t1-t0);
-<<<<<<< HEAD
-
-=======
       double cpuSum = (cpu1-cpu0);
 
       stk::all_reduce( run_environment.m_comm, stk::ReduceSum<1>( &cpuSum ) );
->>>>>>> e7c91e6b
       stk::all_reduce( run_environment.m_comm, stk::ReduceMax<1>( &cpuMax ) );
       stk::all_reduce( run_environment.m_comm, stk::ReduceMax<1>( &wallMax ) );
 
@@ -544,15 +530,10 @@
         {
           stk::percept::pout() << "P[" << p_rank << ", " << p_size << "]  max wall clock time = " << wallMax << " (sec)\n";
           stk::percept::pout() << "P[" << p_rank << ", " << p_size << "]  max cpu  clock time = " << cpuMax << " (sec)\n";
-<<<<<<< HEAD
-          std::cout << "P[" << p_rank << ", " << p_size << "]  max wall clock time = " << wallMax << " (sec)" << std::endl;
-          std::cout << "P[" << p_rank << ", " << p_size << "]  max cpu  clock time = " << cpuMax << " (sec)" << std::endl;
-=======
           stk::percept::pout() << "P[" << p_rank << ", " << p_size << "]  sum cpu  clock time = " << cpuSum << " (sec)\n";
           std::cout << "P[" << p_rank << ", " << p_size << "]  max wall clock time = " << wallMax << " (sec)" << std::endl;
           std::cout << "P[" << p_rank << ", " << p_size << "]  max cpu  clock time = " << cpuMax << " (sec)" << std::endl;
           std::cout << "P[" << p_rank << ", " << p_size << "]  sum cpu  clock time = " << cpuSum << " (sec)" << std::endl;
->>>>>>> e7c91e6b
         }
 
       return result;
