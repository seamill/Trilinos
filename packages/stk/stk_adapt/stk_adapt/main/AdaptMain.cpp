
/*------------------------------------------------------------------------*/
/*                 Copyright 2010 Sandia Corporation.                     */
/*  Under terms of Contract DE-AC04-94AL85000, there is a non-exclusive   */
/*  license for use of this work by or on behalf of the U.S. Government.  */
/*  Export of this program may require a license from the                 */
/*  United States Government.                                             */
/*------------------------------------------------------------------------*/

#include <cstdlib>
#include <cstring>
#include <iostream>
#include <fstream>
#include <sstream>
#include <cmath>
#include <utility>

#if defined( STK_HAS_MPI )
#include <mpi.h>
#endif

#include <stk_percept/PerceptMesh.hpp>
#include <stk_percept/Util.hpp>
#include <stk_percept/RunEnvironment.hpp>

#include <stk_util/environment/WallTime.hpp>

#include <stk_adapt/UniformRefiner.hpp>
#include <boost/shared_ptr.hpp>

#define ALLOW_MEM_TEST 1

extern double s_timers[10]; // = {0,0,0,0,0,0,0,0,0,0};


namespace stk { 

  namespace adapt {

    //extern void test_memory(int, int);
    void test_memory(percept::PerceptMesh& eMesh, int n_elements, int n_nodes)
    {
      vector<Entity *> new_elements;
      vector<Entity *> new_nodes;
      
      eMesh.getBulkData()->modification_begin();

      std::cout << "creating " << n_elements << " elements..." <<std::endl;
      eMesh.createEntities( mesh::Element, n_elements, new_elements);
      std::cout << "... done creating " << n_elements << " elements" << std::endl;

      std::cout << "creating " << n_nodes << " nodes..." <<std::endl;
      eMesh.createEntities( mesh::Node, n_nodes, new_nodes);
      std::cout << "... done creating " << n_nodes << " nodes" << std::endl;

      int num_prints = 100;
      int print_mod = n_elements/num_prints;
      int i_node = 0;
      int n_node_per_element = 4; 
      for (int i_element = 0; i_element < n_elements; i_element++)
        {
          if (!i_element || (i_element % print_mod == 0))
            {
              std::cout << "declare_relation for i_element = " << i_element << " [" << n_elements << "] = " << ((double)i_element)/((double)n_elements)*100 << "%"
                        << std::endl;
            }
          //Entity& element = eMesh.getBulkData()->get_entity( stk::mesh::Element , i_element+1);
          Entity& element = *new_elements[i_element];

          for (int j_node = 0; j_node < n_node_per_element; j_node++)
            {
              Entity& node = *new_nodes[i_node];

              eMesh.getBulkData()->declare_relation(element, node, j_node);
              
              i_node++;
              if (i_node >= n_nodes-1)
                i_node = 0;
            }
        }

      std::cout << " doing modification_end ... " << std::endl;
      eMesh.getBulkData()->modification_end();
      std::cout << " done modification_end ... " << std::endl;
      

    }

    static void checkInput(std::string option, std::string value, std::string allowed_values, RunEnvironment& run_environment)
    {
      //if (value.length() == 0) return;
      std::vector<std::string> vals = Util::split(allowed_values, ", ");
      for (unsigned i = 0; i < vals.size(); i++)
        {
          if (vals[i] == value)
            return;
        }
      std::ostringstream oss;
      oss << "AdaptMain::checkInput bad option for " << option << " (= " << value << ") \n allowed values = " << allowed_values;
      //throw std::runtime_error(oss.str());
      {
        std::cout << oss.str() << std::endl;
        run_environment.printHelp();
        exit(1);
      }

    }

    static void print_simple_usage()
    {
      std::cout << "usage: exe_name [convert|enrich|refine] input_file_name [output_file_name] [number_refines]" << std::endl;
    }

    int adapt_main(int argc, char **argv) ;
    int adapt_main_full_options(int argc, char **argv) ;

    // FIXME
    static int check_for_simple_options(int argc, char **argv) 
    {
      int simple = 0;
      for (int i = 1; i < argc; i++)
        {
          if (std::string(argv[i]) == "refine" || std::string(argv[i]) == "enrich" || std::string(argv[i]) == "convert")  
            return i;
        }
      return simple;
    }

    static bool debug = false;
    int adapt_main_simple_options(int argc_in, char **argv_in) 
    {

      // format: exe_name [convert|enrich|refine] input_file_name
      int simple_options_index = check_for_simple_options(argc_in, argv_in);

      //       if (!simple_options_index)
      //         {
      //           print_simple_usage();
      //           return 1;
      //         }

      int argc = argc_in;
      if (argc != 2 + simple_options_index && argc != 3 + simple_options_index && argc != 4 + simple_options_index )
        {
          print_simple_usage();
          return 1;
        }

      std::vector<std::string> argv(argc);
      for (int i = 0; i < argc; i++)
        {
          argv[i] = (const char *)argv_in[i];
        }
      if (debug)
        std::cout << "argc = " << argc << " argv= \n" << argv << std::endl;

      std::string exe_name        = argv[0];
      std::string option          = argv[0+simple_options_index];
      if (option != "refine" && option != "enrich" && option != "convert")
        {
          print_simple_usage();
          return 1;
        }
      std::string input_mesh = argv[1+simple_options_index];
      std::string number_refines = (argc == 3+simple_options_index? argv[2+simple_options_index] : "1");
      int nref=0;

      bool isInt = false;
      try {
         nref = boost::lexical_cast<int>(number_refines);
        isInt = true;
      }
      catch( ... ) 
        {
        }

      std::string output_mesh = input_mesh;
      std::string extension = input_mesh.substr(input_mesh.length()-2,input_mesh.length());
      if (debug) std::cout << " extension= " << extension << std::endl;
      std::string new_ext = "";
      new_ext += "_";
      if (option == "refine")
        new_ext += "refined_"+number_refines+extension;
      else
        new_ext += option+"ed_"+extension;

      if (!isInt && (argc == 3+simple_options_index))
        {
          output_mesh = number_refines;
          number_refines = (argc == 4+simple_options_index? argv[3+simple_options_index] : "1");
          //std::cout << "tmp output_mesh= " << output_mesh << std::endl;
          //std::cout << "tmp number_refines= " << number_refines << std::endl;
        }
      else
        {
          Util::replace(output_mesh, extension, new_ext);
        }
      if (debug) std::cout << " output_mesh= " << output_mesh << std::endl;

      std::vector<std::string> argv_new;
      for (int i = 0; i < simple_options_index; i++)
        argv_new.push_back(argv[i]);
      argv_new.push_back("--input_mesh="+input_mesh);
      argv_new.push_back("--output_mesh="+output_mesh);
      if (option == "refine")
        argv_new.push_back("--refine=DEFAULT");
      else if (option == "enrich")
        argv_new.push_back("--enrich=DEFAULT");
      else
        argv_new.push_back("--convert=Hex8_Tet4_24");
      argv_new.push_back("--load_balance=1");
      argv_new.push_back("--remove_original_elements=1");
      argv_new.push_back("--number_refines="+number_refines);

      if ( debug) std::cout << "new argv = \n" << argv_new << std::endl;
      int argc_new = argv_new.size();
      char **argv_new_cstr = new char*[argc_new];
      for (int i = 0; i < argc_new; i++)
        {
          argv_new_cstr[i] = (char *)argv_new[i].c_str();
        }
      return adapt_main_full_options(argc_new, argv_new_cstr);
    }

    static void dump_args(int argc, char **argv) 
    {
      std::cout << "argc = " << argc << std::endl;
      for (int i = 0; i < argc; i++)
        {
          std::cout << "argv[" << i << "]= " << argv[i] << std::endl;
        }
    }


    int adapt_main(int argc, char **argv) 
    {
      if (debug)
        dump_args(argc, argv);
      // allow positional arguments, etc.
      if (check_for_simple_options(argc, argv))
        return adapt_main_simple_options(argc, argv);
      else
        return adapt_main_full_options(argc, argv);
    }

    int adapt_main_full_options(int argc, char **argv) 
    { 
      EXCEPTWATCH;
      bool debug_re = false;
      RunEnvironment run_environment(&argc, &argv, debug_re);
      unsigned p_rank = stk::parallel_machine_rank(run_environment.m_comm);

      double t0 =  stk::wall_time(); 

      std::string options_description_desc = "stk_adapt options";
    
      // NOTE: Options --directory --output-log --runtest are handled/defined in RunEnvironment
      std::string input_mesh="";
      std::string output_mesh="";
      std::string block_name_inc = "";
      std::string block_name_exc = "";
      std::string convert="";
      std::string refine="DEFAULT";
      std::string enrich="";
      bool doRefineMesh = true;
      int load_balance = 1;
      std::string convert_Hex8_Tet4_24 = "Hex8_Tet4_24";      
      int print_info=0;
      int remove_original_elements = 1;
      int number_refines = 1;
      int proc_rank_field = 0;

      //  Hex8_Tet4_24 (default), Quad4_Quad4_4, Qu
      std::string block_name_desc = 
        "block name(s) to convert: there are 4 options\n"
        "  (1) empty string or option not specified: convert all blocks in the input mesh file\n"
        "  (2) file:my_filename.my_ext (e.g. file:filelist.dat) which will read input block names\n"
        "            from the given file\n"
        "  (3) [+]block_name_1,[+]block_name_2, etc ,block_name_n to include only these blocks, plus sign is optional\n"
        "  (4) a single input block name (e.g. block_3) to be converted \n"
        "  (5) -block_3,-block_5 to exclude blocks from those included (all blocks or include-only blocks), minus sign is mandatory\n"
        "  (6) block_1..block_10 include the range of blocks #1 to #10 \n"
        "  (7) any combination of [+] and - options and range (..) option can be specified \n"
        "Note: wherever you specify block_# this can be replaced with just the #, e.g. \"1,2,4,5\" ";

      std::string convert_options = UniformRefinerPatternBase::s_convert_options;
      std::string refine_options  = UniformRefinerPatternBase::s_refine_options;
      std::string enrich_options  = UniformRefinerPatternBase::s_enrich_options;

      std::string def1= Util::split(convert_options, ", ")[0] ;
      if (0) std::cout << def1 << "tmp split = " << Util::split(convert_options, ", ") << std::endl;
      int test_memory_elements = 0;
      int test_memory_nodes = 0;
      
      //convert_options = "DEFAULT or one of "+convert_options;
      //refine_options = "DEFAULT or one of "+refine_options;
      //enrich_options = "DEFAULT or one of "+enrich_options;

      // : if not specified, use input mesh name appended with _{converted,refined_#refines,enriched}");

      std::string block_name_desc_inc = "which blocks to include, specified as: "+block_name_desc;
      std::string block_name_desc_exc = "which blocks to exclude, specified as: "+block_name_desc;

      run_environment.clp.setOption("convert"                  , &convert                  , convert_options.c_str());
      run_environment.clp.setOption("refine"                   , &refine                   , refine_options.c_str());
      run_environment.clp.setOption("enrich"                   , &enrich                   , enrich_options.c_str());
      run_environment.clp.setOption("input_mesh"               , &input_mesh               , "input mesh name");
      run_environment.clp.setOption("output_mesh"              , &output_mesh              , "output mesh name");
      run_environment.clp.setOption("number_refines"           , &number_refines           , "number of refinement passes");
      run_environment.clp.setOption("block_name"               , &block_name_inc           , block_name_desc_inc.c_str());
      //run_environment.clp.setOption("exclude"                  , &block_name_exc           , block_name_desc_exc.c_str());
      run_environment.clp.setOption("print_info"               , &print_info               , ">= 0  (higher values print more info)");
      run_environment.clp.setOption("load_balance"             , &load_balance             , " load balance (slice/spread) input mesh file");

#if ALLOW_MEM_TEST
      run_environment.clp.setOption("test_memory_elements"     , &test_memory_elements     , " give a number of elements");
      run_environment.clp.setOption("test_memory_nodes"        , &test_memory_nodes        , " give a number of nodes");
#endif
      run_environment.clp.setOption("proc_rank_field"          , &proc_rank_field          , " add an element field to show processor rank");
      run_environment.clp.setOption("remove_original_elements" , &remove_original_elements , " remove original (converted) elements (default=true)");

      run_environment.processCommandLine(&argc, &argv);

      int result = 0;
      unsigned failed_proc_rank = 0u;

      try {

        if (convert.length())
          checkInput("convert", convert, convert_options, run_environment);

        if (refine.length())
          checkInput("refine", refine, refine_options, run_environment);

        if (enrich.length())
          checkInput("enrich", enrich, enrich_options, run_environment);

        if (print_info)
          {
            doRefineMesh = false;
          }

        if (input_mesh.length() == 0 
            || output_mesh.length() == 0
            || (convert.length() == 0 && refine.length()==0 && enrich.length()==0)
            //||  not (convert == "Hex8_Tet4_24" || convert == "Quad4_Quad4_4" || convert == "Quad4_Tri3_6")
            )
          {
            run_environment.printHelp();
            exit(1);
          }

#if defined( STK_HAS_MPI )
        MPI_Barrier( MPI_COMM_WORLD );
#endif

        if (load_balance)
          {
            RunEnvironment::doLoadBalance(run_environment.m_comm, input_mesh);
          }

        percept::PerceptMesh eMesh;

        //unsigned p_size = eMesh.getParallelSize();
        
        Util::setRank(eMesh.getRank());

        eMesh.open(input_mesh);

        Teuchos::RCP<UniformRefinerPatternBase> pattern;

        if (doRefineMesh)
          {
            //             BlockNamesType block_names = UniformRefiner::getBlockNames(block_name_inc);
            //             block_names = UniformRefiner::correctBlockNamesForPartPartConsistency(eMesh, block_names);

            // FIXME move this next block of code to a method on UniformRefiner
            BlockNamesType block_names(mesh::EntityRankEnd+1u);
            if (block_name_inc.length())
              {
<<<<<<< HEAD
                block_names = UniformRefiner::getBlockNames(block_name_inc);
=======
                block_names = UniformRefiner::getBlockNames(block_name_inc, eMesh.getRank());
>>>>>>> 1146a0be
                if (1)
                  {
                    eMesh.commit();
                    block_names = UniformRefiner::correctBlockNamesForPartPartConsistency(eMesh, block_names);
                    eMesh.close();
                    eMesh.open(input_mesh);
                  }
              }
            
            pattern = UniformRefinerPatternBase::createPattern(refine, enrich, convert, eMesh, block_names);

            if (0)
              {
                run_environment.printHelp();
                exit(1);
              }
          }

        if (0)
          {
            std::cout << "tmp convert = " << convert << std::endl;
            std::cout << "tmp refine = " << refine << std::endl;
            std::cout << "tmp enrich = " << enrich << std::endl;
          }

        int scalarDimension = 0; // a scalar

        FieldBase* proc_rank_field_ptr = 0;
        if (proc_rank_field)
          eMesh.addField("proc_rank", mesh::Element, scalarDimension);

        eMesh.commit();

        if (test_memory_nodes && test_memory_elements)
          {
            test_memory(eMesh, test_memory_elements, test_memory_nodes);
            return 0;
          }

        // FIXME
        if (0)
          {
            eMesh.saveAs("outtmp.e");
            exit(1);
          }
        
        if (print_info)
          {
            eMesh.printInfo("convert", print_info);
          }

        // FIXME
        if (0)
          {
            eMesh.printInfo("before convert", 2);
            exit(1);
          }

        if (doRefineMesh)
          {
            UniformRefiner breaker(eMesh, *pattern, proc_rank_field_ptr);
            breaker.setRemoveOldElements(remove_original_elements);
            //breaker.setIgnoreSideSets(true);

            for (int iBreak = 0; iBreak < number_refines; iBreak++)
              {
                if (!eMesh.getRank())
                  {
                    std::cout << "Refinement pass # " << (iBreak+1) << " start..." << std::endl;
                  }
                breaker.doBreak();
                if (!eMesh.getRank())
                  {
                    std::cout << "Refinement pass # " << (iBreak+1) << " ...done" << std::endl;
                  }
              }

            eMesh.saveAs(output_mesh);
          }

#if 0
        for (int itime=0; itime < 10; itime++)
          {
            std::cout << "tmp timer[" << itime << "]= " << s_timers[itime] << " " << s_timers[itime]/s_timers[3]*100 << " %" << std::endl;
          }
#endif
        
      }
      catch ( const std::exception * X ) {
        std::cout << "AdaptMain::  unexpected exception POINTER: " << X->what() << std::endl;
        failed_proc_rank = p_rank+1u;
      }
      catch ( const std::exception & X ) {
        std::cout << "AdaptMain:: unexpected exception: " << X.what() << std::endl;
        failed_proc_rank = p_rank+1u;
      }
      catch( ... ) {
        std::cout << "AdaptMain::  ... exception" << std::endl;
        failed_proc_rank = p_rank+1u;
      }

      stk::all_reduce( run_environment.m_comm, stk::ReduceSum<1>( &failed_proc_rank ) );
      if (failed_proc_rank)
        {
          stk::percept::pout() << "P[" << p_rank << "]  exception found on processor " << (failed_proc_rank-1) << "\n";
          exit(1);
        }

      double t1 =  stk::wall_time(); 
      stk::percept::pout() << "P[" << p_rank << "]  wall clock time on processor [" << p_rank << "]= " << (t1-t0) << " (sec)\n";
      std::cout << "P[" << p_rank << "]  wall clock time on processor [" << p_rank << "]= " << (t1-t0) << " (sec)" << std::endl;

      return result;
    }

  }
}

//#include "pyencore.h"
//#if !PY_PERCEPT
int main(int argc, char **argv) { 

  return stk::adapt::adapt_main(argc, argv);
}
//#endif<|MERGE_RESOLUTION|>--- conflicted
+++ resolved
@@ -378,11 +378,7 @@
             BlockNamesType block_names(mesh::EntityRankEnd+1u);
             if (block_name_inc.length())
               {
-<<<<<<< HEAD
-                block_names = UniformRefiner::getBlockNames(block_name_inc);
-=======
                 block_names = UniformRefiner::getBlockNames(block_name_inc, eMesh.getRank());
->>>>>>> 1146a0be
                 if (1)
                   {
                     eMesh.commit();
