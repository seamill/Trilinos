--- conflicted
+++ resolved
@@ -39,11 +39,8 @@
 #include <iostream>
 #include <utility>
 
-<<<<<<< HEAD
-=======
 #include <Kokkos_Core.hpp>
 
->>>>>>> 4103bf6c
 namespace stk { namespace search {
 
 template <typename Ident, typename Proc = int>
@@ -92,10 +89,7 @@
 template <typename T>
 struct get_proc
 {
-<<<<<<< HEAD
-=======
   KOKKOS_FORCEINLINE_FUNCTION 
->>>>>>> 4103bf6c
   int operator()(T const& id) const
   {
     std::cerr << "get_proc::operator()(..) called on unsupported type." << std::endl;
@@ -106,10 +100,7 @@
 template <typename T>
 struct get_proc<std::pair<T, int> >
 {
-<<<<<<< HEAD
-=======
   KOKKOS_FORCEINLINE_FUNCTION 
->>>>>>> 4103bf6c
   int operator()(std::pair<T, int> const& id) const
   {
     std::cerr << "get_proc::operator()(..) called on unsupported type." << std::endl;
@@ -120,10 +111,7 @@
 template <typename Ident, typename Proc>
 struct get_proc< stk::search::IdentProc<Ident,Proc> >
 {
-<<<<<<< HEAD
-=======
   KOKKOS_FORCEINLINE_FUNCTION 
->>>>>>> 4103bf6c
   int operator()(stk::search::IdentProc<Ident,Proc> const& id) const
   {
     return id.proc();
