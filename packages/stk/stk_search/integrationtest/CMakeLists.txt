--- conflicted
+++ resolved
@@ -42,13 +42,8 @@
 TRIBITS_ADD_EXECUTABLE(
     search_integration_tests
     SOURCES ${SOURCES}
-<<<<<<< HEAD
-    TESTONLYLIBS stk_unit_main
-    COMM serial mpi
-=======
     COMM serial mpi
     NOEXEPREFIX
->>>>>>> 4103bf6c
     )
 
 TRIBITS_ADD_TEST(
@@ -59,8 +54,5 @@
     PASS_REGULAR_EXPRESSION "PASS"
     FAIL_REGULAR_EXPRESSION "FAIL"
     NUM_MPI_PROCS 1
-<<<<<<< HEAD
-=======
     NOEXEPREFIX
->>>>>>> 4103bf6c
 )
