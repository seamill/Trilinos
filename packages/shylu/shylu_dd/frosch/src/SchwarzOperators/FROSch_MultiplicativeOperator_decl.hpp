//@HEADER
// ************************************************************************
//
//               ShyLU: Hybrid preconditioner package
//                 Copyright 2012 Sandia Corporation
//
// Under the terms of Contract DE-AC04-94AL85000 with Sandia Corporation,
// the U.S. Government retains certain rights in this software.
//
// Redistribution and use in source and binary forms, with or without
// modification, are permitted provided that the following conditions are
// met:
//
// 1. Redistributions of source code must retain the above copyright
// notice, this list of conditions and the following disclaimer.
//
// 2. Redistributions in binary form must reproduce the above copyright
// notice, this list of conditions and the following disclaimer in the
// documentation and/or other materials provided with the distribution.
//
// 3. Neither the name of the Corporation nor the names of the
// contributors may be used to endorse or promote products derived from
// this software without specific prior written permission.
//
// THIS SOFTWARE IS PROVIDED BY SANDIA CORPORATION "AS IS" AND ANY
// EXPRESS OR IMPLIED WARRANTIES, INCLUDING, BUT NOT LIMITED TO, THE
// IMPLIED WARRANTIES OF MERCHANTABILITY AND FITNESS FOR A PARTICULAR
// PURPOSE ARE DISCLAIMED. IN NO EVENT SHALL SANDIA CORPORATION OR THE
// CONTRIBUTORS BE LIABLE FOR ANY DIRECT, INDIRECT, INCIDENTAL, SPECIAL,
// EXEMPLARY, OR CONSEQUENTIAL DAMAGES (INCLUDING, BUT NOT LIMITED TO,
// PROCUREMENT OF SUBSTITUTE GOODS OR SERVICES; LOSS OF USE, DATA, OR
// PROFITS; OR BUSINESS INTERRUPTION) HOWEVER CAUSED AND ON ANY THEORY OF
// LIABILITY, WHETHER IN CONTRACT, STRICT LIABILITY, OR TORT (INCLUDING
// NEGLIGENCE OR OTHERWISE) ARISING IN ANY WAY OUT OF THE USE OF THIS
// SOFTWARE, EVEN IF ADVISED OF THE POSSIBILITY OF SUCH DAMAGE.
//
// Questions? Contact Christian Hochmuth (c.hochmuth@uni-koeln.de)
//
// ************************************************************************
//@HEADER

#ifndef _FROSCH_MULTIPLICATIVEOPERATOR_DECL_HPP
#define _FROSCH_MULTIPLICATIVEOPERATOR_DECL_HPP

#include <FROSch_SchwarzOperator_def.hpp>

namespace FROSch {
<<<<<<< HEAD

    template <class SC = Xpetra::Operator<>::scalar_type,
              class LO = typename Xpetra::Operator<SC>::local_ordinal_type,
              class GO = typename Xpetra::Operator<SC,LO>::global_ordinal_type,
              class NO = typename Xpetra::Operator<SC,LO,GO>::node_type>
=======
    
    template <class SC = double,
              class LO = int,
              class GO = DefaultGlobalOrdinal,
              class NO = KokkosClassic::DefaultNode::DefaultNodeType>
>>>>>>> 1887c266
    class MultiplicativeOperator : public SchwarzOperator<SC,LO,GO,NO> {

    protected:

        using CommPtr                   = typename SchwarzOperator<SC,LO,GO,NO>::CommPtr;

        using MapPtr                    = typename SchwarzOperator<SC,LO,GO,NO>::MapPtr;
        using ConstMapPtr               = typename SchwarzOperator<SC,LO,GO,NO>::ConstMapPtr;

        using MultiVector               = typename SchwarzOperator<SC,LO,GO,NO>::MultiVector;
        using MultiVectorPtr            = typename SchwarzOperator<SC,LO,GO,NO>::MultiVectorPtr;

        using CrsMatrixPtr              = typename SchwarzOperator<SC,LO,GO,NO>::CrsMatrixPtr;
        using ConstCrsMatrixPtr         = typename SchwarzOperator<SC,LO,GO,NO>::ConstCrsMatrixPtr;

        using SchwarzOperatorPtr        = typename SchwarzOperator<SC,LO,GO,NO>::SchwarzOperatorPtr;
        using SchwarzOperatorPtrVec     = typename SchwarzOperator<SC,LO,GO,NO>::SchwarzOperatorPtrVec;
        using SchwarzOperatorPtrVecPtr  = typename SchwarzOperator<SC,LO,GO,NO>::SchwarzOperatorPtrVecPtr;

        using UN                        = typename SchwarzOperator<SC,LO,GO,NO>::UN;

        using BoolVec                   = typename SchwarzOperator<SC,LO,GO,NO>::BoolVec;

        using ParameterListPtr          = typename SchwarzOperator<SC,LO,GO,NO>::ParameterListPtr;

    public:

        MultiplicativeOperator(ConstCrsMatrixPtr k,
                               ParameterListPtr parameterList);

        MultiplicativeOperator(ConstCrsMatrixPtr k,
                               SchwarzOperatorPtrVecPtr operators,
                               ParameterListPtr parameterList);

        ~MultiplicativeOperator();

        virtual int initialize();

        virtual int initialize(ConstMapPtr repeatedMap);

        virtual int compute();

        void preApplyCoarse(MultiVector &x, MultiVector &y);

        virtual void apply(const MultiVector &x,
                           MultiVector &y,
                           bool usePreconditionerOnly,
                           Teuchos::ETransp mode=Teuchos::NO_TRANS,
                           SC alpha=Teuchos::ScalarTraits<SC>::one(),
                           SC beta=Teuchos::ScalarTraits<SC>::zero()) const;

        virtual ConstMapPtr getDomainMap() const;

        virtual ConstMapPtr getRangeMap() const;

        virtual void describe(Teuchos::FancyOStream &out,
                              const Teuchos::EVerbosityLevel verbLevel=Teuchos::Describable::verbLevel_default) const;

        virtual std::string description() const;

        int addOperator(SchwarzOperatorPtr op);

        int addOperators(SchwarzOperatorPtrVecPtr operators);

        int resetOperator(UN iD,
                          SchwarzOperatorPtr op);

        int enableOperator(UN iD,
                           bool enable);

        UN getNumOperators();


    protected:

        SchwarzOperatorPtrVec OperatorVector_;

        BoolVec EnableOperators_;
    };

}

#endif<|MERGE_RESOLUTION|>--- conflicted
+++ resolved
@@ -44,20 +44,13 @@
 
 #include <FROSch_SchwarzOperator_def.hpp>
 
+
 namespace FROSch {
-<<<<<<< HEAD
-
-    template <class SC = Xpetra::Operator<>::scalar_type,
-              class LO = typename Xpetra::Operator<SC>::local_ordinal_type,
-              class GO = typename Xpetra::Operator<SC,LO>::global_ordinal_type,
-              class NO = typename Xpetra::Operator<SC,LO,GO>::node_type>
-=======
     
     template <class SC = double,
               class LO = int,
               class GO = DefaultGlobalOrdinal,
               class NO = KokkosClassic::DefaultNode::DefaultNodeType>
->>>>>>> 1887c266
     class MultiplicativeOperator : public SchwarzOperator<SC,LO,GO,NO> {
 
     protected:
