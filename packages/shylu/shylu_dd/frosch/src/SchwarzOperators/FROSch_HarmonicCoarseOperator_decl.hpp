--- conflicted
+++ resolved
@@ -58,68 +58,66 @@
 
     protected:
 
-        using XMapPtr                 = typename SchwarzOperator<SC,LO,GO,NO>::XMapPtr;
-        using ConstXMapPtr            = typename SchwarzOperator<SC,LO,GO,NO>::ConstXMapPtr;
-        using XMapPtrVecPtr           = typename SchwarzOperator<SC,LO,GO,NO>::XMapPtrVecPtr;
-        using XMapPtrVecPtr2D         = typename SchwarzOperator<SC,LO,GO,NO>::XMapPtrVecPtr2D;
-        using ConstXMapPtrVecPtr2D    = typename SchwarzOperator<SC,LO,GO,NO>::ConstXMapPtrVecPtr2D;
-
-        using XMatrixPtr              = typename SchwarzOperator<SC,LO,GO,NO>::XMatrixPtr;
-        using ConstXMatrixPtr         = typename SchwarzOperator<SC,LO,GO,NO>::ConstXMatrixPtr;
-
-        using XMultiVectorPtr         = typename SchwarzOperator<SC,LO,GO,NO>::XMultiVectorPtr;
-        using ConstXMultiVectorPtr    = typename SchwarzOperator<SC,LO,GO,NO>::ConstXMultiVectorPtr;
-        using XMultiVectorPtrVecPtr   = typename SchwarzOperator<SC,LO,GO,NO>::XMultiVectorPtrVecPtr;
-
-        using XCrsGraph             = typename SchwarzOperator<SC,LO,GO,NO>::XCrsGraph;
-        using GraphPtr              = typename SchwarzOperator<SC,LO,GO,NO>::GraphPtr;
-        using ConstXCrsGraphPtr     = typename SchwarzOperator<SC,LO,GO,NO>::ConstXCrsGraphPtr;
-
-        using ParameterListPtr        = typename SchwarzOperator<SC,LO,GO,NO>::ParameterListPtr;
-
-        using TSerialDenseMatrixPtr   = typename SchwarzOperator<SC,LO,GO,NO>::TSerialDenseMatrixPtr;
-
-        using TSerialQRDenseSolverPtr = typename SchwarzOperator<SC,LO,GO,NO>::TSerialQRDenseSolverPtr;
-
-        using CoarseSpacePtr          = typename SchwarzOperator<SC,LO,GO,NO>::CoarseSpacePtr;
-        using CoarseSpacePtrVecPtr    = typename SchwarzOperator<SC,LO,GO,NO>::CoarseSpacePtrVecPtr;
-
-        using EntitySetPtr            = typename SchwarzOperator<SC,LO,GO,NO>::EntitySetPtr;
-        using EntitySetConstPtr       = const EntitySetPtr;
-        using EntitySetPtrVecPtr      = Teuchos::ArrayRCP<EntitySetPtr>;
-        using EntitySetPtrConstVecPtr =  const EntitySetPtrVecPtr;
-
-        using InterfaceEntityPtr        = Teuchos::RCP<InterfaceEntity<SC,LO,GO,NO> >;
-        using InterfaceEntityPtrVec     = Teuchos::Array<InterfaceEntityPtr>;
-        using InterfaceEntityPtrVecPtr  = Teuchos::ArrayRCP<InterfaceEntityPtr>;
-
-        using SubdomainSolverPtr      = typename SchwarzOperator<SC,LO,GO,NO>::SubdomainSolverPtr;
-
-        using UN                      = typename SchwarzOperator<SC,LO,GO,NO>::UN;
-        using UNVec                   = typename SchwarzOperator<SC,LO,GO,NO>::UNVec;
-        using UNVecPtr                = typename SchwarzOperator<SC,LO,GO,NO>::UNVecPtr;
-        using ConstUNVecView          = typename SchwarzOperator<SC,LO,GO,NO>::ConstUNVecView;
-
-        using LOVec                   = typename SchwarzOperator<SC,LO,GO,NO>::LOVec;
-        using LOVecPtr                = typename SchwarzOperator<SC,LO,GO,NO>::LOVecPtr;
-        using ConstLOVecView          = typename SchwarzOperator<SC,LO,GO,NO>::ConstLOVecView;
-        using LOVecPtr2D              = typename SchwarzOperator<SC,LO,GO,NO>::LOVecPtr2D;
-
-        using GOVec                   = typename SchwarzOperator<SC,LO,GO,NO>::GOVec;
-        using GOVecView               = typename SchwarzOperator<SC,LO,GO,NO>::GOVecView;
-        using GOVec2D                 = typename SchwarzOperator<SC,LO,GO,NO>::GOVec2D;
-
-        using SCVec                   = typename SchwarzOperator<SC,LO,GO,NO>::SCVec;
-        using SCVecPtr                = typename SchwarzOperator<SC,LO,GO,NO>::SCVecPtr;
-        using ConstSCVecPtr           = typename SchwarzOperator<SC,LO,GO,NO>::ConstSCVecPtr;
-        using ConstSCVecView          = typename SchwarzOperator<SC,LO,GO,NO>::ConstSCVecView;
-
-<<<<<<< HEAD
-        using ConstBoolVecPtr         = typename SchwarzOperator<SC,LO,GO,NO>::ConstBoolVecPtr;
-=======
-        using IntVec                = Teuchos::Array<int>;
-        using IntVec2D              = Teuchos::Array<IntVec>;
->>>>>>> 11553d8a
+        using XMapPtr                   = typename SchwarzOperator<SC,LO,GO,NO>::XMapPtr;
+        using ConstXMapPtr              = typename SchwarzOperator<SC,LO,GO,NO>::ConstXMapPtr;
+        using XMapPtrVecPtr             = typename SchwarzOperator<SC,LO,GO,NO>::XMapPtrVecPtr;
+        using XMapPtrVecPtr2D           = typename SchwarzOperator<SC,LO,GO,NO>::XMapPtrVecPtr2D;
+        using ConstXMapPtrVecPtr2D      = typename SchwarzOperator<SC,LO,GO,NO>::ConstXMapPtrVecPtr2D;
+
+        using XMatrixPtr                = typename SchwarzOperator<SC,LO,GO,NO>::XMatrixPtr;
+        using ConstXMatrixPtr           = typename SchwarzOperator<SC,LO,GO,NO>::ConstXMatrixPtr;
+
+        using XMultiVectorPtr           = typename SchwarzOperator<SC,LO,GO,NO>::XMultiVectorPtr;
+        using ConstXMultiVectorPtr      = typename SchwarzOperator<SC,LO,GO,NO>::ConstXMultiVectorPtr;
+        using XMultiVectorPtrVecPtr     = typename SchwarzOperator<SC,LO,GO,NO>::XMultiVectorPtrVecPtr;
+
+        using XCrsGraph                 = typename SchwarzOperator<SC,LO,GO,NO>::XCrsGraph;
+        using GraphPtr                  = typename SchwarzOperator<SC,LO,GO,NO>::GraphPtr;
+        using ConstXCrsGraphPtr         = typename SchwarzOperator<SC,LO,GO,NO>::ConstXCrsGraphPtr;
+
+        using ParameterListPtr          = typename SchwarzOperator<SC,LO,GO,NO>::ParameterListPtr;
+
+        using TSerialDenseMatrixPtr     = typename SchwarzOperator<SC,LO,GO,NO>::TSerialDenseMatrixPtr;
+
+        using TSerialQRDenseSolverPtr   = typename SchwarzOperator<SC,LO,GO,NO>::TSerialQRDenseSolverPtr;
+
+        using CoarseSpacePtr            = typename SchwarzOperator<SC,LO,GO,NO>::CoarseSpacePtr;
+        using CoarseSpacePtrVecPtr      = typename SchwarzOperator<SC,LO,GO,NO>::CoarseSpacePtrVecPtr;
+
+        using EntitySetPtr              = typename SchwarzOperator<SC,LO,GO,NO>::EntitySetPtr;
+        using EntitySetConstPtr         = typename SchwarzOperator<SC,LO,GO,NO>::EntitySetConstPtr;
+        using EntitySetPtrVecPtr        = typename SchwarzOperator<SC,LO,GO,NO>::EntitySetPtrVecPtr;
+        using EntitySetPtrConstVecPtr   = typename SchwarzOperator<SC,LO,GO,NO>::EntitySetPtrConstVecPtr;
+
+        using InterfaceEntityPtr        = typename SchwarzOperator<SC,LO,GO,NO>::InterfaceEntityPtr;
+        using InterfaceEntityPtrVec     = typename SchwarzOperator<SC,LO,GO,NO>::InterfaceEntityPtrVec;
+        using InterfaceEntityPtrVecPtr  = typename SchwarzOperator<SC,LO,GO,NO>::InterfaceEntityPtrVecPtr;
+
+        using SubdomainSolverPtr        = typename SchwarzOperator<SC,LO,GO,NO>::SubdomainSolverPtr;
+
+        using UN                        = typename SchwarzOperator<SC,LO,GO,NO>::UN;
+        using UNVec                     = typename SchwarzOperator<SC,LO,GO,NO>::UNVec;
+        using UNVecPtr                  = typename SchwarzOperator<SC,LO,GO,NO>::UNVecPtr;
+        using ConstUNVecView            = typename SchwarzOperator<SC,LO,GO,NO>::ConstUNVecView;
+
+        using IntVec                    = typename SchwarzOperator<SC,LO,GO,NO>::IntVec;
+        using IntVec2D                  = typename SchwarzOperator<SC,LO,GO,NO>::IntVec2D;
+
+        using LOVec                     = typename SchwarzOperator<SC,LO,GO,NO>::LOVec;
+        using LOVecPtr                  = typename SchwarzOperator<SC,LO,GO,NO>::LOVecPtr;
+        using ConstLOVecView            = typename SchwarzOperator<SC,LO,GO,NO>::ConstLOVecView;
+        using LOVecPtr2D                = typename SchwarzOperator<SC,LO,GO,NO>::LOVecPtr2D;
+
+        using GOVec                     = typename SchwarzOperator<SC,LO,GO,NO>::GOVec;
+        using GOVecView                 = typename SchwarzOperator<SC,LO,GO,NO>::GOVecView;
+        using GOVec2D                   = typename SchwarzOperator<SC,LO,GO,NO>::GOVec2D;
+
+        using SCVec                     = typename SchwarzOperator<SC,LO,GO,NO>::SCVec;
+        using SCVecPtr                  = typename SchwarzOperator<SC,LO,GO,NO>::SCVecPtr;
+        using ConstSCVecPtr             = typename SchwarzOperator<SC,LO,GO,NO>::ConstSCVecPtr;
+        using ConstSCVecView            = typename SchwarzOperator<SC,LO,GO,NO>::ConstSCVecView;
+
+        using ConstBoolVecPtr           = typename SchwarzOperator<SC,LO,GO,NO>::ConstBoolVecPtr;
 
     public:
 
@@ -127,16 +125,12 @@
                                ParameterListPtr parameterList);
 
         virtual int initialize() = 0;
+
         XMapPtr assembleCoarseMap();
 
-
         XMapPtr computeCoarseSpace(CoarseSpacePtr coarseSpace);
+
     protected:
-
-        virtual int buildElementNodeList();
-        virtual int buildGlobalGraph(Teuchos::RCP<DDInterface<SC,LO,GO,NO> > theDDInterface_);
-        virtual int buildCoarseGraph();
-
 
         int intializeCoarseMap();
 
@@ -175,6 +169,12 @@
                                                           ConstXMapPtr map,
                                                           TwoDArray<int> &couplingIDsToRemove);
 
+        virtual int buildElementNodeList();
+
+        virtual int buildGlobalGraph(Teuchos::RCP<DDInterface<SC,LO,GO,NO> > theDDInterface_);
+
+        virtual int buildCoarseGraph();
+
 
         SubdomainSolverPtr ExtensionSolver_;
 
@@ -184,15 +184,16 @@
         UNVecPtr Dimensions_ = UNVecPtr(0);
         UNVecPtr DofsPerNode_ = UNVecPtr(0);
 
-        LOVecPtr2D GammaDofs_ = GammaDofs_(0);
-        LOVecPtr2D IDofs_ = IDofs_(0);
-
-        ConstXMapPtrVecPtr2D DofsMaps_ = DofsMaps_(0); // notwendig??
+        LOVecPtr2D GammaDofs_ = LOVecPtr2D(0);
+        LOVecPtr2D IDofs_ = LOVecPtr2D(0);
+
+        ConstXMapPtrVecPtr2D DofsMaps_ = ConstXMapPtrVecPtr2D(0); // notwendig??
+
+        ConstXMapPtr KRowMap_; // AH: What is this?
 
         UN NumberOfBlocks_ = 0;
-        ConstXMapPtr KRowMap_;
-        UN MaxNumNeigh_;
-
+
+        UN MaxNumNeigh_ = 0;
     };
 
 }
