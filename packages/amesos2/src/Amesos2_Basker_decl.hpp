--- conflicted
+++ resolved
@@ -91,25 +91,15 @@
   typedef typename super_type::global_ordinal_type      global_ordinal_type;
   typedef typename super_type::global_size_type            global_size_type;
   typedef typename super_type::node_type                          node_type;
-<<<<<<< HEAD
 
   typedef TypeMap<Amesos2::Basker,scalar_type>                     type_map;
-=======
-
-  typedef TypeMap<Amesos2::Basker,scalar_type>                     type_map;
 
   typedef typename type_map::type                               basker_type;
 
   typedef typename type_map::dtype                             basker_dtype;
->>>>>>> 4103bf6c
 
   typedef FunctionMap<Amesos2::Basker,basker_type>             function_map;
 
-<<<<<<< HEAD
-  typedef FunctionMap<Amesos2::Basker,slu_type>                function_map;
-
-=======
->>>>>>> 4103bf6c
   typedef Matrix                                                matrix_type;
   typedef MatrixAdapter<matrix_type>                    matrix_adapter_type;
 
@@ -122,13 +112,6 @@
 
 private:
 
- /**
-  * \brief can we optimize size_type and ordinal_type for straight pass through,
-  * also check that is_contiguous_ flag set to true
-  */
-  bool single_proc_optimization() const;
-
-
   /**
   -  * \brief can we optimize size_type and ordinal_type for straight pass through,
   -  * also check that is_contiguous_ flag set to true
@@ -201,14 +184,11 @@
 
   // Members
   int num_threads;
-<<<<<<< HEAD
-=======
 
   typedef Kokkos::DefaultHostExecutionSpace HostSpaceType;
   typedef Kokkos::View<local_ordinal_type*, HostSpaceType> host_ordinal_type_array;
 
   typedef Kokkos::View<basker_type*, HostSpaceType>     host_value_type_array;
->>>>>>> 4103bf6c
 
   // The following Views are persisting storage arrays for A, X, and B
   /// Stores the values of the nonzero entries for CHOLMOD
@@ -223,9 +203,6 @@
   typedef typename Kokkos::View<basker_type**, Kokkos::LayoutLeft, HostSpaceType>
     host_solve_array_t;
 
-  bool is_contiguous_;
-
-
   /// Persisting 1D store for X
   mutable host_solve_array_t xValues_;
 
@@ -233,11 +210,7 @@
   mutable host_solve_array_t bValues_;
 
   /*Handle for Basker object*/
-<<<<<<< HEAD
-  mutable ::BaskerClassicNS::BaskerClassic<local_ordinal_type,slu_type> basker;
-=======
   mutable ::BaskerClassicNS::BaskerClassic<local_ordinal_type,basker_dtype> basker;
->>>>>>> 4103bf6c
 
 }; // End class Basker
 
