--- conflicted
+++ resolved
@@ -47,10 +47,7 @@
 
 #include "Amesos2_Basker_def.hpp"
 #include "Amesos2_ExplicitInstantiationHelpers.hpp"
-<<<<<<< HEAD
-=======
 #include "TpetraCore_ETIHelperMacros.h"
->>>>>>> 4103bf6c
 
 namespace Amesos2 {
 
@@ -58,67 +55,6 @@
   AMESOS2_SOLVER_EPETRA_INST(Basker);
 #endif
 
-<<<<<<< HEAD
-#ifdef HAVE_TPETRA_INST_INT_INT
-#ifdef HAVE_TPETRA_INST_FLOAT
-  AMESOS2_SOLVER_TPETRA_INST(Basker,float,int,int);
-#endif
-#ifdef HAVE_TPETRA_INST_DOUBLE
-  AMESOS2_SOLVER_TPETRA_INST(Basker,double,int,int);
-#endif
-#ifdef HAVE_TPETRA_INST_COMPLEX_FLOAT
-  AMESOS2_SOLVER_TPETRA_INST(Basker,std::complex<float>,int,int);
-#endif
-#ifdef HAVE_TPETRA_INST_COMPLEX_DOUBLE
-  AMESOS2_SOLVER_TPETRA_INST(Basker,std::complex<double>,int,int);
-#endif
-#endif// HAVE_TPETRA_INST_INT_INST
-
-#ifdef HAVE_TPETRA_INST_INT_UNSIGNED
-#ifdef HAVE_TPETRA_INST_FLOAT
-  AMESOS2_SOLVER_TPETRA_INST(Basker,float,int,unsigned);
-#endif
-#ifdef HAVE_TPETRA_INST_DOUBLE
-  AMESOS2_SOLVER_TPETRA_INST(Basker,double,int,unsigned);
-#endif
-#ifdef HAVE_TPETRA_INST_COMPLEX_FLOAT
-  AMESOS2_SOLVER_TPETRA_INST(Basker,std::complex<float>,int,unsigned);
-#endif
-#ifdef HAVE_TPETRA_INST_COMPLEX_DOUBLE
-  AMESOS2_SOLVER_TPETRA_INST(Basker,std::complex<double>,int,unsigned);
-#endif
-#endif// HAVE_TPETRA_INST_INST_UNSIGNED
-
-#ifdef HAVE_TPETRA_INST_INT_LONG
-#ifdef HAVE_TPETRA_INST_FLOAT
-  AMESOS2_SOLVER_TPETRA_INST(Basker,float,int,long);
-#endif
-#ifdef HAVE_TPETRA_INST_DOUBLE
-  AMESOS2_SOLVER_TPETRA_INST(Basker,double,int,long);
-#endif
-#ifdef HAVE_TPETRA_INST_COMPLEX_FLOAT
-  AMESOS2_SOLVER_TPETRA_INST(Basker,std::complex<float>,int,long);
-#endif
-#ifdef HAVE_TPETRA_INST_COMPLEX_DOUBLE
-  AMESOS2_SOLVER_TPETRA_INST(Basker,std::complex<double>,int,long);
-#endif
-#endif// HAVE_TPETRA_INST_INT_UNSIGNED
-
-#ifdef HAVE_TPETRA_INST_INT_LONG_LONG
-#ifdef HAVE_TPETRA_INST_FLOAT
-  AMESOS2_SOLVER_TPETRA_INST(Basker,float,int,long long);
-#endif
-#ifdef HAVE_TPETRA_INST_DOUBLE
-  AMESOS2_SOLVER_TPETRA_INST(Basker,double,int,long long);
-#endif
-#ifdef HAVE_TPETRA_INST_COMPLEX_FLOAT
-  AMESOS2_SOLVER_TPETRA_INST(Basker,std::complex<float>,int,long long);
-#endif
-#ifdef HAVE_TPETRA_INST_COMPLEX_DOUBLE
-  AMESOS2_SOLVER_TPETRA_INST(Basker,std::complex<double>,int,long long);
-#endif
-#endif// HAVE_TPETRA_INST_INT_INT
-=======
   #define AMESOS2_BASKER_LOCAL_INSTANT(S,LO,GO,N) \
   template class Amesos2::Basker<Tpetra::CrsMatrix<S, LO, GO, N>, \
                               Tpetra::MultiVector<S, LO, GO, N> >;
@@ -126,271 +62,9 @@
   TPETRA_ETI_MANGLING_TYPEDEFS()
 
   TPETRA_INSTANTIATE_SLGN_NO_ORDINAL_SCALAR(AMESOS2_BASKER_LOCAL_INSTANT)
->>>>>>> 4103bf6c
 
   #define AMESOS2_KOKKOS_IMPL_SOLVER_NAME Basker
   #include "Amesos2_Kokkos_Impl.hpp"
 }
 
-<<<<<<< HEAD
-//
-// 26-Nov-2014: JJH code copied from Amesos2_SuperLU.cpp.
-//
-#include "Kokkos_DefaultNode.hpp"
-#include "TpetraCore_ETIHelperMacros.h"
-
-#define AMESOS2_BASKER_LOCAL_INSTANT(S,LO,GO,N)                        \
-  template class Amesos2::Basker<Tpetra::CrsMatrix<S, LO, GO, N>,      \
-                                  Tpetra::MultiVector<S, LO, GO,  N> >;
-
-TPETRA_ETI_MANGLING_TYPEDEFS()
-
-#if defined(HAVE_TPETRA_INST_SERIAL) && !defined(HAVE_TPETRA_DEFAULTNODE_SERIALWRAPPERNODE) && defined(HAVE_TPETRA_INST_DOUBLE) && defined(TPETRA_HAVE_KOKKOS_REFACTOR)
-#define NODETYPE Kokkos_Compat_KokkosSerialWrapperNode
-#ifdef HAVE_TPETRA_INST_FLOAT
-  #ifdef HAVE_TPETRA_INST_INT_INT
-    AMESOS2_BASKER_LOCAL_INSTANT(float, int, int, NODETYPE)
-  #endif
-  #ifdef HAVE_TPETRA_INST_INT_LONG
-    AMESOS2_BASKER_LOCAL_INSTANT(float, int, long, NODETYPE)
-  #endif
-  #ifdef HAVE_TPETRA_INST_INT_LONG_LONG
-    AMESOS2_BASKER_LOCAL_INSTANT(float, int, long long, NODETYPE)
-  #endif
-  #ifdef HAVE_TPETRA_INST_INT_UNSIGNED
-    AMESOS2_BASKER_LOCAL_INSTANT(float, int, unsigned int, NODETYPE)
-  #endif
-#endif
-#ifdef HAVE_TPETRA_INST_DOUBLE
-    #ifdef HAVE_TPETRA_INST_INT_INT
-      AMESOS2_BASKER_LOCAL_INSTANT(double, int, int, NODETYPE)
-    #endif
-    #ifdef HAVE_TPETRA_INST_INT_LONG
-      AMESOS2_BASKER_LOCAL_INSTANT(double, int, long, NODETYPE)
-    #endif
-    #ifdef HAVE_TPETRA_INST_INT_LONG_LONG
-      AMESOS2_BASKER_LOCAL_INSTANT(double, int, long long, NODETYPE)
-    #endif
-    #ifdef HAVE_TPETRA_INST_INT_UNSIGNED
-      AMESOS2_BASKER_LOCAL_INSTANT(double, int, unsigned int, NODETYPE)
-    #endif
-#endif
-#ifdef HAVE_TPETRA_INST_COMPLEX_FLOAT
-  #ifdef HAVE_TPETRA_INST_INT_INT
-    AMESOS2_BASKER_LOCAL_INSTANT(std::complex<float>, int, int, NODETYPE)
-  #endif
-  #ifdef HAVE_TPETRA_INST_INT_LONG
-    AMESOS2_BASKER_LOCAL_INSTANT(std::complex<float>, int, long, NODETYPE)
-  #endif
-  #ifdef HAVE_TPETRA_INST_INT_LONG_LONG
-    AMESOS2_BASKER_LOCAL_INSTANT(std::complex<float>, int, long long, NODETYPE)
-  #endif
-  #ifdef HAVE_TPETRA_INST_INT_UNSIGNED
-    AMESOS2_BASKER_LOCAL_INSTANT(std::complex<float>, int, unsigned int, NODETYPE)
-  #endif
-#endif
-#ifdef HAVE_TPETRA_INST_COMPLEX_DOUBLE
-    #ifdef HAVE_TPETRA_INST_INT_INT
-      AMESOS2_BASKER_LOCAL_INSTANT(std::complex<double>, int, int, NODETYPE)
-    #endif
-    #ifdef HAVE_TPETRA_INST_INT_LONG
-      AMESOS2_BASKER_LOCAL_INSTANT(std::complex<double>, int, long, NODETYPE)
-    #endif
-    #ifdef HAVE_TPETRA_INST_INT_LONG_LONG
-      AMESOS2_BASKER_LOCAL_INSTANT(std::complex<double>, int, long long, NODETYPE)
-    #endif
-    #ifdef HAVE_TPETRA_INST_INT_UNSIGNED
-      AMESOS2_BASKER_LOCAL_INSTANT(std::complex<double>, int, unsigned int, NODETYPE)
-    #endif
-#endif
-#undef NODETYPE
-#endif
-
-
-
-#if defined(HAVE_TPETRA_INST_PTHREAD) && !defined(HAVE_TPETRA_DEFAULTNODE_THREADSWRAPPERNODE) && defined(HAVE_TPETRA_INST_DOUBLE) && defined(TPETRA_HAVE_KOKKOS_REFACTOR)
-#define NODETYPE Kokkos_Compat_KokkosThreadsWrapperNode
-#ifdef HAVE_TPETRA_INST_FLOAT
-  #ifdef HAVE_TPETRA_INST_INT_INT
-    AMESOS2_BASKER_LOCAL_INSTANT(float, int, int, NODETYPE)
-  #endif
-  #ifdef HAVE_TPETRA_INST_INT_LONG
-    AMESOS2_BASKER_LOCAL_INSTANT(float, int, long, NODETYPE)
-  #endif
-  #ifdef HAVE_TPETRA_INST_INT_LONG_LONG
-    AMESOS2_BASKER_LOCAL_INSTANT(float, int, long long, NODETYPE)
-  #endif
-  #ifdef HAVE_TPETRA_INST_INT_UNSIGNED
-    AMESOS2_BASKER_LOCAL_INSTANT(float, int, unsigned int, NODETYPE)
-  #endif
-#endif
-#ifdef HAVE_TPETRA_INST_DOUBLE
-    #ifdef HAVE_TPETRA_INST_INT_INT
-      AMESOS2_BASKER_LOCAL_INSTANT(double, int, int, NODETYPE)
-    #endif
-    #ifdef HAVE_TPETRA_INST_INT_LONG
-      AMESOS2_BASKER_LOCAL_INSTANT(double, int, long, NODETYPE)
-    #endif
-    #ifdef HAVE_TPETRA_INST_INT_LONG_LONG
-      AMESOS2_BASKER_LOCAL_INSTANT(double, int, long long, NODETYPE)
-    #endif
-    #ifdef HAVE_TPETRA_INST_INT_UNSIGNED
-      AMESOS2_BASKER_LOCAL_INSTANT(double, int, unsigned int, NODETYPE)
-    #endif
-#endif
-#ifdef HAVE_TPETRA_INST_COMPLEX_FLOAT
-  #ifdef HAVE_TPETRA_INST_INT_INT
-    AMESOS2_BASKER_LOCAL_INSTANT(std::complex<float>, int, int, NODETYPE)
-  #endif
-  #ifdef HAVE_TPETRA_INST_INT_LONG
-    AMESOS2_BASKER_LOCAL_INSTANT(std::complex<float>, int, long, NODETYPE)
-  #endif
-  #ifdef HAVE_TPETRA_INST_INT_LONG_LONG
-    AMESOS2_BASKER_LOCAL_INSTANT(std::complex<float>, int, long long, NODETYPE)
-  #endif
-  #ifdef HAVE_TPETRA_INST_INT_UNSIGNED
-    AMESOS2_BASKER_LOCAL_INSTANT(std::complex<float>, int, unsigned int, NODETYPE)
-  #endif
-#endif
-#ifdef HAVE_TPETRA_INST_COMPLEX_DOUBLE
-    #ifdef HAVE_TPETRA_INST_INT_INT
-      AMESOS2_BASKER_LOCAL_INSTANT(std::complex<double>, int, int, NODETYPE)
-    #endif
-    #ifdef HAVE_TPETRA_INST_INT_LONG
-      AMESOS2_BASKER_LOCAL_INSTANT(std::complex<double>, int, long, NODETYPE)
-    #endif
-    #ifdef HAVE_TPETRA_INST_INT_LONG_LONG
-      AMESOS2_BASKER_LOCAL_INSTANT(std::complex<double>, int, long long, NODETYPE)
-    #endif
-    #ifdef HAVE_TPETRA_INST_INT_UNSIGNED
-      AMESOS2_BASKER_LOCAL_INSTANT(std::complex<double>, int, unsigned int, NODETYPE)
-    #endif
-#endif
-#undef NODETYPE
-#endif
-
-#if defined(HAVE_TPETRA_INST_OPENMP) && !defined(HAVE_TPETRA_DEFAULTNODE_OPENMPWRAPPERNODE) && defined(HAVE_TPETRA_INST_DOUBLE) && defined(TPETRA_HAVE_KOKKOS_REFACTOR)
-#define NODETYPE Kokkos_Compat_KokkosOpenMPWrapperNode
-#ifdef HAVE_TPETRA_INST_FLOAT
-  #ifdef HAVE_TPETRA_INST_INT_INT
-    AMESOS2_BASKER_LOCAL_INSTANT(float, int, int, NODETYPE)
-  #endif
-  #ifdef HAVE_TPETRA_INST_INT_LONG
-    AMESOS2_BASKER_LOCAL_INSTANT(float, int, long, NODETYPE)
-  #endif
-  #ifdef HAVE_TPETRA_INST_INT_LONG_LONG
-    AMESOS2_BASKER_LOCAL_INSTANT(float, int, long long, NODETYPE)
-  #endif
-  #ifdef HAVE_TPETRA_INST_INT_UNSIGNED
-    AMESOS2_BASKER_LOCAL_INSTANT(float, int, unsigned int, NODETYPE)
-  #endif
-#endif
-#ifdef HAVE_TPETRA_INST_DOUBLE
-    #ifdef HAVE_TPETRA_INST_INT_INT
-      AMESOS2_BASKER_LOCAL_INSTANT(double, int, int, NODETYPE)
-    #endif
-    #ifdef HAVE_TPETRA_INST_INT_LONG
-      AMESOS2_BASKER_LOCAL_INSTANT(double, int, long, NODETYPE)
-    #endif
-    #ifdef HAVE_TPETRA_INST_INT_LONG_LONG
-      AMESOS2_BASKER_LOCAL_INSTANT(double, int, long long, NODETYPE)
-    #endif
-    #ifdef HAVE_TPETRA_INST_INT_UNSIGNED
-      AMESOS2_BASKER_LOCAL_INSTANT(double, int, unsigned int, NODETYPE)
-    #endif
-#endif
-#ifdef HAVE_TPETRA_INST_COMPLEX_FLOAT
-  #ifdef HAVE_TPETRA_INST_INT_INT
-     AMESOS2_BASKER_LOCAL_INSTANT(std::complex<float>, int, int, NODETYPE)
-  #endif
-  #ifdef HAVE_TPETRA_INST_INT_LONG
-    AMESOS2_BASKER_LOCAL_INSTANT(std::complex<float>, int, long, NODETYPE)
-  #endif
-  #ifdef HAVE_TPETRA_INST_INT_LONG_LONG
-    AMESOS2_BASKER_LOCAL_INSTANT(std::complex<float>, int, long long, NODETYPE)
-  #endif
-  #ifdef HAVE_TPETRA_INST_INT_UNSIGNED
-    AMESOS2_BASKER_LOCAL_INSTANT(std::complex<float>, int, unsigned int, NODETYPE)
-  #endif
-#endif
-#ifdef HAVE_TPETRA_INST_COMPLEX_DOUBLE
-    #ifdef HAVE_TPETRA_INST_INT_INT
-      AMESOS2_BASKER_LOCAL_INSTANT(std::complex<double>, int, int, NODETYPE)
-    #endif
-    #ifdef HAVE_TPETRA_INST_INT_LONG
-      AMESOS2_BASKER_LOCAL_INSTANT(std::complex<double>, int, long, NODETYPE)
-    #endif
-    #ifdef HAVE_TPETRA_INST_INT_LONG_LONG
-      AMESOS2_BASKER_LOCAL_INSTANT(std::complex<double>, int, long long, NODETYPE)
-    #endif
-    #ifdef HAVE_TPETRA_INST_INT_UNSIGNED
-      AMESOS2_BASKER_LOCAL_INSTANT(std::complex<double>, int, unsigned int, NODETYPE)
-    #endif
-#endif
-#undef NODETYPE
-#endif
-
-#if defined(HAVE_TPETRA_INST_CUDA) && !defined(HAVE_TPETRA_DEFAULTNODE_CUDAWRAPPERNODE) && defined(HAVE_TPETRA_INST_DOUBLE) && defined(TPETRA_HAVE_KOKKOS_REFACTOR)
-#define NODETYPE Kokkos_Compat_KokkosCudaWrapperNode
-#ifdef HAVE_TPETRA_INST_FLOAT
-  #ifdef HAVE_TPETRA_INST_INT_INT
-    AMESOS2_BASKER_LOCAL_INSTANT(float, int, int, NODETYPE)
-  #endif
-  #ifdef HAVE_TPETRA_INST_INT_LONG
-    AMESOS2_BASKER_LOCAL_INSTANT(float, int, long, NODETYPE)
-  #endif
-  #ifdef HAVE_TPETRA_INST_INT_LONG_LONG
-    AMESOS2_BASKER_LOCAL_INSTANT(float, int, long long, NODETYPE)
-  #endif
-  #ifdef HAVE_TPETRA_INST_INT_UNSIGNED
-    AMESOS2_BASKER_LOCAL_INSTANT(float, int, unsigned int, NODETYPE)
-  #endif
-#endif
-#ifdef HAVE_TPETRA_INST_DOUBLE
-    #ifdef HAVE_TPETRA_INST_INT_INT
-      AMESOS2_BASKER_LOCAL_INSTANT(double, int, int, NODETYPE)
-    #endif
-    #ifdef HAVE_TPETRA_INST_INT_LONG
-      AMESOS2_BASKER_LOCAL_INSTANT(double, int, long, NODETYPE)
-    #endif
-    #ifdef HAVE_TPETRA_INST_INT_LONG_LONG
-      AMESOS2_BASKER_LOCAL_INSTANT(double, int, long long, NODETYPE)
-    #endif
-    #ifdef HAVE_TPETRA_INST_INT_UNSIGNED
-      AMESOS2_BASKER_LOCAL_INSTANT(double, int, unsigned int, NODETYPE)
-    #endif
-#endif
-#ifdef HAVE_TPETRA_INST_COMPLEX_FLOAT
-  #ifdef HAVE_TPETRA_INST_INT_INT
-    AMESOS2_BASKER_LOCAL_INSTANT(std::complex<float>, int, int, NODETYPE)
-  #endif
-  #ifdef HAVE_TPETRA_INST_INT_LONG
-    AMESOS2_BASKER_LOCAL_INSTANT(std::complex<float>, int, long, NODETYPE)
-  #endif
-  #ifdef HAVE_TPETRA_INST_INT_LONG_LONG
-    AMESOS2_BASKER_LOCAL_INSTANT(std::complex<float>, int, long long, NODETYPE)
-  #endif
-  #ifdef HAVE_TPETRA_INST_INT_UNSIGNED
-    AMESOS2_BASKER_LOCAL_INSTANT(std::complex<float>, int, unsigned int, NODETYPE)
-  #endif
-#endif
-#ifdef HAVE_TPETRA_INST_COMPLEX_DOUBLE
-    #ifdef HAVE_TPETRA_INST_INT_INT
-      AMESOS2_BASKER_LOCAL_INSTANT(std::complex<double>, int, int, NODETYPE)
-    #endif
-    #ifdef HAVE_TPETRA_INST_INT_LONG
-      AMESOS2_BASKER_LOCAL_INSTANT(std::complex<double>, int, long, NODETYPE)
-    #endif
-    #ifdef HAVE_TPETRA_INST_INT_LONG_LONG
-      AMESOS2_BASKER_LOCAL_INSTANT(std::complex<double>, int, long long, NODETYPE)
-    #endif
-    #ifdef HAVE_TPETRA_INST_INT_UNSIGNED
-      AMESOS2_BASKER_LOCAL_INSTANT(std::complex<double>, int, unsigned int, NODETYPE)
-    #endif
-#endif
-#undef NODETYPE
-#endif
-
-=======
->>>>>>> 4103bf6c
 #endif  // HAVE_AMESOS2_EXPLICIT_INSTANTIATION