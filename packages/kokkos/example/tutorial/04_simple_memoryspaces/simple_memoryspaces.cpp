--- conflicted
+++ resolved
@@ -47,11 +47,7 @@
 
 // The type of a two-dimensional N x 3 array of double.
 // It lives in Kokkos' default memory space.
-<<<<<<< HEAD
-typedef Kokkos::View<double * [3]> view_type;
-=======
 using view_type = Kokkos::View<double * [3]>;
->>>>>>> 4103bf6c
 
 // The "HostMirror" type corresponding to view_type above is also a
 // two-dimensional N x 3 array of double.  However, it lives in the
@@ -70,11 +66,7 @@
 struct ReduceFunctor {
   view_type a;
   ReduceFunctor(view_type a_) : a(a_) {}
-<<<<<<< HEAD
-  typedef int value_type;  // Specify type for reduction value, lsum
-=======
   using value_type = int;  // Specify type for reduction value, lsum
->>>>>>> 4103bf6c
 
   KOKKOS_INLINE_FUNCTION
   void operator()(int i, int &lsum) const {
