--- conflicted
+++ resolved
@@ -49,198 +49,6 @@
 #include <cstdlib>
 #include <cstdint>
 #include <cinttypes>
-<<<<<<< HEAD
-
-namespace TestTeamVector {
-
-struct my_complex {
-  double re, im;
-  int dummy;
-
-  KOKKOS_INLINE_FUNCTION
-  my_complex() {
-    re    = 0.0;
-    im    = 0.0;
-    dummy = 0;
-  }
-
-  KOKKOS_INLINE_FUNCTION
-  my_complex(const my_complex &src) {
-    re    = src.re;
-    im    = src.im;
-    dummy = src.dummy;
-  }
-
-  KOKKOS_INLINE_FUNCTION
-  my_complex &operator=(const my_complex &src) {
-    re    = src.re;
-    im    = src.im;
-    dummy = src.dummy;
-    return *this;
-  }
-
-  KOKKOS_INLINE_FUNCTION
-  my_complex &operator=(const volatile my_complex &src) {
-    re    = src.re;
-    im    = src.im;
-    dummy = src.dummy;
-    return *this;
-  }
-
-  KOKKOS_INLINE_FUNCTION
-  volatile my_complex &operator=(const my_complex &src) volatile {
-    re    = src.re;
-    im    = src.im;
-    dummy = src.dummy;
-    return *this;
-  }
-
-  KOKKOS_INLINE_FUNCTION
-  volatile my_complex &operator=(const volatile my_complex &src) volatile {
-    re    = src.re;
-    im    = src.im;
-    dummy = src.dummy;
-    return *this;
-  }
-
-  KOKKOS_INLINE_FUNCTION
-  my_complex(const volatile my_complex &src) {
-    re    = src.re;
-    im    = src.im;
-    dummy = src.dummy;
-  }
-
-  KOKKOS_INLINE_FUNCTION
-  my_complex(const double &val) {
-    re    = val;
-    im    = 0.0;
-    dummy = 0;
-  }
-
-  KOKKOS_INLINE_FUNCTION
-  my_complex &operator+=(const my_complex &src) {
-    re += src.re;
-    im += src.im;
-    dummy += src.dummy;
-    return *this;
-  }
-
-  KOKKOS_INLINE_FUNCTION
-  void operator+=(const volatile my_complex &src) volatile {
-    re += src.re;
-    im += src.im;
-    dummy += src.dummy;
-  }
-
-  KOKKOS_INLINE_FUNCTION
-  my_complex operator+(const my_complex &src) {
-    my_complex tmp = *this;
-    tmp.re += src.re;
-    tmp.im += src.im;
-    tmp.dummy += src.dummy;
-    return tmp;
-  }
-
-  KOKKOS_INLINE_FUNCTION
-  my_complex operator+(const volatile my_complex &src) volatile {
-    my_complex tmp = *this;
-    tmp.re += src.re;
-    tmp.im += src.im;
-    tmp.dummy += src.dummy;
-    return tmp;
-  }
-
-  KOKKOS_INLINE_FUNCTION
-  my_complex &operator*=(const my_complex &src) {
-    double re_tmp = re * src.re - im * src.im;
-    double im_tmp = re * src.im + im * src.re;
-    re            = re_tmp;
-    im            = im_tmp;
-    dummy *= src.dummy;
-    return *this;
-  }
-
-  KOKKOS_INLINE_FUNCTION
-  void operator*=(const volatile my_complex &src) volatile {
-    double re_tmp = re * src.re - im * src.im;
-    double im_tmp = re * src.im + im * src.re;
-    re            = re_tmp;
-    im            = im_tmp;
-    dummy *= src.dummy;
-  }
-
-  KOKKOS_INLINE_FUNCTION
-  bool operator==(const my_complex &src) {
-    return (re == src.re) && (im == src.im) && (dummy == src.dummy);
-  }
-
-  KOKKOS_INLINE_FUNCTION
-  bool operator!=(const my_complex &src) {
-    return (re != src.re) || (im != src.im) || (dummy != src.dummy);
-  }
-
-  KOKKOS_INLINE_FUNCTION
-  bool operator!=(const double &val) {
-    return (re != val) || (im != 0) || (dummy != 0);
-  }
-
-  KOKKOS_INLINE_FUNCTION
-  my_complex &operator=(const int &val) {
-    re    = val;
-    im    = 0.0;
-    dummy = 0;
-    return *this;
-  }
-
-  KOKKOS_INLINE_FUNCTION
-  my_complex &operator=(const double &val) {
-    re    = val;
-    im    = 0.0;
-    dummy = 0;
-    return *this;
-  }
-
-  KOKKOS_INLINE_FUNCTION
-  operator double() { return re; }
-};
-}  // namespace TestTeamVector
-
-namespace Kokkos {
-template <>
-struct reduction_identity<TestTeamVector::my_complex> {
-  typedef reduction_identity<double> t_red_ident;
-  KOKKOS_FORCEINLINE_FUNCTION static TestTeamVector::my_complex sum() {
-    return TestTeamVector::my_complex(t_red_ident::sum());
-  }
-  KOKKOS_FORCEINLINE_FUNCTION static TestTeamVector::my_complex prod() {
-    return TestTeamVector::my_complex(t_red_ident::prod());
-  }
-};
-}  // namespace Kokkos
-
-namespace TestTeamVector {
-
-template <typename Scalar, class ExecutionSpace>
-struct functor_team_for {
-  typedef Kokkos::TeamPolicy<ExecutionSpace> policy_type;
-  typedef ExecutionSpace execution_space;
-
-  Kokkos::View<int, Kokkos::LayoutLeft, ExecutionSpace> flag;
-
-  functor_team_for(Kokkos::View<int, Kokkos::LayoutLeft, ExecutionSpace> flag_)
-      : flag(flag_) {}
-
-  typedef typename ExecutionSpace::scratch_memory_space shmem_space;
-  typedef Kokkos::View<Scalar *, shmem_space, Kokkos::MemoryUnmanaged>
-      shared_int;
-  unsigned team_shmem_size(int team_size) const {
-    return shared_int::shmem_size(team_size * 13);
-  }
-
-  KOKKOS_INLINE_FUNCTION
-  void operator()(typename policy_type::member_type team) const {
-    typedef typename shmem_space::size_type size_type;
-=======
 #include <TestNonTrivialScalarTypes.hpp>
 
 namespace TestTeamVector {
@@ -265,7 +73,6 @@
   KOKKOS_INLINE_FUNCTION
   void operator()(typename policy_type::member_type team) const {
     using size_type           = typename shmem_space::size_type;
->>>>>>> 4103bf6c
     const size_type shmemSize = team.team_size() * 13;
     shared_int values         = shared_int(team.team_shmem(), shmemSize);
 
@@ -322,15 +129,9 @@
       Kokkos::View<int, Kokkos::LayoutLeft, ExecutionSpace> flag_)
       : flag(flag_) {}
 
-<<<<<<< HEAD
-  typedef typename ExecutionSpace::scratch_memory_space shmem_space;
-  typedef Kokkos::View<Scalar *, shmem_space, Kokkos::MemoryUnmanaged>
-      shared_scalar_t;
-=======
   using shmem_space = typename ExecutionSpace::scratch_memory_space;
   using shared_scalar_t =
       Kokkos::View<Scalar *, shmem_space, Kokkos::MemoryUnmanaged>;
->>>>>>> 4103bf6c
   unsigned team_shmem_size(int team_size) const {
     return shared_scalar_t::shmem_size(team_size * 13);
   }
@@ -368,11 +169,7 @@
           printf("FAILED team_parallel_reduce %i %i %lf %lf %lu\n",
                  team.league_rank(), team.team_rank(),
                  static_cast<double>(test), static_cast<double>(value),
-<<<<<<< HEAD
-                 sizeof(Scalar));
-=======
                  static_cast<unsigned long>(sizeof(Scalar)));
->>>>>>> 4103bf6c
         }
 
         flag() = 1;
@@ -383,12 +180,8 @@
               "FAILED team_parallel_reduce with shared result %i %i %lf %lf "
               "%lu\n",
               team.league_rank(), team.team_rank(), static_cast<double>(test),
-<<<<<<< HEAD
-              static_cast<double>(shared_value(0)), sizeof(Scalar));
-=======
               static_cast<double>(shared_value(0)),
               static_cast<unsigned long>(sizeof(Scalar)));
->>>>>>> 4103bf6c
         }
 
         flag() = 1;
@@ -399,13 +192,8 @@
 
 template <typename Scalar, class ExecutionSpace>
 struct functor_team_reduce_reducer {
-<<<<<<< HEAD
-  typedef Kokkos::TeamPolicy<ExecutionSpace> policy_type;
-  typedef ExecutionSpace execution_space;
-=======
-  using policy_type     = Kokkos::TeamPolicy<ExecutionSpace>;
-  using execution_space = ExecutionSpace;
->>>>>>> 4103bf6c
+  using policy_type     = Kokkos::TeamPolicy<ExecutionSpace>;
+  using execution_space = ExecutionSpace;
 
   Kokkos::View<int, Kokkos::LayoutLeft, ExecutionSpace> flag;
 
@@ -413,15 +201,9 @@
       Kokkos::View<int, Kokkos::LayoutLeft, ExecutionSpace> flag_)
       : flag(flag_) {}
 
-<<<<<<< HEAD
-  typedef typename ExecutionSpace::scratch_memory_space shmem_space;
-  typedef Kokkos::View<Scalar *, shmem_space, Kokkos::MemoryUnmanaged>
-      shared_scalar_t;
-=======
   using shmem_space = typename ExecutionSpace::scratch_memory_space;
   using shared_scalar_t =
       Kokkos::View<Scalar *, shmem_space, Kokkos::MemoryUnmanaged>;
->>>>>>> 4103bf6c
   unsigned team_shmem_size(int team_size) const {
     return shared_scalar_t::shmem_size(team_size * 13);
   }
@@ -437,7 +219,6 @@
           val += i - team.league_rank() + team.league_size() + team.team_size();
         },
         Kokkos::Sum<Scalar>(value));
-<<<<<<< HEAD
 
     Kokkos::parallel_reduce(
         Kokkos::TeamThreadRange(team, 131),
@@ -460,30 +241,6 @@
                team.league_rank(), team.team_rank(), static_cast<double>(test),
                static_cast<double>(value));
 
-=======
-
-    Kokkos::parallel_reduce(
-        Kokkos::TeamThreadRange(team, 131),
-        [&](int i, Scalar &val) {
-          val += i - team.league_rank() + team.league_size() + team.team_size();
-        },
-        Kokkos::Sum<Scalar>(shared_value(0)));
-
-    team.team_barrier();
-
-    Kokkos::single(Kokkos::PerTeam(team), [&]() {
-      Scalar test = 0;
-
-      for (int i = 0; i < 131; ++i) {
-        test += i - team.league_rank() + team.league_size() + team.team_size();
-      }
-
-      if (test != value) {
-        printf("FAILED team_vector_parallel_reduce_reducer %i %i %lf %lf\n",
-               team.league_rank(), team.team_rank(), static_cast<double>(test),
-               static_cast<double>(value));
-
->>>>>>> 4103bf6c
         flag() = 1;
       }
       if (test != shared_value(0)) {
@@ -509,18 +266,17 @@
   functor_team_vector_for(
       Kokkos::View<int, Kokkos::LayoutLeft, ExecutionSpace> flag_)
       : flag(flag_) {}
-<<<<<<< HEAD
-
-  typedef typename ExecutionSpace::scratch_memory_space shmem_space;
-  typedef Kokkos::View<Scalar *, shmem_space, Kokkos::MemoryUnmanaged>
-      shared_int;
+
+  using shmem_space = typename ExecutionSpace::scratch_memory_space;
+  using shared_int =
+      Kokkos::View<Scalar *, shmem_space, Kokkos::MemoryUnmanaged>;
   unsigned team_shmem_size(int team_size) const {
     return shared_int::shmem_size(team_size * 13);
   }
 
   KOKKOS_INLINE_FUNCTION
   void operator()(typename policy_type::member_type team) const {
-    typedef typename shared_int::size_type size_type;
+    using size_type = typename shared_int::size_type;
 
     const size_type shmemSize = team.team_size() * 13;
     shared_int values         = shared_int(team.team_shmem(), shmemSize);
@@ -531,29 +287,6 @@
     } else {
       team.team_barrier();
 
-=======
-
-  using shmem_space = typename ExecutionSpace::scratch_memory_space;
-  using shared_int =
-      Kokkos::View<Scalar *, shmem_space, Kokkos::MemoryUnmanaged>;
-  unsigned team_shmem_size(int team_size) const {
-    return shared_int::shmem_size(team_size * 13);
-  }
-
-  KOKKOS_INLINE_FUNCTION
-  void operator()(typename policy_type::member_type team) const {
-    using size_type = typename shared_int::size_type;
-
-    const size_type shmemSize = team.team_size() * 13;
-    shared_int values         = shared_int(team.team_shmem(), shmemSize);
-
-    if (values.data() == nullptr || values.extent(0) < shmemSize) {
-      printf("FAILED to allocate shared memory of size %u\n",
-             static_cast<unsigned int>(shmemSize));
-    } else {
-      team.team_barrier();
-
->>>>>>> 4103bf6c
       Kokkos::single(Kokkos::PerThread(team),
                      [&]() { values(team.team_rank()) = 0; });
 
@@ -593,28 +326,17 @@
 
 template <typename Scalar, class ExecutionSpace>
 struct functor_team_vector_reduce {
-<<<<<<< HEAD
-  typedef Kokkos::TeamPolicy<ExecutionSpace> policy_type;
-  typedef ExecutionSpace execution_space;
-=======
-  using policy_type     = Kokkos::TeamPolicy<ExecutionSpace>;
-  using execution_space = ExecutionSpace;
->>>>>>> 4103bf6c
+  using policy_type     = Kokkos::TeamPolicy<ExecutionSpace>;
+  using execution_space = ExecutionSpace;
 
   Kokkos::View<int, Kokkos::LayoutLeft, ExecutionSpace> flag;
   functor_team_vector_reduce(
       Kokkos::View<int, Kokkos::LayoutLeft, ExecutionSpace> flag_)
       : flag(flag_) {}
 
-<<<<<<< HEAD
-  typedef typename ExecutionSpace::scratch_memory_space shmem_space;
-  typedef Kokkos::View<Scalar *, shmem_space, Kokkos::MemoryUnmanaged>
-      shared_int;
-=======
   using shmem_space = typename ExecutionSpace::scratch_memory_space;
   using shared_int =
       Kokkos::View<Scalar *, shmem_space, Kokkos::MemoryUnmanaged>;
->>>>>>> 4103bf6c
   unsigned team_shmem_size(int team_size) const {
     return shared_int::shmem_size(team_size * 13);
   }
@@ -644,11 +366,7 @@
           printf("FAILED team_vector_parallel_reduce %i %i %f %f %lu\n",
                  team.league_rank(), team.team_rank(),
                  static_cast<double>(test), static_cast<double>(value),
-<<<<<<< HEAD
-                 sizeof(Scalar));
-=======
                  static_cast<unsigned long>(sizeof(Scalar)));
->>>>>>> 4103bf6c
         }
 
         flag() = 1;
@@ -659,13 +377,8 @@
 
 template <typename Scalar, class ExecutionSpace>
 struct functor_team_vector_reduce_reducer {
-<<<<<<< HEAD
-  typedef Kokkos::TeamPolicy<ExecutionSpace> policy_type;
-  typedef ExecutionSpace execution_space;
-=======
-  using policy_type     = Kokkos::TeamPolicy<ExecutionSpace>;
-  using execution_space = ExecutionSpace;
->>>>>>> 4103bf6c
+  using policy_type     = Kokkos::TeamPolicy<ExecutionSpace>;
+  using execution_space = ExecutionSpace;
 
   Kokkos::View<int, Kokkos::LayoutLeft, ExecutionSpace> flag;
 
@@ -673,15 +386,9 @@
       Kokkos::View<int, Kokkos::LayoutLeft, ExecutionSpace> flag_)
       : flag(flag_) {}
 
-<<<<<<< HEAD
-  typedef typename ExecutionSpace::scratch_memory_space shmem_space;
-  typedef Kokkos::View<Scalar *, shmem_space, Kokkos::MemoryUnmanaged>
-      shared_int;
-=======
   using shmem_space = typename ExecutionSpace::scratch_memory_space;
   using shared_int =
       Kokkos::View<Scalar *, shmem_space, Kokkos::MemoryUnmanaged>;
->>>>>>> 4103bf6c
   unsigned team_shmem_size(int team_size) const {
     return shared_int::shmem_size(team_size * 13);
   }
@@ -751,19 +458,11 @@
     Kokkos::parallel_reduce(
         Kokkos::ThreadVectorRange(team, nStart, nEnd),
         [&](int /*i*/, Scalar &val) { val += value; }, value2);
-<<<<<<< HEAD
-
-    if (value2 != (value * (nEnd - nStart))) {
-      printf("FAILED vector_single broadcast %i %i %f %f\n", team.league_rank(),
-             team.team_rank(), (double)value2, (double)value);
-
-=======
 
     if (value2 != (value * Scalar(nEnd - nStart))) {
       printf("FAILED vector_single broadcast %i %i %f %f\n", team.league_rank(),
              team.team_rank(), (double)value2, (double)value);
 
->>>>>>> 4103bf6c
       flag() = 1;
     }
   }
@@ -779,15 +478,9 @@
   functor_vec_for(Kokkos::View<int, Kokkos::LayoutLeft, ExecutionSpace> flag_)
       : flag(flag_) {}
 
-<<<<<<< HEAD
-  typedef typename ExecutionSpace::scratch_memory_space shmem_space;
-  typedef Kokkos::View<Scalar *, shmem_space, Kokkos::MemoryUnmanaged>
-      shared_int;
-=======
   using shmem_space = typename ExecutionSpace::scratch_memory_space;
   using shared_int =
       Kokkos::View<Scalar *, shmem_space, Kokkos::MemoryUnmanaged>;
->>>>>>> 4103bf6c
   unsigned team_shmem_size(int team_size) const {
     return shared_int::shmem_size(team_size * 13);
   }
@@ -837,11 +530,6 @@
 
   Kokkos::View<int, Kokkos::LayoutLeft, ExecutionSpace> flag;
 
-<<<<<<< HEAD
-  Kokkos::View<int, Kokkos::LayoutLeft, ExecutionSpace> flag;
-
-=======
->>>>>>> 4103bf6c
   functor_vec_red(Kokkos::View<int, Kokkos::LayoutLeft, ExecutionSpace> flag_)
       : flag(flag_) {}
 
@@ -871,13 +559,8 @@
 
 template <typename Scalar, class ExecutionSpace>
 struct functor_vec_red_reducer {
-<<<<<<< HEAD
-  typedef Kokkos::TeamPolicy<ExecutionSpace> policy_type;
-  typedef ExecutionSpace execution_space;
-=======
-  using policy_type     = Kokkos::TeamPolicy<ExecutionSpace>;
-  using execution_space = ExecutionSpace;
->>>>>>> 4103bf6c
+  using policy_type     = Kokkos::TeamPolicy<ExecutionSpace>;
+  using execution_space = ExecutionSpace;
 
   Kokkos::View<int, Kokkos::LayoutLeft, ExecutionSpace> flag;
 
@@ -1034,10 +717,6 @@
            test_scalar<long long int, ExecutionSpace>(317, team_size, test);
   passed = passed && test_scalar<float, ExecutionSpace>(317, team_size, test);
   passed = passed && test_scalar<double, ExecutionSpace>(317, team_size, test);
-<<<<<<< HEAD
-  passed =
-      passed && test_scalar<my_complex, ExecutionSpace>(317, team_size, test);
-=======
   passed = passed &&
            test_scalar<Test::my_complex, ExecutionSpace>(317, team_size, test);
   passed = passed && test_scalar<Test::array_reduce<double, 1>, ExecutionSpace>(
@@ -1046,7 +725,6 @@
                          317, team_size, test);
   passed = passed && test_scalar<Test::array_reduce<double, 3>, ExecutionSpace>(
                          317, team_size, test);
->>>>>>> 4103bf6c
 
   return passed;
 }
@@ -1062,13 +740,8 @@
 template <typename ScalarType, class DeviceType>
 class TestTripleNestedReduce {
  public:
-<<<<<<< HEAD
-  typedef DeviceType execution_space;
-  typedef typename execution_space::size_type size_type;
-=======
   using execution_space = DeviceType;
   using size_type       = typename execution_space::size_type;
->>>>>>> 4103bf6c
 
   TestTripleNestedReduce(const size_type &nrows, const size_type &ncols,
                          const size_type &team_size,
@@ -1088,29 +761,17 @@
     }
 #endif
 
-<<<<<<< HEAD
-    // typedef Kokkos::LayoutLeft Layout;
-    typedef Kokkos::LayoutRight Layout;
-
-    typedef Kokkos::View<ScalarType *, DeviceType> ViewVector;
-    typedef Kokkos::View<ScalarType **, Layout, DeviceType> ViewMatrix;
-=======
     // using Layout = Kokkos::LayoutLeft;
     using Layout = Kokkos::LayoutRight;
 
     using ViewVector = Kokkos::View<ScalarType *, DeviceType>;
     using ViewMatrix = Kokkos::View<ScalarType **, Layout, DeviceType>;
->>>>>>> 4103bf6c
 
     ViewVector y("y", nrows);
     ViewVector x("x", ncols);
     ViewMatrix A("A", nrows, ncols);
 
-<<<<<<< HEAD
-    typedef Kokkos::RangePolicy<DeviceType> range_policy;
-=======
     using range_policy = Kokkos::RangePolicy<DeviceType>;
->>>>>>> 4103bf6c
 
     // Initialize y vector.
     Kokkos::parallel_for(
@@ -1121,13 +782,8 @@
         range_policy(0, ncols), KOKKOS_LAMBDA(const int i) { x(i) = 1; });
     Kokkos::fence();
 
-<<<<<<< HEAD
-    typedef Kokkos::TeamPolicy<DeviceType> team_policy;
-    typedef typename Kokkos::TeamPolicy<DeviceType>::member_type member_type;
-=======
     using team_policy = Kokkos::TeamPolicy<DeviceType>;
     using member_type = typename Kokkos::TeamPolicy<DeviceType>::member_type;
->>>>>>> 4103bf6c
 
     // Initialize A matrix, note 2D indexing computation.
     Kokkos::parallel_for(
@@ -1185,13 +841,8 @@
 template <typename ScalarType, class DeviceType>
 class TestTripleNestedReduce {
  public:
-<<<<<<< HEAD
-  typedef DeviceType execution_space;
-  typedef typename execution_space::size_type size_type;
-=======
   using execution_space = DeviceType;
   using size_type       = typename execution_space::size_type;
->>>>>>> 4103bf6c
 
   TestTripleNestedReduce(const size_type &, const size_type, const size_type &,
                          const size_type) {}
@@ -1199,11 +850,7 @@
 
 #endif
 
-<<<<<<< HEAD
-#if !defined(KOKKOS_IMPL_CUDA_CLANG_WORKAROUND)
-=======
 #if !(defined(KOKKOS_IMPL_CUDA_CLANG_WORKAROUND) || defined(KOKKOS_ENABLE_HIP))
->>>>>>> 4103bf6c
 TEST(TEST_CATEGORY, team_vector) {
   ASSERT_TRUE((TestTeamVector::Test<TEST_EXECSPACE>(0)));
   ASSERT_TRUE((TestTeamVector::Test<TEST_EXECSPACE>(1)));
