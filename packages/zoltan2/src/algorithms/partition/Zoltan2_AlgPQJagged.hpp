// @HEADER
//
// ***********************************************************************
//
//   Zoltan2: A package of combinatorial algorithms for scientific computing
//                  Copyright 2012 Sandia Corporation
//
// Under the terms of Contract DE-AC04-94AL85000 with Sandia Corporation,
// the U.S. Government retains certain rights in this software.
//
// Redistribution and use in source and binary forms, with or without
// modification, are permitted provided that the following conditions are
// met:
//
// 1. Redistributions of source code must retain the above copyright
// notice, this list of conditions and the following disclaimer.
//
// 2. Redistributions in binary form must reproduce the above copyright
// notice, this list of conditions and the following disclaimer in the
// documentation and/or other materials provided with the distribution.
//
// 3. Neither the name of the Corporation nor the names of the
// contributors may be used to endorse or promote products derived from
// this software without specific prior written permission.
//
// THIS SOFTWARE IS PROVIDED BY SANDIA CORPORATION "AS IS" AND ANY
// EXPRESS OR IMPLIED WARRANTIES, INCLUDING, BUT NOT LIMITED TO, THE
// IMPLIED WARRANTIES OF MERCHANTABILITY AND FITNESS FOR A PARTICULAR
// PURPOSE ARE DISCLAIMED. IN NO EVENT SHALL SANDIA CORPORATION OR THE
// CONTRIBUTORS BE LIABLE FOR ANY DIRECT, INDIRECT, INCIDENTAL, SPECIAL,
// EXEMPLARY, OR CONSEQUENTIAL DAMAGES (INCLUDING, BUT NOT LIMITED TO,
// PROCUREMENT OF SUBSTITUTE GOODS OR SERVICES; LOSS OF USE, DATA, OR
// PROFITS; OR BUSINESS INTERRUPTION) HOWEVER CAUSED AND ON ANY THEORY OF
// LIABILITY, WHETHER IN CONTRACT, STRICT LIABILITY, OR TORT (INCLUDING
// NEGLIGENCE OR OTHERWISE) ARISING IN ANY WAY OUT OF THE USE OF THIS
// SOFTWARE, EVEN IF ADVISED OF THE POSSIBILITY OF SUCH DAMAGE.
//
// Questions? Contact Karen Devine      (kddevin@sandia.gov)
//                    Erik Boman        (egboman@sandia.gov)
//                    Siva Rajamanickam (srajama@sandia.gov)
//
// ***********************************************************************
//
// @HEADER

/*! \file Zoltan2_AlgPQJagged.hpp
\brief Contains the recursive coordinate bisection algorthm.
 */

#ifndef _ZOLTAN2_ALGPQJagged_HPP_
#define _ZOLTAN2_ALGPQJagged_HPP_

#include <Zoltan2_AlgRCB_methods.hpp>
#include <Zoltan2_CoordinateModel.hpp>
#include <Zoltan2_Metric.hpp>             // won't need this
#include <Zoltan2_GetParameter.hpp>

#include <Teuchos_ParameterList.hpp>
#include "stdio.h"

#ifdef HAVE_ZOLTAN2_OMP
#endif
#define CACHE_LINE_SIZE 64
#define EPS_SCALE 10
#define LEAST_SIGNIFICANCE 0.0001
#define SIGNIFICANCE_MUL 1000

#ifdef HAVE_ZOLTAN2_OMP
#include <omp.h>
#endif
//#define FIRST_TOUCH

//#define BINARYCUTSEARCH
//#define RCBCODE
#define LEAF_IMBALANCE_FACTOR 0.1

//imbalance calculation. Wreal / Wexpected - 1
#define imbalanceOf(Wachieved, totalW, expectedRatio) \
    (Wachieved) / ((totalW) * (expectedRatio)) - 1


namespace Teuchos{
template <typename Ordinal, typename T>
class PQJaggedCombinedReductionOp  : public ValueTypeReductionOp<Ordinal,T>
{
private:
  Ordinal numSum_, numMin_1, numMin_2;
  Ordinal k;

public:
  /*! \brief Default Constructor
   */
  PQJaggedCombinedReductionOp ():numSum_(0), numMin_1(0), numMin_2(0), k(0){}

  /*! \brief Constructor
   *   \param nsum  the count of how many sums will be computed at the
   *             start of the list.
   *   \param nmin  following the sums, this many minimums will be computed.
   *   \param nmax  following the minimums, this many maximums will be computed.
   */
  PQJaggedCombinedReductionOp (Ordinal nsum, Ordinal nmin1, Ordinal nmin2, Ordinal k_):
    numSum_(nsum), numMin_1(nmin1), numMin_2(nmin2), k(k_){}

  /*! \brief Implement Teuchos::ValueTypeReductionOp interface
   */
  void reduce( const Ordinal count, const T inBuffer[], T inoutBuffer[]) const
  {
    Ordinal next=0;
    for(Ordinal ii = 0; ii < k ; ++ii){
      for (Ordinal i=0; i < numSum_; i++, next++)
        inoutBuffer[next] += inBuffer[next];

      for (Ordinal i=0; i < numMin_1; i++, next++)
        if (inoutBuffer[next] > inBuffer[next])
          inoutBuffer[next] = inBuffer[next];

      for (Ordinal i=0; i < numMin_2; i++, next++)
        if (inoutBuffer[next] > inBuffer[next])
          inoutBuffer[next] = inBuffer[next];
    }
  }


};



template <typename Ordinal, typename T>
class PQJaggedCombinedMinMaxTotalReductionOp  : public ValueTypeReductionOp<Ordinal,T>
{
private:
  Ordinal numMin, numMax, numTotal;

public:
  /*! \brief Default Constructor
   */
  PQJaggedCombinedMinMaxTotalReductionOp ():numMin(0), numMax(0), numTotal(0){}

  /*! \brief Constructor
   *   \param nsum  the count of how many sums will be computed at the
   *             start of the list.
   *   \param nmin  following the sums, this many minimums will be computed.
   *   \param nmax  following the minimums, this many maximums will be computed.
   */
  PQJaggedCombinedMinMaxTotalReductionOp (Ordinal nmin, Ordinal nmax, Ordinal nTotal):
    numMin(nmin), numMax(nmax), numTotal(nTotal){}

  /*! \brief Implement Teuchos::ValueTypeReductionOp interface
   */
  void reduce( const Ordinal count, const T inBuffer[], T inoutBuffer[]) const
  {
    Ordinal next=0;

    for (Ordinal i=0; i < numMin; i++, next++)
      if (inoutBuffer[next] > inBuffer[next])
        inoutBuffer[next] = inBuffer[next];

    for (Ordinal i=0; i < numMax; i++, next++)
      if (inoutBuffer[next] < inBuffer[next])
        inoutBuffer[next] = inBuffer[next];


    for (Ordinal i=0; i < numTotal; i++, next++)
        inoutBuffer[next] += inBuffer[next];
  }
};
} // namespace Teuchos

namespace Zoltan2{

//diffclock for temporary timing experiments.



/*! \brief A helper class containing array representation of
 *  coordinate linked lists.
 */

template <typename lno_t, typename partId_t>
class pqJagged_PartVertices{
private:
  lno_t *linkedList; //initially filled with -1's.
  lno_t *partBegins; //initially filled with -1's.
  lno_t *partEnds; //initially filled with -1's.
public:

  //default constructor
  pqJagged_PartVertices(){};

  /*! \brief  The memory is provided to class via set function.
   *  \param linkedList_ is the array with size as the number of coordinates. Assumes all array is filled -1's.
   *  Each element of array points to the next element of the array in the linked list.
   *  \param partBegins_ is the array with size as the number of parts to be divided in current coordinate dimension. Assumes that array is filled with -1's.
   *  Holds the beginning of each part.
   *  \param partEnds_ is the array with size as the number of parts to be divided in current coordinate dimension. Assumes that array is filled with -1's.
   *  Holds the end coordinate of each part.
   */

  void set(lno_t *linkedList_, lno_t *partBegins_, lno_t *partEnds_){
    linkedList = linkedList_;
    partBegins = partBegins_;
    partEnds = partEnds_;
  }

  //user is responsible from providing the correct number of part counts
  /*! \brief Inserting a coordinate to a particular part.
   * Since, class does not have the size information,
   * it is user's responsibility to provide indices for partNo and coordinateIndex that are in the range.
   * \param partNo is the part number that the coordinate is inserted.
   * \param coordinateIndex is index of coordinate to be inserted.
   */
  void inserToPart (partId_t partNo, lno_t coordinateIndex){

    switch (partEnds[partNo]){
    case -1: // this means partBegins[partNo] is also -1.
      partBegins[partNo] = coordinateIndex;
      partEnds[partNo] = coordinateIndex;
      break;
    default:
      linkedList[coordinateIndex] = partBegins[partNo];
      partBegins[partNo] = coordinateIndex;
      break;
    }


  }

  /*! \brief
   * linkedList getter function.
   */
  lno_t *getLinkedList(){ return linkedList;}

  /*! \brief
   * partBegins getter function.
   */
  lno_t *getPartBegins(){ return partBegins;}
  /*! \brief
   * partEnds getter function.
   */
  lno_t *getPartEnds(){ return partEnds;}

};

template<typename T>
inline void firstTouch(T *arrayName, size_t arraySize){
#ifdef HAVE_ZOLTAN2_OMP
#pragma omp parallel for
#endif
  for(size_t jj = 0; jj < arraySize; ++jj){
    arrayName[jj] = 0;
  }
}

template <class lno_t,class scalar_t>
class PQJagged_MaxPriorityQueue {
private:
    scalar_t *weights; //gains according to which the heap order is determined.
    lno_t *real_indices;   //the vertex indices corresponding to the gains.
    lno_t *inverse_vertex_positions; //points the position of each vertex
    lno_t heap_size;    //the end of heap inclusive
    lno_t max_size;    //max size of heap. --for addition

    void push_down(lno_t i){
      lno_t child1 = 2 * i + 1;
      lno_t child2 = 2 * i + 2;
      if((child1 >= heap_size || this->weights[i] >= this->weights[child1]) && (child2 >= heap_size || this->weights[i] >= this->weights[child2])){
          return;
      } else {
        lno_t biggerchild = 0;
          if(this->weights[child1] >= this->weights[child2]){
              biggerchild = child1;
          } else {
              biggerchild = child2;
          }
          this->swap(i, biggerchild);
          push_down(biggerchild);
      }
    }

    void push_up(lno_t i){
      if(i == 0 ) return;
      lno_t parent = (i - 1) / 2;
      //std::cout << "parent:" << parent << " child" << i << std::endl;
      if(this->weights[parent] >= this->weights[i]){
        return;
      }
      else {
        this->swap(i, parent);
        push_up(parent);
      }
    }

    void swap(lno_t index1, lno_t index2){
        scalar_t wtmp = this->weights[index1];
        this->weights[index1] = this->weights[index2];
        this->weights[index2] = wtmp;

        lno_t itmp = this->inverse_vertex_positions[this->real_indices[index1]];
        this->inverse_vertex_positions[this->real_indices[index1]] = this->inverse_vertex_positions[this->real_indices[index2]];
        this->inverse_vertex_positions[this->real_indices[index2]] = itmp;

        itmp = this->real_indices[index1];
        this->real_indices[index1] = this->real_indices[index2];
        this->real_indices[index2] = itmp;
    }

public:
    //assumes indices starts from 1.
    PQJagged_MaxPriorityQueue(lno_t max_size, scalar_t *gains, lno_t *real_indices, lno_t *positions){
      this->set_Heap(max_size, gains, real_indices, positions);
    }
    PQJagged_MaxPriorityQueue(){}
    ~PQJagged_MaxPriorityQueue(){}
    void set_Heap(lno_t max_size_, scalar_t *weights_, lno_t *real_indices_, lno_t *positions_){
        this->weights = weights_;
        this->max_size = max_size_;
        this->real_indices = real_indices_;
        this->inverse_vertex_positions = positions_;
        this->heap_size = max_size_;
    }

    void update(lno_t real_index, scalar_t weight_increase){
      lno_t heap_index = this->inverse_vertex_positions[real_index];
      if(heap_index == -1){
        return;
      }
      this->weights[heap_index] += weight_increase;
      if(weight_increase > 0){
        this->push_up(heap_index);
      }
      else {
        this->push_down(heap_index);
      }
    }

    void top(lno_t *index, scalar_t *weight){
      if(heap_size >= 0){
          *index = this->real_indices[1];
          *weight = this->weights[1];
      } else {
          *index = -1;
          *weight = -1;
      }
    }

    void pop(){
      if(heap_size > 0){
        this->inverse_vertex_positions[this->real_indices[0]] = -1;
        this->weights[0] = this->weights[heap_size - 1];
        this->real_indices[0] = this->real_indices[heap_size - 1];
        this->inverse_vertex_positions[this->real_indices[heap_size - 1]] = 0;
        --heap_size;
        this->push_down(0);
      }
    }
};

template <typename lno_t, typename gno_t, typename scalar_t, typename partId_t>
void getMigrationGroups(lno_t *totalPartPointCounts, gno_t totalCount, partId_t partNo, int worldSize, scalar_t *proc_work_array,
    partId_t *part_real_indices_work, partId_t *part_positions_work
    ){
  scalar_t idealWeight = totalCount / double(worldSize);
  partId_t maxGroupNo = partNo;

  for (int i = 0; i < worldSize; ++i){
    proc_work_array[i] = idealWeight;
  }
  //PQJagged_MaxPriorityQueue<lno_t, scalar_t> parts(partNo, totalPartPointCounts_work, part_real_indices_work, lno_t *part_positions_work);
  //PQJagged_MaxPriorityQueue<lno_t, scalar_t> procs(worldSize, proc_work_array, part_real_indices_work, lno_t *part_positions_work);

}

/*! \brief
 * Function that calculates the next pivot position,
 * according to given coordinates of upper bound and lower bound, the weights at upper and lower bounds, and the expected weight.
 * \param cutUpperBounds is the pointer to the array holding the upper bounds coordinates of the cuts.
 * \param cutLowerBounds is the pointer to the array holding the lower bound coordinates of the cuts.
 * \param currentCutIndex is the index of the current cut, the indices used for lower and upper bound arrays.
 * \param cutUpperWeight is the pointer to the array holding the weights at the upper bounds of each cut.
 * \param cutLowerWeight is the pointer to the array holding the weights at the lower bounds of each cut.
 * \param ew is the expected weight that should be placed on the left of the cut line.
 */
template <typename scalar_t>
inline scalar_t pivotPos (scalar_t * cutUpperBounds, scalar_t *cutLowerBounds,size_t currentCutIndex, scalar_t *cutUpperWeight, scalar_t *cutLowerWeight, scalar_t ew){

  if(cutUpperWeight[currentCutIndex] == cutLowerWeight[currentCutIndex]){
    return cutLowerBounds[currentCutIndex];
  }
  return ((cutUpperBounds[currentCutIndex] - cutLowerBounds[currentCutIndex]) /
      (cutUpperWeight[currentCutIndex] - cutLowerWeight[currentCutIndex]))  * (ew - cutLowerWeight[currentCutIndex]) + cutLowerBounds[currentCutIndex];
}


/*! \brief  Returns the parameters such as:
 * Partitioning problem parameters of interest:
 *	Partitioning objective
 *	imbalance_tolerance
 *
 *Geometric partitioning problem parameters of interest:
 *	average_cuts
 *	rectilinear_blocks
 *	bisection_num_test_cuts (experimental)
 *	\param pl is the ParameterList object read from the environment.
 *	\param float-like value representing imbalance tolerance. An output of the function.
 *	(for imbalance 0.03, the user currently inputs 1.03. However, This function will return 0.03 for that case.)
 *	\param mcnorm multiCriteriaNorm. An output of the function. //not used in pqJagged algorithm currently.
 *	\param  params holding the bits for objective problem description. An output of the function. //not used in pqJagged algorithm currently..
 *	\param numTestCuts. An output of the function. //not used in pqJagged algorithm currently.
 *	\param ignoreWeights is the boolean value to treat the each coordinate as uniform regardless of the given input weights. Output of the function.
 */
template <typename T>
void pqJagged_getParameters(const Teuchos::ParameterList &pl, T &imbalanceTolerance,
    multiCriteriaNorm &mcnorm, std::bitset<NUM_RCB_PARAMS> &params,  int &numTestCuts, bool &ignoreWeights, bool &allowNonrectelinear, partId_t &k){

  bool isSet;
  string strChoice;
  int intChoice;


  getParameterValue<string>(pl, "partitioning",
      "objective", isSet, strChoice);

  if (isSet && strChoice == string("balance_object_count"))
    params.set(rcb_balanceCount);
  else if (isSet && strChoice ==
      string("multicriteria_minimize_total_weight")){
    params.set(rcb_minTotalWeight);
    mcnorm = normMinimizeTotalWeight;
  }
  else if (isSet && strChoice ==
      string("multicriteria_minimize_maximum_weight")){
    params.set(rcb_minMaximumWeight);
    mcnorm = normMinimizeMaximumWeight;
  }
  else if (isSet && strChoice ==
      string("multicriteria_balance_total_maximum")){
    params.set(rcb_balanceTotalMaximum);
    mcnorm = normBalanceTotalMaximum;
  }
  else{
    params.set(rcb_balanceWeight);
    mcnorm = normBalanceTotalMaximum;
  }

  double tol;
  getParameterValue<double>(pl, "partitioning",
      "imbalance_tolerance", isSet, tol);


  if (!isSet)
    imbalanceTolerance = .1;
  else
    imbalanceTolerance = tol - 1.0;

  if (imbalanceTolerance <= 0)
    imbalanceTolerance = 10e-4;


  //TODO: FIX ME.
  double aa = 0;
  getParameterValue<double>(pl,
      "parallel_part_calculation_count", isSet, aa);
  if (!isSet){
    aa = 1;
  }
  k = partId_t(aa);

  getParameterValue<int>(pl, "partitioning", "geometric",
      "average_cuts", isSet, intChoice);

  if (isSet && intChoice==1)
    params.set(rcb_averageCuts);

  getParameterValue<int>(pl, "partitioning", "geometric",
      "rectilinear_blocks", isSet, intChoice);

  if (isSet && intChoice==1){
    params.set(rcb_rectilinearBlocks);
    allowNonrectelinear = false;
  }

  getParameterValue<int>(pl, "partitioning", "geometric",
      "bisection_num_test_cuts", isSet, intChoice);
  if (isSet)
    numTestCuts = intChoice;
  ignoreWeights = params.test(rcb_balanceCount);


}


/*! \brief  Returns the input coordinate value parameters.
 * \param coords is the coordinate model representing the input.
 * \param coordDim is the output of the function representing the dimension count of the input.
 * \param weightDim is the output of the function representing the dimension of the weights.
 * \param numLocalCoords is the output representing the count of the local coordinates.
 * \param numGlobalCoords is the output representing the count of the global coordinates.
 * \param criteriaDim is the output representing the multi-objective count.
 * \param ignoreWeights is the boolean input of the function, to treat the each coordinate
 * as uniform regardless of the given input weights. Output of the function.
 *
 */
template <typename Adapter>
void pqJagged_getCoordinateValues( const RCP<const CoordinateModel<
    typename Adapter::base_adapter_t> > &coords, int &coordDim,
    int &weightDim, size_t &numLocalCoords, global_size_t &numGlobalCoords, int &criteriaDim, const bool &ignoreWeights){

  coordDim = coords->getCoordinateDim();
  weightDim = coords->getCoordinateWeightDim();
  numLocalCoords = coords->getLocalNumCoordinates();
  numGlobalCoords = coords->getGlobalNumCoordinates();
  criteriaDim = (weightDim ? weightDim : 1);
  if (criteriaDim > 1 && ignoreWeights)
    criteriaDim = 1;
}


/*! \brief  Function returning the input values for the problem such as the coordinates,
 * weights and desiredPartSizes.
 * \param env environment.
 * \param coords is the coordinate model representing the input.
 * \param solution is the partitioning solution object.
 * \param params is the  bitset to represent multiple parameters. //not used currently by pqJagged.
 * \param coordDim is an integer value to represent the count of coordinate dimensions.
 * \param weightDim is an integer value to represent the count of weight dimensions.
 * \param numLocalCoords is a size_t value to represent the count of local coordinates.
 * \param numGlobalParts is a size_t value to represent the total part count. //not used currently inside the pqJagged algorithm.
 * \param pqJagged_multiVectorDim  ...//not used by pqJagged algorithm.
 * \param pqJagged_values is the output representing the coordinates of local points.
 *  Its size is coordDim x numLocalCoords and allocated before the function.
 * \param criteriaDim ...//not used currently inside the pqJagged algorithm.
 * \param pqJagged_weights is the two dimensional array output, representing the weights of
 * coordinates in each weight dimension. Sized weightDim x numLocalCoords, and allocated before the function.
 * \param pqJagged_gnos is the ArrayView output representing the global indices of each vertex. No allocation is needed.
 * \param ignoreWeights is the boolean input of the function, to treat the each coordinate
 * \param pqJagged_uniformWeights is the boolean array representing whether or not coordinates have uniform weight in each weight dimension.
 * \param pqJagged_uniformParts is the boolean array representing whether or not the desired part weights are uniform in each weight dimension.
 * \param pqJagged_partSizes is the two dimensional float-like array output that represents the ratio of each part.
 *
 */
template <typename Adapter, typename scalar_t, typename gno_t>
void pqJagged_getInputValues(
    const RCP<const Environment> &env, const RCP<const CoordinateModel<
    typename Adapter::base_adapter_t> > &coords,
    RCP<PartitioningSolution<Adapter> > &solution,
    std::bitset<NUM_RCB_PARAMS> &params,
    const int &coordDim,
    const int &weightDim,
    const size_t &numLocalCoords, size_t &numGlobalParts, int &pqJagged_multiVectorDim,
    scalar_t **pqJagged_values, const int &criteriaDim, scalar_t **pqJagged_weights, ArrayView<const gno_t> &pqJagged_gnos, bool &ignoreWeights,
    bool *pqJagged_uniformWeights, bool *pqJagged_uniformParts, scalar_t **pqJagged_partSizes
){
  typedef typename Adapter::node_t node_t;
  typedef typename Adapter::lno_t lno_t;
  typedef StridedData<lno_t, scalar_t> input_t;

  ArrayView<const gno_t> gnos;
  ArrayView<input_t>     xyz;
  ArrayView<input_t>     wgts;

  coords->getCoordinates(gnos, xyz, wgts);
  pqJagged_gnos = gnos;


  //std::cout << std::endl;

  for (int dim=0; dim < coordDim; dim++){
    ArrayRCP<const scalar_t> ar;
    xyz[dim].getInputArray(ar);
    //pqJagged coordinate values assignment
    pqJagged_values[dim] =  (scalar_t *)ar.getRawPtr();
  }

  if (weightDim == 0 || ignoreWeights){

    pqJagged_uniformWeights[0] = true;
    pqJagged_weights[0] = NULL;
  }
  else{
    for (int wdim = 0; wdim < weightDim; wdim++){
      if (wgts[wdim].size() == 0){
        pqJagged_uniformWeights[wdim] = true;
        pqJagged_weights[wdim] = NULL;
      }
      else{
        ArrayRCP<const scalar_t> ar;
        wgts[wdim].getInputArray(ar);
        pqJagged_uniformWeights[wdim] = false;
        pqJagged_weights[wdim] = (scalar_t *) ar.getRawPtr();
      }
    }
  }

  ////////////////////////////////////////////////////////
  // From the Solution we get part information.
  // If the part sizes for a given criteria are not uniform,
  // then they are values that sum to 1.0.

  numGlobalParts = solution->getTargetGlobalNumberOfParts();

  for (int wdim = 0; wdim < criteriaDim; wdim++){
    if (solution->criteriaHasUniformPartSizes(wdim)){
      pqJagged_uniformParts[wdim] = true;
      pqJagged_partSizes[wdim] = NULL;
    }
    else{
      scalar_t *tmp = new scalar_t [numGlobalParts];
      env->localMemoryAssertion(__FILE__, __LINE__, numGlobalParts, tmp) ;
      for (size_t i=0; i < numGlobalParts; i++){
        tmp[i] = solution->getCriteriaPartSize(wdim, i);
      }
      pqJagged_partSizes[wdim] = tmp;

    }
  }

  // It may not be possible to solve the partitioning problem
  // if we have multiple weight dimensions with part size
  // arrays that differ. So let's be aware of this possibility.

  bool multiplePartSizeSpecs = false;

  if (criteriaDim > 1){
    for (int wdim1 = 0; wdim1 < criteriaDim; wdim1++)
      for (int wdim2 = wdim1+1; wdim2 < criteriaDim; wdim2++)
        if (!solution->criteriaHaveSamePartSizes(wdim1, wdim2)){
          multiplePartSizeSpecs = true;
          break;
        }
  }

  if (multiplePartSizeSpecs)
    params.set(rcb_multiplePartSizeSpecs);

  ////////////////////////////////////////////////////////
  // Create the distributed data for the algorithm.
  //
  // It is a multivector containing one vector for each coordinate
  // dimension, plus a vector for each weight dimension that is not
  // uniform.

  pqJagged_multiVectorDim = coordDim;
  for (int wdim = 0; wdim < criteriaDim; wdim++){
    if (!pqJagged_uniformWeights[wdim]) pqJagged_multiVectorDim++;
  }

}


/*! \brief Printing the input values, to check configuration.
 *
 */
template <typename scalar_t, typename gno_t>
void pqJagged_printInput(int coordDim, int weightDim, size_t numLocalCoords, global_size_t numGlobalCoords,
    int criteriaDim, scalar_t **pqJagged_values, scalar_t **pqJagged_weights,
    bool *pqJagged_uniformParts, bool *pqJagged_uniformWeights, gno_t *pqJagged_gnos,
    bool ignoreWeights,size_t numGlobalParts, scalar_t **pqJagged_partSizes){

  std::cout << "numLocalCoords:" << numLocalCoords << std::endl;
  std::cout << "coordDim:" << coordDim << std::endl;
  for(int i = 0; i < numLocalCoords; ++i){
    for (int ii = 0; ii < coordDim; ++ii){
      std::cout <<  pqJagged_values[ii][i] << " ";
    }
    std::cout << std::endl;
  }


  std::cout << "criteriaDim:" << criteriaDim << std::endl;
  std::cout << "weightDim:" << weightDim << std::endl;
  if(weightDim){
    for(int i = 0; i < numLocalCoords; ++i){
      for (int ii = 0; ii < weightDim; ++ii){
        std::cout <<  pqJagged_weights[ii][i] << " ";
      }
      std::cout << std::endl;
    }
  }

  std::cout << "pqJagged_uniformWeights:" << pqJagged_uniformWeights[0] << std::endl;
  for(int i = 0; i < criteriaDim; ++i){
    std::cout << pqJagged_uniformWeights[i] << " ";
  }
  std::cout << std::endl;


  std::cout << "gnos" << std::endl;
  for(int i = 0; i < numLocalCoords; ++i){
    std::cout <<  pqJagged_gnos[i] << " ";
  }
  std::cout << std::endl;

  std::cout << "ignoreWeights:" << ignoreWeights << std::endl;

  std::cout << "pqJagged_uniformParts:" << pqJagged_uniformParts[0] << std::endl;
  for(int i = 0; i < criteriaDim; ++i){
    std::cout << pqJagged_uniformParts[i] << " ";
  }
  std::cout << std::endl;

  std::cout << "pqJagged_partSizes:" << std::endl;
  std::cout << "numGlobalParts:" << numGlobalParts << std::endl;
  for(int i = 0; i < criteriaDim; ++i){
    if(!pqJagged_uniformParts[i])
      for(int ii = 0; ii < numGlobalParts; ++ii){
        std::cout << pqJagged_partSizes[i][ii] << " ";
      }
    std::cout << std::endl;
  }
}


/*! \brief Function returning the available thread number by the processor.
 *
 */
int pqJagged_getNumThreads(){
  int numThreads = 1;


#ifdef HAVE_ZOLTAN2_OMP
#pragma omp parallel shared(numThreads)
  {
    numThreads = omp_get_num_threads();
  }

#endif


  return numThreads;

}


/*! \brief Function to determine the minimum and maximum coordinate
 * in the given set of points.
 * \param comm is the Comm object. //Pure mpi all reduce is used, therefore, it is not used currently.
 * \param pqJagged_coordinates float-like array representing the coordinates in a single dimension. Sized as numLocalCoords.
 * \param minCoordinate is the output to represent the minimumCoordinate in  given range of coordinates.
 * \param maxCoordinate is the output to represent the maximum coordinate in the given range of coordinates.
 * \param env environment object. //not used currently.
 * \param numThreads is the integer value to represent the number of threads available for each processor.
 * \param partitionedPointPermutations is the indices of coordinates in the given partition.
 * \param coordinateBegin is the start index of the given partition on partitionedPointPermutations.
 * \param coordinateEnd is the end index of the given partition on partitionedPointPermutations.
 * \param max_min_array provided work array sized numThreads * 2.
 */
template <typename scalar_t, typename lno_t>
void pqJagged_getLocalMinMaxTotalCoord(
    scalar_t *pqJagged_coordinates,
    scalar_t *pqJagged_weights,
    bool pqJagged_uniformWeights,
    scalar_t &minCoordinate,
    scalar_t &maxCoordinate,
    scalar_t &totalWeight,
    int numThreads,
    lno_t *partitionedPointPermutations,
    lno_t coordinateBegin,
    lno_t coordinateEnd,
    scalar_t *max_min_array /*sized nothreads * 2*/,
    scalar_t maxScalar,
    scalar_t minScalar){


  if(coordinateBegin >= coordinateEnd)
  {
    minCoordinate = maxScalar;
    maxCoordinate = minScalar;
    totalWeight = 0;
  }
  else {
    scalar_t mytotalWeight = 0;
#ifdef HAVE_ZOLTAN2_OMP
#pragma omp parallel
#endif
    {
      if (pqJagged_uniformWeights) {
  #ifdef HAVE_ZOLTAN2_OMP
  #pragma omp single
  #endif
        {
          mytotalWeight = coordinateEnd - coordinateBegin;
        }
      } else {
  #ifdef HAVE_ZOLTAN2_OMP
  #pragma omp for reduction(+:mytotalWeight)
  #endif
        for (lno_t ii = coordinateBegin; ii < coordinateEnd; ++ii){
          int i = partitionedPointPermutations[ii];
          mytotalWeight += pqJagged_weights[i];
        }
      }

      int myId = 0;
#ifdef HAVE_ZOLTAN2_OMP
      myId = omp_get_thread_num();
#endif
      scalar_t myMin, myMax;

      size_t j = partitionedPointPermutations[coordinateBegin];
      myMin = myMax = pqJagged_coordinates[j];

#ifdef HAVE_ZOLTAN2_OMP
#pragma omp for
#endif
      for(lno_t j = coordinateBegin + 1; j < coordinateEnd; ++j){
        int i = partitionedPointPermutations[j];
        if(pqJagged_coordinates[i] > myMax) myMax = pqJagged_coordinates[i];
        if(pqJagged_coordinates[i] < myMin) myMin = pqJagged_coordinates[i];
      }
      max_min_array[myId] = myMin;
      max_min_array[myId + numThreads] = myMax;

#ifdef HAVE_ZOLTAN2_OMP
#pragma omp barrier
#endif

#ifdef HAVE_ZOLTAN2_OMP
#pragma omp single nowait
#endif
      {
        minCoordinate = max_min_array[0];
        for(int i = 1; i < numThreads; ++i){
          if(max_min_array[i] < minCoordinate) minCoordinate = max_min_array[i];
        }
      }
#ifdef HAVE_ZOLTAN2_OMP
#pragma omp single nowait
#endif
      {
        maxCoordinate = max_min_array[numThreads];
        for(int i = numThreads + 1; i < numThreads * 2; ++i){
          if(max_min_array[i] > maxCoordinate) maxCoordinate = max_min_array[i];
        }
      }
    }
    totalWeight = mytotalWeight;
  }
}



template <typename scalar_t>
void pqJagged_getGlobalMinMaxTotalCoord(RCP<Comm<int> > &comm,
    const RCP<const Environment> &env, partId_t k, scalar_t *localMinMaxTotal, scalar_t *globalMinMaxTotal){


  Teuchos::PQJaggedCombinedMinMaxTotalReductionOp<int, scalar_t> reductionOp(
     k,   // number of left closest mins
     k,
     k);  // number of right closest max

  try{

    reduceAll<int, scalar_t>(*comm, reductionOp,
        3 * k, localMinMaxTotal, globalMinMaxTotal
      );
  }
  Z2_THROW_OUTSIDE_ERROR(*env)
}



template <typename scalar_t>
void pqJagged_getCutCoord_Weights(
    scalar_t minCoordinate, scalar_t maxCoordinate,
    bool pqJagged_uniformParts, scalar_t *pqJagged_partSizes /*p sized, weight ratios of each part*/,
    partId_t noCuts/*p-1*/ ,
    scalar_t *cutCoordinates /*p - 1 sized, coordinate of each cut line*/,
    scalar_t *cutPartRatios /*cumulative weight ratios, at left side of each cut line. p-1 sized*/,
    int numThreads){

  scalar_t coordinateRange = maxCoordinate - minCoordinate;
  if(pqJagged_uniformParts){
    scalar_t uniform = 1. / (noCuts + 1);
    scalar_t slice = uniform * coordinateRange;

#ifdef HAVE_ZOLTAN2_OMP
#pragma omp parallel
#endif
    {
      partId_t myStart = 0;
      partId_t myEnd = noCuts;
#ifdef HAVE_ZOLTAN2_OMP
#pragma omp for
#endif
      for(partId_t i = myStart; i < myEnd; ++i){
        cutPartRatios[i] =  uniform * (i + 1);
        cutCoordinates[i] = minCoordinate + slice * (i + 1);
      }
      cutPartRatios[noCuts] = 1;
    }
  }
  else {
    cutPartRatios[0] = pqJagged_partSizes[0];
    cutCoordinates[0] = coordinateRange * cutPartRatios[0];
    for(partId_t i = 1; i < noCuts; ++i){
      cutPartRatios[i] = pqJagged_partSizes[i] + cutPartRatios[i - 1];
      cutCoordinates[i] = coordinateRange * cutPartRatios[i];
    }
  }
}


/*! \brief Function that calculates the new coordinates for the cut lines. Function is called inside the parallel region.
 * \param total_part_count is the sum of number of cutlines and number of parts. Simply it is 2*P - 1.
 * \param totalPartWeights is the array holding the weight of parts. Assumes there are 2*P - 1 parts.
 * \param isDone is the boolean array to determine if the correct position for a cut line is found.
 * \param cutPartRatios are the desired cumulative part ratios, sized P.
 * \param totalWeight is the global total weight in the current range of coordinates.
 * \param imbalanceTolerance is the maximum allowed imbalance ratio.
 * \param allDone is the number of cut lines that are not completed.
 * \param cutUpperBounds is the array holding the upper bound coordinate for each cut line. Sized P - 1.
 * \param cutLowerBounds is the array holding the lower bound coordinate for each cut line. Sized P - 1.
 * \param cutCoordinates is the array holding the coordinates of each cut line. Sized P - 1.
 * \param noCuts is the number of cut lines. P - 1.
 * \param maxCoordinate is the maximum coordinate in the current range of coordinates and in the current dimension.
 * \param minCoordinate is the maximum coordinate in the current range of coordinates and in the current dimension.
 * \param leftClosestDistance is the array holding the distances to the closest points to the cut lines from left.
 * \param rightClosestDistance is the array holding the distances to the closest points to the cut lines from right.
 * \param cutLowerWeight is the array holding the weight of the parts at the left of lower bound coordinates.
 * \param cutUpperWeight is the array holding the weight of the parts at the left of upper bound coordinates.
 * \param cutCoordinatesWork is the work array, sized P - 1.
 */
template <typename scalar_t>
void getNewCoordinates_simple(
    const size_t &total_part_count, const scalar_t * totalPartWeights,
    bool *isDone, const scalar_t *cutPartRatios,
    const scalar_t &totalWeight, const scalar_t &imbalanceTolerance,
    partId_t &allDone, scalar_t *cutUpperBounds, scalar_t *cutLowerBounds,
    scalar_t *cutCoordinates, const partId_t &noCuts,
    const scalar_t &maxCoordinate, const scalar_t &minCoordinate,
    scalar_t *leftClosestDistance, scalar_t *rightClosestDistance,
    scalar_t * cutLowerWeight,scalar_t * cutUpperWeight, scalar_t *cutCoordinatesWork,
    float *nonRectelinearPart,
    bool allowNonRectelinearPart, scalar_t maxScalar, const scalar_t * localtw,
    const RCP<const Environment> &env,RCP<Comm<int> > &comm,
    partId_t *rectelinearCount, scalar_t *cutWeights, scalar_t *globalCutWeights,
    partId_t myCutStart, partId_t myCutEnd){


  scalar_t seenW = 0;
  float expected = 0;
  scalar_t leftImbalance = 0, rightImbalance = 0;

  scalar_t _EPSILON = numeric_limits<scalar_t>::epsilon();

#ifdef HAVE_ZOLTAN2_OMP
#pragma omp for
#endif
  for (partId_t i = myCutStart; i < myCutEnd; i++){

    //if a left and right closes point is not found, set the distance to 0.
    if(leftClosestDistance[i] == maxScalar)
      leftClosestDistance[i] = 0;
    if(rightClosestDistance[i] == maxScalar)
      rightClosestDistance[i] = 0;

  }
#ifdef HAVE_ZOLTAN2_OMP
#endif

#ifdef HAVE_ZOLTAN2_OMP
#pragma omp for
#endif
  for (partId_t i = myCutStart; i < myCutEnd; i++){
    //if already determined at previous iterations, do nothing.

    globalCutWeights[i] = 0;
    cutWeights[i] = 0;
    if(isDone[i]) {
      cutCoordinatesWork[i] = cutCoordinates[i];
      continue;
    }
    //current weight of the part at the left of the cut line.
    seenW = totalPartWeights[i * 2];

    expected = cutPartRatios[i];
    leftImbalance = imbalanceOf(seenW, totalWeight, expected);
    rightImbalance = imbalanceOf(totalWeight - seenW, totalWeight, 1 - expected);

/*
    //if(fabs(cutCoordinates[i] -  (-99.4559)) < _EPSILON) {
      cout << "cu:" << cutCoordinates[i] << endl;
      cout << "left:" << leftImbalance << " right:" << rightImbalance << " t:" << imbalanceTolerance<< endl;
      cout << "seenW:" << seenW << " total:" << totalWeight << " expected:" << expected << " line:" << totalPartWeights[i * 2 + 1] <<  endl;
    //}
*/
    //bool isLeftValid = leftImbalance <= imbalanceTolerance && leftImbalance >= -imbalanceTolerance;
    //bool isRightValid = rightImbalance <= imbalanceTolerance && rightImbalance >= -imbalanceTolerance;

    bool isLeftValid = fabs(leftImbalance) - imbalanceTolerance < _EPSILON ;//* 10;
    bool isRightValid = fabs(rightImbalance) - imbalanceTolerance < _EPSILON; // * 10;


    //if the cut line reaches to desired imbalance.
    if(isLeftValid && isRightValid){


      isDone[i] = true;
#ifdef HAVE_ZOLTAN2_OMP
#pragma omp atomic
#endif
      allDone -=1;
      cutCoordinatesWork [i] = cutCoordinates[i];
      continue;
    }
    //if upper bound and lower bound reaches to the same point.
    //the imbalance cannot be satisfied. Accept as it is.
    //if left imbalance is lower than 0, then cut line should be moved to right.
    else if(leftImbalance < 0){

      scalar_t ew = totalWeight * expected;


      if(allowNonRectelinearPart){


        if (totalPartWeights[i * 2 + 1] == ew){

          //cout << "line uzeri" << endl;
          isDone[i] = true;
#ifdef HAVE_ZOLTAN2_OMP
#pragma omp atomic
#endif
          allDone -=1;
          cutCoordinatesWork [i] = cutCoordinates[i];
          nonRectelinearPart[i] = 1;
          continue;
        }
        else if (totalPartWeights[i * 2 + 1] > ew){


          //cout << "line uzeri partial" << endl;
          isDone[i] = true;
#ifdef HAVE_ZOLTAN2_OMP
#pragma omp atomic
#endif
          allDone -=1;
#ifdef HAVE_ZOLTAN2_OMP
#pragma omp atomic
#endif
          *rectelinearCount += 1;
          cutCoordinatesWork [ i] = cutCoordinates[i];
          scalar_t myWeightOnLine = localtw[i * 2 + 1] - localtw[i * 2];
          cutWeights[i] = myWeightOnLine;
          continue;
        }
      }
      //cout << "saga kay" << endl;
      //when moving left, and upper and lower are set.
      //set lower bound to current line.

      cutLowerBounds[i] = cutCoordinates[i] + rightClosestDistance[i];
      cutLowerWeight[i] = seenW;

      //cout << "lower:" << cutLowerBounds[i] << endl;

      //compare the upper bound with the current lines.
      for (partId_t ii = i + 1; ii < noCuts ; ++ii){
        scalar_t pw = totalPartWeights[ii * 2];
        scalar_t lw = totalPartWeights[ii * 2 + 1];
        if(pw >= ew){
          if(pw == ew){
            cutUpperBounds[i] = cutCoordinates[ii];
            //cutUpperWeight[i] = totalPartWeights [2 * ii + 1];
            cutUpperWeight[i] = pw;
            cutLowerBounds[i] = cutCoordinates[ii];
            cutLowerWeight[i] = pw;
          } else if (pw < cutUpperWeight[i]){
            //if a cut line is more strict than the current upper bound,
            //update the upper bound.
            cutUpperBounds[i] = cutCoordinates[ii] - leftClosestDistance[ii];
            //cutUpperWeight[i] = totalPartWeights [2 * ii + 1];
            cutUpperWeight[i] = pw;
          }
          break;
        }
        //if comes here then pw < ew
        if(lw >= ew){
          cutUpperBounds[i] = cutCoordinates[ii];
          //cutUpperWeight[i] = totalPartWeights [2 * ii + 1];
          cutUpperWeight[i] = lw;
          cutLowerBounds[i] = cutCoordinates[ii];
          cutLowerWeight[i] = pw;
          break;
        }
        //if a stricter lower bound is found,
        //update the lower bound.
        if (pw <= ew && pw >= cutLowerWeight[i]){
          cutLowerBounds[i] = cutCoordinates[ii] + rightClosestDistance[ii] ;
          cutLowerWeight[i] = pw;
        }
      }



      scalar_t newPivot = pivotPos<scalar_t> (cutUpperBounds, cutLowerBounds,i, cutUpperWeight, cutLowerWeight, ew);


      //cout << "new:" << newPivot << endl;
      if (fabs(cutCoordinates[i] - newPivot) < _EPSILON * EPS_SCALE){
        isDone[i] = true;
#ifdef HAVE_ZOLTAN2_OMP
#pragma omp atomic
#endif
        allDone -=1;
        cutCoordinatesWork [ i] = cutCoordinates[i];
      } else {
        cutCoordinatesWork [ i] = newPivot;
      }
    } else {

      //moving to left.
      scalar_t ew = totalWeight * expected;

      //moving left, both upper and lower is set.
      //set upper to current line.
      cutUpperBounds[i] = cutCoordinates[i] - leftClosestDistance[i];
      cutUpperWeight[i] = seenW;

      // compare the current cut line weights with previous upper and lower bounds.
      for (int ii = i - 1; ii >= 0; --ii){
        scalar_t pw = totalPartWeights[ii * 2];
        scalar_t lw = totalPartWeights[ii * 2 + 1];


        if(pw <= ew){
          if(pw == ew){
            cutUpperBounds[i] = cutCoordinates[ii];
            //cutUpperWeight[i] = totalPartWeights [2 * ii + 1];
            cutUpperWeight[i] = pw;
            cutLowerBounds[i] = cutCoordinates[ii];
            cutLowerWeight[i] = pw;
          }
          else if (pw > cutLowerWeight[i]){
            cutLowerBounds[i] = cutCoordinates[ii] + rightClosestDistance[ii];
            //cutLowerWeight[i] = totalPartWeights [2 * ii + 1];
            cutLowerWeight[i] = pw;
            if(lw > ew){
              cutUpperBounds[i] = cutCoordinates[ii] + rightClosestDistance[ii];
              //cutLowerWeight[i] = totalPartWeights [2 * ii + 1];
              cutUpperWeight[i] = lw;
            }
          }
          break;
        }
        if (pw >= ew && (pw < cutUpperWeight[i] || (pw == cutUpperWeight[i] && cutUpperBounds[i] > cutCoordinates[ii] - leftClosestDistance[ii]))){
          cutUpperBounds[i] = cutCoordinates[ii] - leftClosestDistance[ii] ;
          cutUpperWeight[i] = pw;
        }
      }


      scalar_t newPivot = pivotPos<scalar_t> (cutUpperBounds, cutLowerBounds,i, cutUpperWeight, cutLowerWeight, ew);

      if (fabs(cutCoordinates[i] - newPivot) < _EPSILON * EPS_SCALE){
        isDone[i] = true;
#ifdef HAVE_ZOLTAN2_OMP
#pragma omp atomic
#endif
        allDone -=1;
        cutCoordinatesWork [ i] = cutCoordinates[i];
      } else {
        cutCoordinatesWork [ i] = newPivot;
      }
    }
  }


#ifdef HAVE_ZOLTAN2_OMP
#endif
#ifdef HAVE_ZOLTAN2_OMP
#pragma omp barrier
#pragma omp single
#endif
  {
    //cout << "rec cnt:" << rectelinearCount << endl;
    if(*rectelinearCount > 0){
      try{
        Teuchos::scan<int,scalar_t>(
            *comm, Teuchos::REDUCE_SUM,
            noCuts,cutWeights, globalCutWeights
        );
      }
      Z2_THROW_OUTSIDE_ERROR(*env)


      for (partId_t i = 0; i < noCuts; ++i){
        //cout << "gw:" << globalCutWeights[i] << endl;
        if(globalCutWeights[i] > 0) {
          scalar_t expected = cutPartRatios[i];
          scalar_t ew = totalWeight * expected;
          scalar_t expectedWeightOnLine = ew - totalPartWeights[i * 2];
          scalar_t myWeightOnLine = cutWeights[i];
          scalar_t weightOnLineBefore = globalCutWeights[i];
          scalar_t incMe = expectedWeightOnLine - weightOnLineBefore;
          scalar_t mine = incMe + myWeightOnLine;
          if(mine < 0){
            nonRectelinearPart[i] = 0;
          }
          else if(mine >= myWeightOnLine){
            nonRectelinearPart[i] = 1;
          }
          else {
            nonRectelinearPart[i] = mine / myWeightOnLine;
          }
        }
      }
      *rectelinearCount = 0;
    }
/*
    if(comm->getRank() == 0){
      for (partId_t i = 0; i < noCuts; ++i)
    cout << "nonrec:" << i << " : " << nonRectelinearPart[i] << endl;
    cout << endl;
    }
*/

  }
}

template <typename scalar_t, typename lno_t>
void pqJagged_1DPart_getPartWeights(
    size_t total_part_count,
    partId_t noCuts,
    bool *isDone,
    double *myPartWeights,
    scalar_t *myLeftClosest,
    scalar_t *myRightClosest,
    scalar_t maxScalar,
    lno_t coordinateBegin,
    lno_t coordinateEnd,
    lno_t *partitionedPointPermutations,
    bool pqJagged_uniformWeights,
    scalar_t *pqJagged_weights,
    scalar_t *pqJagged_coordinates,
    scalar_t *cutCoordinates_tmp,
    scalar_t _EPSILON,
    int numThreads
){
  for (size_t i = 0; i < total_part_count; ++i){
#ifndef BINARYCUTSEARCH
    if(i/2 < size_t(noCuts) && isDone[i/2]) continue;
#endif
    myPartWeights[i] = 0;
  }
  for(partId_t i = 0; i < noCuts; ++i){
    if(isDone[i]) continue;
    myLeftClosest[i] = maxScalar;
    myRightClosest[i] = maxScalar;
  }
#ifdef BINARYCUTSEARCH
#ifdef HAVE_ZOLTAN2_OMP
#pragma omp for
#endif
  for (lno_t ii = coordinateBegin; ii < coordinateEnd; ++ii){
    int i = partitionedPointPermutations[ii];
    partId_t lc = 0;
    partId_t uc = noCuts - 1;
    scalar_t w = pqJagged_uniformWeights? 1:pqJagged_weights[i];
    bool isInserted = false;
    bool onLeft = false;
    bool onRight = false;
    partId_t lastPart = -1;
    while(uc >= lc)
    {
      lastPart = -1;
      onLeft = false;
      onRight = false;
      partId_t j = (uc + lc) / 2;
      scalar_t distance = pqJagged_coordinates[i] - cutCoordinates_tmp[j];
      scalar_t absdistance = fabs(distance);

      if(absdistance < _EPSILON){

        myPartWeights[j * 2 + 1] += w;

        myLeftClosest[j] = 0;
        myRightClosest[j] = 0;
        partId_t kk = j + 1;
        while(kk < noCuts){
          scalar_t distance =fabs(cutCoordinates_tmp[kk] - cutCoordinates_tmp[j]);
          if(distance < _EPSILON){
            myPartWeights[2 * kk + 1] += w;

            myLeftClosest[kk] = 0;
            myRightClosest[kk] = 0;
            kk++;
          }
          else{
            if(myLeftClosest[kk] > distance){
              myLeftClosest[kk] = distance;
            }
            break;
          }
        }

        kk = j - 1;
        while(kk >= 0){
          scalar_t distance =fabs(cutCoordinates_tmp[kk] - cutCoordinates_tmp[j]);
          if(distance < _EPSILON){
            myPartWeights[2 * kk + 1] += w;

            myLeftClosest[kk] = 0;
            myRightClosest[kk] = 0;
            kk--;
          }
          else{
            if(myRightClosest[kk] > distance){
              myRightClosest[kk] = distance;
            }
            break;
          }
        }
        isInserted = true;
        break;
      }
      else {
        if (distance < 0) {

          distance = -distance;
          if (myLeftClosest[j] > distance){
            myLeftClosest[j] = distance;
          }
          if(j > 0){
            scalar_t distance = pqJagged_coordinates[i] - cutCoordinates_tmp[j - 1];
            if(distance > _EPSILON){
              if (myRightClosest[j - 1] > distance){
                myRightClosest[j - 1] = distance;
              }
            } else if(distance < -_EPSILON){
              distance = -distance;
              if (myLeftClosest[j - 1] > distance){
                myLeftClosest[j - 1] = distance;
              }
            }
            else {
              myLeftClosest[j - 1] = 0;
              myRightClosest[j - 1 ] = 0;
            }
          }
          uc = j - 1;
          onLeft = true;
          lastPart = j;
        }
        else {
          if (myRightClosest[j] > distance){
            myRightClosest[j] = distance;
          }
          if(j < noCuts - 1){
            scalar_t distance = pqJagged_coordinates[i] - cutCoordinates_tmp[j + 1];
            if(distance > _EPSILON){
              if (myRightClosest[j + 1] > distance){
                myRightClosest[j + 1] = distance;
              }
            } else if(distance < -_EPSILON){
              distance = -distance;
              if (myLeftClosest[j + 1] > distance){
                myLeftClosest[j + 1] = distance;
              }
            }
            else {
              myLeftClosest[j + 1] = 0;
              myRightClosest[j + 1 ] = 0;
            }
          }
          lc = j + 1;
          onRight = true;
          lastPart = j;
        }
      }
    }
    if(!isInserted){
      if(onRight){
        myPartWeights[2 * lastPart + 2] += w;
      }
      else if(onLeft){
        myPartWeights[2 * lastPart] += w;
      }
    }
  }
  for (size_t i = 1; i < total_part_count; ++i){
    if(i % 2 == 0 && i > 1 && i < total_part_count - 1 && fabs(cutCoordinates_tmp[i / 2] - cutCoordinates_tmp[i /2 - 1]) < _EPSILON){
      myPartWeights[i] = myPartWeights[i-2];
      continue;
    }
    myPartWeights[i] += myPartWeights[i-1];
  }

#endif
#ifndef BINARYCUTSEARCH
#ifdef HAVE_ZOLTAN2_OMP
#pragma omp for
#endif
  for (lno_t ii = coordinateBegin; ii < coordinateEnd; ++ii){
    int i = partitionedPointPermutations[ii];

    scalar_t w = pqJagged_uniformWeights? 1:pqJagged_weights[i];
    //get a coordinate and compare it with cut lines from left to right.
    for(partId_t j = 0; j < noCuts; ++j){

      if(isDone[j]) continue;
      scalar_t distance = pqJagged_coordinates[i] - cutCoordinates_tmp[j];
      scalar_t absdistance = fabs(distance);
      if(absdistance < _EPSILON){
        myPartWeights[j * 2] -= w;
        //myPartWeights[j * 2] += w;
        myLeftClosest[j] = 0;
        myRightClosest[j] = 0;
        //break;
      }
      else
        if (distance < 0) {
          distance = -distance;
          if (myLeftClosest[j] > distance){
            myLeftClosest[j] = distance;
          }
          break;
        }
      //if it is on the left
        else {
          //if on the right, continue with the next line.
          myPartWeights[j * 2] -= w;
          myPartWeights[j * 2 + 1] -= w;
          //myPartWeights[j * 2] += w;
          //myPartWeights[j * 2 + 1] += w;

          if ( myRightClosest[j] > distance){
            myRightClosest[j] = distance;
          }
        }
    }
  }
#endif

}

template <typename scalar_t>
void accumulateThreadResults(
    partId_t noCuts, size_t total_part_count, bool *isDone,
    scalar_t **leftClosestDistance, scalar_t **rightClosestDistance, double **partWeights,
    scalar_t *totalPartWeights_leftClosest_rightCloset,
    scalar_t *localMinMax, partId_t k,
    int numThreads
    ){
#ifdef HAVE_ZOLTAN2_OMP
#pragma omp for
#endif
  for(partId_t i = 0; i < noCuts * k; ++i){
    if(isDone[i]) continue;
    scalar_t minl = leftClosestDistance[0][i], minr = rightClosestDistance[0][i];

    for (int j = 1; j < numThreads; ++j){
      if (rightClosestDistance[j][i] < minr ){
        minr = rightClosestDistance[j][i];
      }
      if (leftClosestDistance[j][i] < minl ){
        minl = leftClosestDistance[j][i];
      }
    }
    size_t ishift = i % noCuts + (i / noCuts) * (total_part_count + 2 * noCuts);
    totalPartWeights_leftClosest_rightCloset[total_part_count + ishift] = minl;
    totalPartWeights_leftClosest_rightCloset[total_part_count + noCuts + ishift] = minr;
  }

#ifdef HAVE_ZOLTAN2_OMP
#pragma omp for
#endif
  for(size_t j = 0; j < total_part_count * k; ++j){
    size_t actualCutInd = (j % total_part_count);
    partId_t cutInd = actualCutInd / 2 + (j / total_part_count) * noCuts;

    //cout << "j:" << j << " cutInd:" << cutInd << " noCuts:" << noCuts << endl;
     //if(noCuts != 0 && partId_t(j/2) < noCuts* k && isDone[j/2]) continue;
    if(actualCutInd !=  total_part_count - 1 && isDone[cutInd]) continue;
    double pwj = 0;
    for (int i = 0; i < numThreads; ++i){
      pwj += partWeights[i][j];
    }
#ifndef BINARYCUTSEARCH
    scalar_t totalWeight = localMinMax[j / total_part_count + k * 2];

    //cout << "j:" << j << " tw:" << totalWeight << endl;
    size_t jshift = j % total_part_count + (j / total_part_count) * (total_part_count + 2 * noCuts);
    totalPartWeights_leftClosest_rightCloset[jshift] = totalWeight + pwj;
#endif
#ifdef BINARYCUTSEARCH

    size_t jshift = j % total_part_count + (j / total_part_count) * (total_part_count + 2 * noCuts);
    //cout << "j:" << j << " pwj:" << pwj << " jshift:" << jshift << endl;
    totalPartWeights_leftClosest_rightCloset[jshift] = pwj;
#endif
  }
/*

#ifdef HAVE_ZOLTAN2_OMP
#pragma omp for
#endif
  for(size_t j = 0; j < noCuts * k; ++j){
    if(isDone[j/2]) continue;
    double pwj = 0;
    double pwl = 0;
    for (int i = 0; i < numThreads; ++i){
      pwj += partWeights[i][j * 2];
      pwl += partWeights[i][j * 2 + 1];
    }
#ifndef BINARYCUTSEARCH
    scalar_t totalWeight = localMinMax[j % k + k * 2];

    size_t jshift = j % total_part_count + (j / total_part_count) * (total_part_count + 2 * noCuts);
    totalPartWeights_leftClosest_rightCloset[jshift] = totalWeight + pwj;
#endif
#ifdef BINARYCUTSEARCH

    size_t jshift = j % noCuts + (j / noCuts) * (total_part_count + 2 * noCuts);
    totalPartWeights_leftClosest_rightCloset[jshift] = pwj;
    cout << "j:" << j << " pwj:" << pwj << " jshift:" << jshift << endl;
    totalPartWeights_leftClosest_rightCloset[jshift + 1] = pwl;
#endif
  }
*/
}




/*! \brief Function that is responsible from 1D partitioning of the given range of coordinates.
 * \param pqJagged_coordinates is 1 dimensional array holding coordinate values.
 * \param pqJagged_weights is 1 dimensional array holding the weights of points.
 * \param pqJagged_uniformWeights is a boolean value if the points have uniform weights.
 * \param numLocalCoords is the number of local coordinates.
 * \param numGlobalCoords is the number of global coordinates.
 * \param minCoordinate is the minimum coordinate in the given dimension and in the given range of points.
 * \param maxCoordinate is the maximum coordinate in the given dimension and in the given range of points.
 * \param pqJagged_partSizes is the array holding the cumulative weight ratios of each part. Size P.
 * \param partNo is the total number of parts.
 * \param noThreads is the number of available threads by each processor.
 * \param imbalanceTolerance is the maximum allowed imbalance ratio.
 * \param cutCoordinates is the array holding the coordinates of the cut.
 * \param partitionedPointPermutations is the indices of coordinates in the given partition.
 * \param coordinateBegin is the start index of the given partition on partitionedPointPermutations.
 * \param coordinateEnd is the end index of the given partition on partitionedPointPermutations.
 * \param cutCoordinatesWork is a work array sized P - 1.
 * \param cutPartRatios is the cumulative desired weight ratios for each part. Sized P.
 * \param cutUpperBounds is the array holding the upper bound coordinate for each cut line. Sized P - 1.
 * \param cutLowerBounds is the array holding the lower bound coordinate for each cut line. Sized P - 1.
 * \param cutLowerWeight is the array holding the weight of the parts at the left of lower bound coordinates.
 * \param cutUpperWeight is the array holding the weight of the parts at the left of upper bound coordinates.
 * \param isDone is the boolean array to determine if the correct position for a cut line is found.
 * \param partWeights is the two dimensional array holding the part weights. One dimension for each thread.
 * \param leftClosestDistance is the two dimensional array holding the distances to the closest points to the cut lines from left. One dimension for each thread.
 * \param rightClosestDistance is the two dimensional array holding the distances to the closest points to the cut lines from right. One dimension for each thread.
 * \param totalPartWeights is one dimensional array holding the part weights. Sum of all threads.
 */
template <typename scalar_t, typename lno_t>
void pqJagged_1DPart_simple(
    const RCP<const Environment> &env,RCP<Comm<int> > &comm,
    scalar_t *pqJagged_coordinates,	scalar_t *pqJagged_weights,	bool pqJagged_uniformWeights,
    scalar_t *globalMinMax,
    scalar_t *localMinMax,
    partId_t partNo, int numThreads,
    scalar_t imbalanceTolerance, scalar_t *cutCoordinates, lno_t *partitionedPointPermutations,

    scalar_t *cutCoordinatesWork, 	// work array to manipulate coordinate of cutlines in different iterations.
    scalar_t *cutPartRatios,		// the weight ratios at left side of the cuts. last is 1.

    scalar_t *cutUpperBounds,  //to determine the next cut line with binary search
    scalar_t *cutLowerBounds,  //to determine the next cut line with binary search

    scalar_t *cutLowerWeight,  //to determine the next cut line with binary search
    scalar_t *cutUpperWeight,   //to determine the next cut line with binary search
    bool *isDone,
    double **partWeights,
    scalar_t **leftClosestDistance,
    scalar_t **rightClosestDistance,
    scalar_t *totalPartWeights_leftClosest_rightCloset,
    scalar_t *global_totalPartWeights_leftClosest_rightCloset,
    float *nonRectelinearPart,
    bool allowNonRectelinearPart,
    scalar_t maxScalar,
    scalar_t minScalar,
    scalar_t *cutWeights, scalar_t *globalCutWeights,
    lno_t *inTotalCounts, partId_t curr, partId_t k,
    partId_t allDone
){

  partId_t recteLinearCount = 0;
  scalar_t *cutCoordinates_tmp = cutCoordinates;
  partId_t noCuts = partNo - 1;
  size_t total_part_count = partNo + size_t (noCuts) ;
  //partId_t allDone = noCuts;


  scalar_t _EPSILON = numeric_limits<scalar_t>::epsilon();

  Teuchos::PQJaggedCombinedReductionOp<int, scalar_t> reductionOp(
      total_part_count , noCuts  , noCuts , k);

#ifdef HAVE_ZOLTAN2_OMP
#pragma omp parallel shared(allDone,  recteLinearCount)
#endif
  {
    int me = 0;
#ifdef HAVE_ZOLTAN2_OMP
    me = omp_get_thread_num();
#endif
    double *myPartWeights = partWeights[me];
    scalar_t *myLeftClosest = leftClosestDistance[me];
    scalar_t *myRightClosest = rightClosestDistance[me];

#ifdef HAVE_ZOLTAN2_OMP
#pragma omp for
#endif
    for(partId_t i = 0; i < noCuts * k; ++i){
      isDone[i] = false;
      partId_t ind = i / noCuts;
      cutLowerBounds[i] = globalMinMax[ind];
      //cout << "L:" << cutLowerBounds[i] << endl;
      cutUpperBounds[i] = globalMinMax[ind + k];
      //cout << "U:" << cutUpperBounds[i] << endl;
      cutUpperWeight[i] = globalMinMax[ind + 2 * k];
      cutLowerWeight[i] = 0;
      if(allowNonRectelinearPart){
        nonRectelinearPart[i] = 0;
      }
    }


#ifdef HAVE_ZOLTAN2_OMP
#pragma omp barrier
#endif
    int iteration = 0;
    while (allDone != 0){
      iteration += 1;
/*
      if(comm->getRank() == 0)
        {
#pragma omp single
          { cout << endl << endl << "allDone:" << allDone << endl;
            for (size_t i = 0; i < noCuts * k; ++i){
              if(isDone[i] == false) cout << "i:" << i <<  " c:" << cutCoordinates_tmp[i] << " u:" << cutUpperBounds[i] << " l:" << cutLowerBounds[i] << " not done" << endl;
              else cout << "i:" << i <<  " c:" << cutCoordinates_tmp[i] <<  " done" << endl; } }
        }
*/

      for (partId_t kk = 0; kk < k; ++kk){

        if (globalMinMax[kk] > globalMinMax[kk + k]) continue;

        partId_t cutShift = noCuts * kk;
        size_t totalPartShift = total_part_count * kk;

        bool *currentDone = isDone + cutShift;
        double *myCurrentPartWeights = myPartWeights + totalPartShift;
        scalar_t *myCurrentLeftClosest = myLeftClosest + cutShift;
        scalar_t *myCurrentRightClosest = myRightClosest + cutShift;



        partId_t current = curr + kk;
        lno_t coordinateBegin = current ==0 ? 0: inTotalCounts[current -1];
        lno_t coordinateEnd = inTotalCounts[current];
        scalar_t *cutCoordinates_ = cutCoordinates_tmp + kk * noCuts;



        pqJagged_1DPart_getPartWeights<scalar_t, lno_t>(
            total_part_count,
            noCuts,
            currentDone,
            myCurrentPartWeights,
            myCurrentLeftClosest,
            myCurrentRightClosest,
            maxScalar,
            coordinateBegin,
            coordinateEnd,
            partitionedPointPermutations,
            pqJagged_uniformWeights,
            pqJagged_weights,
            pqJagged_coordinates,
            cutCoordinates_,
            _EPSILON,
            numThreads
        );
/*
#pragma omp single
        {
          for(partId_t i = 0; i < total_part_count ; ++i){
            cout << "k:" << kk << " line:" << i << " " << myCurrentPartWeights[i] << endl;
          }

        }
        */

      }


      //size_t tlrShift = (total_part_count + 2 * noCuts) * kk;
      //scalar_t *tlr = totalPartWeights_leftClosest_rightCloset ;

      accumulateThreadResults<scalar_t>(
          noCuts, total_part_count, isDone,
          leftClosestDistance, rightClosestDistance, partWeights,
          totalPartWeights_leftClosest_rightCloset,
          localMinMax, k,
          numThreads
      );
/*
#pragma omp single
      {
        for (partId_t kk = 0; kk < k; ++kk){

          size_t totalPartShift = (total_part_count + 2 * noCuts) * kk;
          float *myCurrentPartWeights = totalPartWeights_leftClosest_rightCloset + totalPartShift;
          for(partId_t i = 0; i < total_part_count ; ++i){
            cout << "after accumulation k:" << kk <<  " line:" << i << " " << myCurrentPartWeights[i] << endl;
          }
        }

      }
*/




#ifdef HAVE_ZOLTAN2_OMP
#pragma omp single
#endif
      {
        try{
          reduceAll<int, scalar_t>(*comm, reductionOp,
              (total_part_count + 2 * noCuts) * k,
              totalPartWeights_leftClosest_rightCloset,
              global_totalPartWeights_leftClosest_rightCloset
          );
        }

        Z2_THROW_OUTSIDE_ERROR(*env)
      }

      for (partId_t kk = 0; kk < k; ++kk){


        if (globalMinMax[kk] > globalMinMax[kk + k]) continue;
        partId_t cutShift = noCuts * kk;
        //size_t totalPartShift = total_part_count * kk;
        size_t tlrShift = (total_part_count + 2 * noCuts) * kk;


        scalar_t *tw = totalPartWeights_leftClosest_rightCloset  + tlrShift ;

        scalar_t *gtlr = global_totalPartWeights_leftClosest_rightCloset + tlrShift;

        scalar_t *glc = gtlr + total_part_count;
        scalar_t *grc = gtlr + total_part_count + noCuts;
        scalar_t *gtw = gtlr;
        /*
        for (partId_t ss = 0; ss < total_part_count; ++ss){
          cout << "ss:" << ss << " gtlr:" << gtlr[ss] << endl;
        }
        */

        bool *currentDone = isDone + cutShift;
        scalar_t *currentCutPartRatios = cutPartRatios + (noCuts + 1) * kk;
        float *currentnonRectelinearPart = nonRectelinearPart + cutShift;

        scalar_t minCoordinate = globalMinMax[kk];
        scalar_t maxCoordinate = globalMinMax[kk + k];
        scalar_t globalTotalWeight = globalMinMax[kk + k * 2];
        scalar_t *currentcutLowerWeight = cutLowerWeight + cutShift;
        scalar_t *currentcutUpperWeight = cutUpperWeight + cutShift;
        scalar_t *currentcutUpperBounds = cutUpperBounds + cutShift;
        scalar_t *currentcutLowerBounds = cutLowerBounds + cutShift;

        getNewCoordinates_simple<scalar_t>(total_part_count, gtw, currentDone, currentCutPartRatios,
            globalTotalWeight, imbalanceTolerance, allDone, currentcutUpperBounds, currentcutLowerBounds,
            cutCoordinates_tmp + cutShift, noCuts,maxCoordinate, minCoordinate, glc,
            grc,currentcutLowerWeight, currentcutUpperWeight,cutCoordinatesWork +cutShift,
            currentnonRectelinearPart,
            allowNonRectelinearPart, maxScalar, tw,
            env,comm,
            &recteLinearCount, cutWeights, globalCutWeights, 0, noCuts);
      }

#pragma omp single
      {
      scalar_t *t = cutCoordinates_tmp;
      cutCoordinates_tmp = cutCoordinatesWork;
      cutCoordinatesWork = t;
      }
    }

    if(comm->getRank() == 0)
      if(me == 0) cout << "it:" << iteration << endl;
    if (cutCoordinates != cutCoordinates_tmp){


#ifdef HAVE_ZOLTAN2_OMP
#pragma omp for
#endif
      for(partId_t i = 0; i < noCuts *k; ++i){
        cutCoordinates[i] = cutCoordinates_tmp[i];
      }



#ifdef HAVE_ZOLTAN2_OMP
#pragma omp single
#endif
      {
        cutCoordinatesWork = cutCoordinates_tmp;
      }
    }

  }
}





/*! \brief Function that determines the permutation indices of the coordinates.
 * \param partNo is the number of parts.
 * \param numCoordsInPart is the number of points in the current part.
 * \param noThreads is the number of threads avaiable for each processor.
 * \param pqJagged_coordinates is 1 dimensional array holding the coordinate values.
 * \param cutCoordinates is 1 dimensional array holding the cut coordinates.
 * \param totalCounts are the number points in each output part.
 * \param partitionedPointPermutations is the indices of coordinates in the given partition.
 * \param newpartitionedPointPermutations is the indices of coordinates calculated for the partition on next dimension.
 * \param coordinateBegin is the start index of the given partition on partitionedPointPermutations.
 * \param coordinateEnd is the end index of the given partition on partitionedPointPermutations.
 * \param coordinate_linked_list is the array with size as the number of coordinates.
 * \param coordinate_starts is the two dimensional array with size as the number of parts to be divided in current coordinate dimension. 1 dimension for each thread.
 * \param coordinate_ends is the two dimensional array with size as the number of parts to be divided in current coordinate dimension. 1 dimension for each thread.
 * \param numLocalCoord is the number of local coordinates.
 */
template <typename lno_t, typename scalar_t>
void getChunksFromCoordinates(partId_t partNo, int noThreads,
    scalar_t *pqJagged_coordinates, scalar_t *cutCoordinates, lno_t *totalCounts,
    lno_t *partitionedPointPermutations,
    lno_t *newpartitionedPointPermutations, lno_t coordinateBegin, lno_t coordinateEnd,
    lno_t *coordinate_linked_list, lno_t **coordinate_starts, lno_t **coordinate_ends, lno_t numLocalCoord, float *actual_ratios, bool allowNonRectelinearPart,
    scalar_t *totalPartWeights, scalar_t *coordWeights, bool pqJagged_uniformWeights, int myRank, int worldSize, double **partWeights, float **nonRectelinearRatios,
    lno_t ** partPointCounts){
<<<<<<< HEAD
=======

>>>>>>> 61836e16
#ifndef BINARYCUTSEARCH
  lno_t numCoordsInPart =  coordinateEnd - coordinateBegin;
#endif
  //++myRank;

  partId_t noCuts = partNo - 1;


  scalar_t _EPSILON = numeric_limits<scalar_t>::epsilon();
#ifdef HAVE_ZOLTAN2_OMP
#pragma omp parallel
#endif
  {
    int me = 0;
#ifdef HAVE_ZOLTAN2_OMP
    me = omp_get_thread_num();
#endif

    lno_t *myStarts = coordinate_starts[me];
    lno_t *myEnds = coordinate_ends[me];
    lno_t *myPartPointCounts = partPointCounts[me];
    float *myRatios = NULL;
    if (allowNonRectelinearPart){


      myRatios = nonRectelinearRatios[me];
#ifdef HAVE_ZOLTAN2_OMP
#pragma omp for
#endif
      for (partId_t i = 0; i < noCuts; ++i){
        float r = actual_ratios[i];
        scalar_t leftWeight = r * (totalPartWeights[i * 2 + 1] - totalPartWeights[i * 2]);
        //cout << "cut:" << totalPartWeights[i * 2 + 1] << " before:" << totalPartWeights[i * 2] << endl;
        //cout <<"i:" << i << " left:" << leftWeight << endl;
        for(int ii = 0; ii < noThreads; ++ii){
          if(leftWeight > _EPSILON){

            scalar_t ithWeight = partWeights[ii][i * 2 + 1] - partWeights[ii][i * 2 ];
            //cout << "ithWeight:" << ii << " is:" << ithWeight << endl;
            if(ithWeight < leftWeight){
              nonRectelinearRatios[ii][i] = ithWeight;
            }
            else {
              nonRectelinearRatios[ii][i] = leftWeight ;
            }
            leftWeight -= ithWeight;
          }
          else {
            nonRectelinearRatios[ii][i] = 0;
          }
        }
/*
        if(myRank == 0){
          cout << "m:" << i << ":" <<  actual_ratios[i] << endl;
          cout << "m:" << i << ":" <<  myRatios[i]  << endl;
        }
        */
      }


      if(noCuts > 0){
        for (partId_t i = noCuts - 1; i > 0 ; --i){
          if(fabs(cutCoordinates[i] - cutCoordinates[i -1]) < _EPSILON){
            myRatios[i] -= myRatios[i - 1] ;
          }
          myRatios[i] = int ((myRatios[i] + LEAST_SIGNIFICANCE) * SIGNIFICANCE_MUL) / scalar_t(SIGNIFICANCE_MUL);

        }
      }

    }


    pqJagged_PartVertices <lno_t, partId_t> pqPV;
    pqPV.set(coordinate_linked_list, myStarts, myEnds);
    memset(myPartPointCounts, 0, sizeof(lno_t) * partNo);


#ifdef HAVE_ZOLTAN2_OMP
#pragma omp for
#endif
    for (lno_t i = 0; i < numLocalCoord; ++i){
      coordinate_linked_list[i] = -1;
    }

    for (partId_t i = 0; i < partNo; ++i){
      myEnds[i] = -1;
      myStarts[i] = -1;
    }


    //determine part of each point
#ifdef BINARYCUTSEARCH

#ifdef HAVE_ZOLTAN2_OMP
#pragma omp for
#endif
    for (lno_t ii = coordinateBegin; ii < coordinateEnd; ++ii){

      int i = partitionedPointPermutations[ii];
      partId_t lc = 0;
      partId_t uc = noCuts - 1;


      //bool isInserted = false;
      bool onLeft = false;
      bool onRight = false;
      partId_t lastPart = -1;
      while(uc >= lc)
      {

        lastPart = -1;
        onLeft = false;
        onRight = false;
        partId_t j = (uc + lc) / 2;
        scalar_t distance = pqJagged_coordinates[i] - cutCoordinates[j];
        scalar_t absdistance = fabs(distance);



        //cout << "i:" << i << " abs:" << absdistance << endl;
        if(allowNonRectelinearPart /*&& myRatios[j] > _EPSILON * EPS_SCALE * 10*/ /* myRatios[j] > fabs(myRatios[j] - w)*/ && absdistance < _EPSILON ){

          scalar_t w = pqJagged_uniformWeights? 1:coordWeights[i];

          partId_t jj = j -1;

          while(jj >= 0 && fabs(cutCoordinates[jj] - cutCoordinates[j]) < _EPSILON){
            --jj;
          }
          ++jj;
          for (;jj < noCuts && fabs(cutCoordinates[jj] - cutCoordinates[j]) < _EPSILON; ++jj){

            if(myRatios[jj] > _EPSILON * EPS_SCALE * 10 ){
              //cout << "jj:" << jj << "myR:" << myRatios[jj] << " n:" << myRatios[jj] - w << endl;
              myRatios[jj] -= w;
              if(myRatios[jj] < 0 && jj < noCuts - 1 && fabs(cutCoordinates[jj+1] - cutCoordinates[jj]) < _EPSILON){
                myRatios[jj + 1] += myRatios[jj];
              }

              onLeft = true;
              lastPart = jj;
              break;
            }
          }
          if(!onLeft){
            onRight= true;
            lastPart = jj -1;
          }

          break;
/*
          if(myRatios[j] > _EPSILON * EPS_SCALE * 10 ){

          //cout << "i:" << i << " pqJagged_coordinates[i]:" << pqJagged_coordinates[i] << " coordWeights[i]:" << coordWeights[i] << endl;

          scalar_t decrease = w;
          myRatios[j] -= decrease;


          if(myRatios[j] < 0 && j < noCuts - 1 && fabs(cutCoordinates[j+1] - cutCoordinates[j]) < _EPSILON){
            myRatios[j + 1] += myRatios[j];
          }
          //isInserted = true;
          onLeft = true;
          lastPart = j;
          //pqPV.inserToPart(j, i);
          //myPartPointCounts[j] +=  1;
          break;
          }
          else {
            partId_t jj = j -1;
            bool inserted = false;
            while(jj >= 0 && fabs(cutCoordinates[jj] - cutCoordinates[j]) < _EPSILON){
              if(myRatios[jj] > _EPSILON * EPS_SCALE * 10 ){

                //cout << "i:" << i << " pqJagged_coordinates[i]:" << pqJagged_coordinates[i] << " coordWeights[i]:" << coordWeights[i] << endl;

                scalar_t decrease = w;
                myRatios[jj] -= decrease;

                if(myRatios[jj] < 0 && jj < noCuts - 1 && fabs(cutCoordinates[jj+1] - cutCoordinates[jj]) < _EPSILON){
                  myRatios[jj + 1] += myRatios[jj];
                }
                //isInserted = true;
                onLeft = true;
                lastPart = jj;
                //pqPV.inserToPart(j, i);
                //myPartPointCounts[j] +=  1;
                inserted = true;
                break;
              }
              --jj;
            }
            if(inserted){
              break;
            } else {
              jj = j + 1;

              while(jj < noCuts && fabs(cutCoordinates[jj] - cutCoordinates[j]) < _EPSILON){
                cout << "trying i:" << i << " to " << jj << endl;
                if(myRatios[jj] > _EPSILON * EPS_SCALE * 10 ){
                  cout << "w:" << w << endl;
                  //cout << "i:" << i << " pqJagged_coordinates[i]:" << pqJagged_coordinates[i] << " coordWeights[i]:" << coordWeights[i] << endl;

                  scalar_t decrease = w;
                  myRatios[jj] -= decrease;
                  cout << "j:"<<j<<" mm:" << myRatios[j] << endl;

                  if(myRatios[jj] < 0 && jj < noCuts - 1 && fabs(cutCoordinates[jj+1] - cutCoordinates[jj]) < _EPSILON){
                    myRatios[jj + 1] += myRatios[jj];
                  }
                  //isInserted = true;
                  onLeft = true;
                  lastPart = jj;
                  inserted = true;
                  //pqPV.inserToPart(j, i);
                  //myPartPointCounts[j] +=  1;
                  break;
                }
                ++jj;
              }
              if(inserted){
                break;
              }
              else {
                cout << "strying i:" << i << " to " << jj - 1 << endl;
                onRight= true;
                lastPart = jj - 1;
                break;

              }
            }
          }
          */
        }
        else {
          if (distance < 0) {
            uc = j - 1;
            onLeft = true;
            lastPart = j;
          }
          else {
            lc = j + 1;
            onRight = true;
            lastPart = j;
          }
        }
      }
      //if(!isInserted){
      if(onRight){
        //cout << "inserting i:" << i << " to " << lastPart + 1 << endl;
        pqPV.inserToPart(lastPart + 1, i);
        myPartPointCounts[lastPart + 1] +=  1;
      }
      else if(onLeft){
        //cout << "inserting i:" << i << " to " << lastPart << endl;
        pqPV.inserToPart(lastPart , i);
        myPartPointCounts[lastPart] +=  1;
      }
      /*else {
        cout << "ERROR" << endl;
      }*/
      //}
    }
    for(partId_t i = 1; i < partNo; ++i){
      myPartPointCounts[i] += myPartPointCounts[i-1];
    }
#endif

#ifndef BINARYCUTSEARCH
#ifdef HAVE_ZOLTAN2_OMP
#pragma omp for
#endif
    for (lno_t ii = coordinateBegin; ii < coordinateEnd; ++ii){

      lno_t i = partitionedPointPermutations[ii];

      bool inserted = false;
      for(partId_t j = 0; j < noCuts; ++j){
        scalar_t distance = pqJagged_coordinates[i] - cutCoordinates[j];
        scalar_t absdistance = fabs(distance);

        if (allowNonRectelinearPart && myRatios[j] > _EPSILON * EPS_SCALE * 10 && absdistance < _EPSILON ){
          /*
          if(j == 5 || j == 6 || j ==7 ){
            cout << "myRatios["<<j<<"]:" <<  myRatios[j] << endl;
          }
          */
          scalar_t w = pqJagged_uniformWeights? 1:coordWeights[i];
          scalar_t decrease = w;
          myRatios[j] -= decrease;

          if(myRatios[j] < 0 && j < noCuts - 1 && fabs(cutCoordinates[j+1] - cutCoordinates[j]) < _EPSILON){
            myRatios[j + 1] += myRatios[j];
          }
          inserted = true;
          pqPV.inserToPart(j, i);
          break;
        }
        else if (distance < 0 && absdistance > _EPSILON){
          pqPV.inserToPart(j, i);
          inserted = true;
          break;
        }
        else {
          myPartPointCounts[j] -=	 1;
        }

      }
      if(!inserted){
        pqPV.inserToPart(noCuts, i);
      }
    }
#endif
    //accumulate the starts of each thread.

#ifdef HAVE_ZOLTAN2_OMP
#pragma omp for
#endif
    for(partId_t i = 0; i < partNo; ++i){
      int head = 0, tail = 0;
      while(head < noThreads && coordinate_ends[head][i] == -1){
        ++head;
      }
      int firstHead = head;
      for(int j = head; j < noThreads; ){
        tail = j+1;
        bool foundTail = false;
        while(tail < noThreads){
          if(coordinate_starts[tail][i] == -1){
            ++tail;
          }
          else {
            foundTail = true;
            break;
          }
        }
        if(foundTail){
          coordinate_linked_list[coordinate_ends[head][i]] = coordinate_starts[tail][i];
          head = tail;
        }
        j = tail;

      }
      coordinate_starts[0][i] = firstHead >= noThreads ? -1:coordinate_starts[firstHead][i];
    }

    //accumulate the count.

#ifdef HAVE_ZOLTAN2_OMP
#pragma omp for
#endif
    for(partId_t j = 0; j < partNo; ++j){
      lno_t pwj = 0;
      for (int i = 0; i < noThreads; ++i){
        pwj += partPointCounts[i][j];
      }
#ifndef BINARYCUTSEARCH
      totalCounts[j] = pwj + numCoordsInPart;
#endif
#ifdef BINARYCUTSEARCH
      totalCounts[j] = pwj;
#endif
      //cout << "j:" << j << " cnt:"  << totalCounts[j] << endl;
    }



#ifdef HAVE_ZOLTAN2_OMP
#pragma omp for
#endif
    for(partId_t i = 0; i < partNo; ++i){
      //cout << "starting part:" << i << endl;
      lno_t nextPoint = coordinate_starts[0][i];
      lno_t pcnt = 0;

      lno_t prevCount = coordinateBegin;
      if (i > 0) prevCount = totalCounts[i -1] + coordinateBegin;

      //cout << "prevCount" << prevCount << endl;
      while(nextPoint != -1){
        //cout << "next:" << nextPoint << " is in Part:" << i << endl;
        newpartitionedPointPermutations[prevCount + pcnt++] = nextPoint;
        nextPoint = coordinate_linked_list[nextPoint];
      }
    }
  }
/*
  for(partId_t i = 0; i < partNo; ++i){
    cout << "p:" << i << " total_cnt:" <<  totalCounts[i] << endl;
  }
*/

}

template <typename T>
T *allocMemory(size_t size){
  if (size > 0){
    T * a = new T[size];
    if (a == NULL) {
      throw  "cannot allocate memory";
    }
    return a;
  }
  else {
    return NULL;
  }
}

template <typename T>
void freeArray(T *&array){
  if(array != NULL){
    delete [] array;
    array = NULL;
  }
}

template <typename tt>
std::string toString(tt obj){
  std::stringstream ss (std::stringstream::in |std::stringstream::out);
  ss << obj;
  std::string tmp = "";
  ss >> tmp;
  return tmp;
}




/*! \brief PQJagged coordinate partitioning algorithm.
 *
 *  \param env   library configuration and problem parameters
 *  \param comm the communicator for the problem
 *  \param coords    a CoordinateModel with user data
 *  \param solution  a PartitioningSolution, on input it
 *      contains part information, on return it also contains
 *      the solution and quality metrics.
 */

template <typename Adapter>
void AlgPQJagged(
    const RCP<const Environment> &env,
    RCP<Comm<int> > &comm,
    const RCP<const CoordinateModel<
    typename Adapter::base_adapter_t> > &coords,
    RCP<PartitioningSolution<Adapter> > &solution
)
{

  env->timerStart(MACRO_TIMERS, "PQJagged Total");


  env->timerStart(MACRO_TIMERS, "PQJagged Problem_Init");
  typedef typename Adapter::scalar_t scalar_t;
  typedef typename Adapter::gno_t gno_t;

  typedef typename Adapter::lno_t lno_t;
  const Teuchos::ParameterList &pl = env->getParameters();

  std::bitset<NUM_RCB_PARAMS> params;
  int numTestCuts = 5;
  scalar_t imbalanceTolerance;

  multiCriteriaNorm mcnorm;
  bool ignoreWeights;

  bool allowNonRectelinearPart = true;
  int concurrentPartCount = 0;
  pqJagged_getParameters<scalar_t>(pl, imbalanceTolerance, mcnorm, params, numTestCuts, ignoreWeights,allowNonRectelinearPart,  concurrentPartCount);

  int coordDim, weightDim; size_t nlc; global_size_t gnc; int criteriaDim;
  pqJagged_getCoordinateValues<Adapter>( coords, coordDim, weightDim, nlc, gnc, criteriaDim, ignoreWeights);
  lno_t numLocalCoords = nlc;



  scalar_t **pqJagged_coordinates = allocMemory<scalar_t *>(coordDim);
  scalar_t **pqJagged_weights = allocMemory<scalar_t *>(criteriaDim);
  bool *pqJagged_uniformParts = allocMemory< bool >(criteriaDim);
  scalar_t **pqJagged_partSizes =  allocMemory<scalar_t *>(criteriaDim);
  bool *pqJagged_uniformWeights = allocMemory< bool >(criteriaDim);

  ArrayView<const gno_t> pqJagged_gnos;
  size_t numGlobalParts;
  int pqJagged_multiVectorDim;


  pqJagged_getInputValues<Adapter, scalar_t, gno_t>(
      env, coords, solution,params,coordDim,weightDim,numLocalCoords,
      numGlobalParts, pqJagged_multiVectorDim,
      pqJagged_coordinates,criteriaDim, pqJagged_weights,pqJagged_gnos, ignoreWeights,
      pqJagged_uniformWeights, pqJagged_uniformParts, pqJagged_partSizes
  );

  int numThreads = pqJagged_getNumThreads();

  partId_t totalDimensionCut = 0;
  partId_t totalPartCount = 1;
  partId_t maxPartNo = 0;

  const partId_t *partNo = pl.getPtr<Array <partId_t> >("pqParts")->getRawPtr();
  int partArraySize = pl.getPtr<Array <partId_t> >("pqParts")->size() - 1;

  for (int i = 0; i < partArraySize; ++i){
    totalPartCount *= partNo[i];
    if(partNo[i] > maxPartNo) maxPartNo = partNo[i];
  }
  totalDimensionCut = totalPartCount - 1;
  partId_t maxCutNo = maxPartNo - 1;
  partId_t maxTotalCumulativePartCount = totalPartCount / partNo[partArraySize - 1];
  size_t maxTotalPartCount = maxPartNo + size_t(maxCutNo);

  if(concurrentPartCount > maxTotalCumulativePartCount){
    if(comm->getRank() == 0){
      cerr << "Warning: Concurrent part calculation count ("<< concurrentPartCount << ") has been set bigger than maximum amount that can be used." << " Setting to:" << maxTotalCumulativePartCount << "." << endl;
    }
    concurrentPartCount = maxTotalCumulativePartCount;
  }

  // coordinates of the cut lines. First one is the min, last one is max coordinate.
  scalar_t *allCutCoordinates = allocMemory< scalar_t>(totalDimensionCut);
  //scalar_t *allCutCoordinates = allocMemory< scalar_t>(maxCutNo * k);

/*
  for (partId_t i = 0; i < totalDimensionCut; ++i){
    allCutCoordinates[i] = 0;
  }
*/
  lno_t *partitionedPointCoordinates =  allocMemory< lno_t>(numLocalCoords);
  lno_t *newpartitionedPointCoordinates = allocMemory< lno_t>(numLocalCoords);
  scalar_t *max_min_array =  allocMemory< scalar_t>(numThreads * 2);

  //initial configuration
  //set each pointer-i to i.
#ifdef HAVE_ZOLTAN2_OMP
#pragma omp parallel for
#endif
  for(lno_t i = 0; i < numLocalCoords; ++i){
    partitionedPointCoordinates[i] = i;
  }

#ifdef HAVE_ZOLTAN2_OMP
#ifdef FIRST_TOUCH
  firstTouch<lno_t>(newpartitionedPointCoordinates, numLocalCoords);
#endif
#endif

  //initially there is a single partition
  lno_t currentPartitionCount = 1;
  //single partition starts at index-0, and ends at numLocalCoords
  //lno_t coordinateBegin = 0;
  //lno_t coordinateEnd = numLocalCoords;

  //inTotalCounts array holds the end points in partitionedPointCoordinates array
  //for each partition. Initially sized 1, and single element is set to numLocalCoords.
  lno_t *inTotalCounts = allocMemory<lno_t>(1);
  inTotalCounts[0] = numLocalCoords;

  //the ends points of the output.
  lno_t *outTotalCounts = NULL;

  //the array holding the points in each part as linked list
  lno_t *coordinate_linked_list = allocMemory<lno_t>(numLocalCoords);
  //the start and end coordinate of  each part.
  lno_t **coordinate_starts =  allocMemory<lno_t *>(numThreads);
  lno_t **coordinate_ends = allocMemory<lno_t *>(numThreads);

  //assign the max size to starts, as it will be reused.
  for(int i = 0; i < numThreads; ++i){
    coordinate_starts[i] = allocMemory<lno_t>(maxPartNo);
    coordinate_ends[i] = allocMemory<lno_t>(maxPartNo);
  }

#ifdef HAVE_ZOLTAN2_OMP
#ifdef FIRST_TOUCH
#pragma omp parallel
  {
    int me = omp_get_thread_num();
    for(partId_t ii = 0; ii < maxPartNo; ++ii){
      coordinate_starts[me][ii] = 0;
      coordinate_ends[me][ii] = 0;
    }
  }
#endif
#endif



  float *nonRectelinearPart = NULL;
  float **nonRectRatios = NULL;

  if(allowNonRectelinearPart){
    nonRectelinearPart = allocMemory<float>(maxCutNo * concurrentPartCount);
#ifdef HAVE_ZOLTAN2_OMP
#ifdef FIRST_TOUCH
    firstTouch<float>(nonRectelinearPart, maxCutNo);
#endif
#endif

    nonRectRatios = allocMemory<float *>(numThreads);

    for(int i = 0; i < numThreads; ++i){
      nonRectRatios[i] = allocMemory<float>(maxCutNo);
    }
#ifdef HAVE_ZOLTAN2_OMP
#ifdef FIRST_TOUCH
#pragma omp parallel
    {
      int me = omp_get_thread_num();
      for(partId_t ii = 0; ii < maxCutNo; ++ii){
        nonRectRatios[me][ii] = 0;
      }
    }
#endif
#endif

  }

  scalar_t *cutCoordinatesWork = allocMemory<scalar_t>(maxCutNo * concurrentPartCount); // work array to manipulate coordinate of cutlines in different iterations.
#ifdef HAVE_ZOLTAN2_OMP
#ifdef FIRST_TOUCH
  firstTouch<scalar_t>(cutCoordinatesWork, maxCutNo);
#endif
#endif

  scalar_t *cutPartRatios = allocMemory<scalar_t>(maxPartNo * concurrentPartCount); // the weight ratios at left side of the cuts. First is 0, last is 1.
#ifdef HAVE_ZOLTAN2_OMP
#ifdef FIRST_TOUCH
  firstTouch<scalar_t>(cutPartRatios, maxCutNo);
#endif
#endif
  scalar_t *cutUpperBounds = allocMemory<scalar_t>(maxCutNo * concurrentPartCount);  //to determine the next cut line with binary search
  scalar_t *cutLowerBounds = allocMemory<scalar_t>(maxCutNo* concurrentPartCount);  //to determine the next cut line with binary search
  scalar_t *cutLowerWeight = allocMemory<scalar_t>(maxCutNo* concurrentPartCount);  //to determine the next cut line with binary search
  scalar_t *cutUpperWeight = allocMemory<scalar_t>(maxCutNo* concurrentPartCount);  //to determine the next cut line with binary search

  scalar_t *localMinMaxTotal = allocMemory<scalar_t>(3 * concurrentPartCount);
  scalar_t *globalMinMaxTotal = allocMemory<scalar_t>(3 * concurrentPartCount);

  bool *isDone = allocMemory<bool>(maxCutNo * concurrentPartCount);
  double **partWeights = allocMemory<double *>(numThreads);

  scalar_t **leftClosestDistance = allocMemory<scalar_t *>(numThreads);
  scalar_t **rightClosestDistance = allocMemory<scalar_t *>(numThreads);



  lno_t **partPointCounts = allocMemory<lno_t *>(numThreads);

  for(int i = 0; i < numThreads; ++i){
    //partWeights[i] = allocMemory<scalar_t>(maxTotalPartCount);
    partWeights[i] = allocMemory < double >(maxTotalPartCount * concurrentPartCount);
    rightClosestDistance[i] = allocMemory<scalar_t>(maxCutNo * concurrentPartCount);
    leftClosestDistance[i] = allocMemory<scalar_t>(maxCutNo * concurrentPartCount);
    partPointCounts[i] =  allocMemory<lno_t>(maxPartNo);
  }
#ifdef HAVE_ZOLTAN2_OMP
#ifdef FIRST_TOUCH
#pragma omp parallel
  {
    int me = omp_get_thread_num();
    for(partId_t ii = 0; ii < maxPartNo; ++ii){
      partPointCounts[me][ii] = 0;
    }
    for(size_t ii = 0; ii < maxTotalPartCount; ++ii){
      partWeights[me][ii] = 0;
    }
    for(partId_t ii = 0; ii < maxCutNo; ++ii){
      rightClosestDistance[me][ii] = 0;
      leftClosestDistance[me][ii] = 0;

    }
  }
#endif
#endif

  scalar_t *cutWeights = allocMemory<scalar_t>(maxCutNo);
  scalar_t *globalCutWeights = allocMemory<scalar_t>(maxCutNo);

  //for faster communication concatanation.
  scalar_t *totalPartWeights_leftClosests_rightClosests = allocMemory<scalar_t>((maxTotalPartCount + maxCutNo * 2) * concurrentPartCount);
  scalar_t *global_totalPartWeights_leftClosests_rightClosests = allocMemory<scalar_t>((maxTotalPartCount + maxCutNo * 2) * concurrentPartCount);

  scalar_t *cutCoordinates =  allCutCoordinates;

  //partId_t leftPartitions = totalPartCount;
  scalar_t maxScalar_t = numeric_limits<float>::max();
  scalar_t minScalar_t = -numeric_limits<float>::max();

  env->timerStop(MACRO_TIMERS, "PQJagged Problem_Init");

  env->timerStart(MACRO_TIMERS, "PQJagged Problem_Partitioning");
  for (int i = 0; i < partArraySize; ++i){
    if(partNo[i] == 1) continue;
    int coordInd = i % coordDim;
    string istring = toString<int>(i);

    env->timerStart(MACRO_TIMERS, "PQJagged Problem_Partitioning_" + istring);

    outTotalCounts = allocMemory<lno_t>(currentPartitionCount * partNo[i]);
    partId_t currentOut = 0;
    //partId_t j = 0;
    partId_t previousEnd = 0;

    scalar_t * pqCoord = pqJagged_coordinates[coordInd];
    partId_t currentWorkPart = 0;
    partId_t concurrentPart = min(currentPartitionCount - currentWorkPart, concurrentPartCount);

    for (; currentWorkPart < currentPartitionCount; currentWorkPart += concurrentPart){

      concurrentPart = min(currentPartitionCount - currentWorkPart, concurrentPartCount);
      if(comm->getRank() == 0)
        cout << "i: " << i << " j:" << currentWorkPart << " ";
      //scalar_t used_imbalance = imbalanceTolerance * (LEAF_IMBALANCE_FACTOR + (1 - LEAF_IMBALANCE_FACTOR)   / leftPartitions) * 0.7;
      scalar_t used_imbalance = 0;

      env->timerStart(MACRO_TIMERS, "PQJagged Problem_Partitioning_" + istring +"_min_max");
      for(int kk = 0; kk < concurrentPart; ++kk){
        partId_t currentPart = currentWorkPart + kk;

        lno_t coordinateEnd= inTotalCounts[currentPart];
        lno_t coordinateBegin = currentPart==0 ? 0: inTotalCounts[currentPart -1];
        pqJagged_getLocalMinMaxTotalCoord<scalar_t, lno_t>(pqCoord, pqJagged_weights[0], pqJagged_uniformWeights,
            localMinMaxTotal[kk], localMinMaxTotal[kk + concurrentPart], localMinMaxTotal[kk + 2*concurrentPart],
            numThreads, partitionedPointCoordinates, coordinateBegin, coordinateEnd, max_min_array, maxScalar_t, minScalar_t);
      }
      pqJagged_getGlobalMinMaxTotalCoord<scalar_t>(comm,env, concurrentPart, localMinMaxTotal, globalMinMaxTotal);

      env->timerStop(MACRO_TIMERS, "PQJagged Problem_Partitioning_" + istring +"_min_max");


      partId_t pEnd = currentOut + partNo[i] * concurrentPart;
      for (partId_t ii = currentOut; ii < pEnd; ++ii){
        outTotalCounts[ii] = 0;
      }

      partId_t allDone = 0;
      for(int kk = 0; kk < concurrentPart; ++kk){
        scalar_t minCoordinate = globalMinMaxTotal[kk];
        scalar_t maxCoordinate = globalMinMaxTotal[kk + concurrentPart];
        //scalar_t globalTotalWeight = globalMinMax[kk + concurrentPart * 2];


        scalar_t *usedCutCoordinate = cutCoordinates + (partNo[i] - 1) * kk;
        scalar_t *usedCutPartRatios = cutPartRatios + (partNo[i]) * kk;
        if(minCoordinate <= maxCoordinate){
          allDone += partNo[i] - 1;
          env->timerStart(MACRO_TIMERS, "PQJagged Problem_Partitioning_" + istring + "_cut_coord");
          pqJagged_getCutCoord_Weights<scalar_t>(
              minCoordinate, maxCoordinate,
              pqJagged_uniformParts[0], pqJagged_partSizes[0], partNo[i] - 1,
              usedCutCoordinate, usedCutPartRatios, numThreads
          );
          env->timerStop(MACRO_TIMERS, "PQJagged Problem_Partitioning_" + istring + "_cut_coord");
        }
      }

      env->timerStart(MACRO_TIMERS, "PQJagged Problem_Partitioning_" + istring + "_1d");
      pqJagged_1DPart_simple<scalar_t, lno_t>(
          env, comm, pqCoord, pqJagged_weights[0], pqJagged_uniformWeights[0],
          globalMinMaxTotal,localMinMaxTotal,
          partNo[i], numThreads,
          used_imbalance, cutCoordinates,
          partitionedPointCoordinates,
          cutCoordinatesWork,
          cutPartRatios,
          cutUpperBounds,
          cutLowerBounds,
          cutLowerWeight,
          cutUpperWeight,
          isDone,
          partWeights, /*todo*/
          leftClosestDistance,
          rightClosestDistance,
          totalPartWeights_leftClosests_rightClosests,
          global_totalPartWeights_leftClosests_rightClosests,
          nonRectelinearPart,/*todo*/
          allowNonRectelinearPart,
          maxScalar_t,
          minScalar_t,
          cutWeights,
          globalCutWeights,
          inTotalCounts,
          currentWorkPart,
          concurrentPart,
          allDone
      );

      env->timerStop(MACRO_TIMERS, "PQJagged Problem_Partitioning_" + istring + "_1d");

      env->timerStart(MACRO_TIMERS, "PQJagged Problem_Partitioning_" + istring + "_chunks");
      for(int kk = 0; kk < concurrentPart; ++kk){

        if(globalMinMaxTotal[kk] > globalMinMaxTotal[kk + concurrentPart]) continue;
        //cout << "kk:" <<  kk << endl;
        partId_t curr = currentWorkPart + kk;
        lno_t coordinateEnd= inTotalCounts[curr];
        lno_t coordinateBegin = curr==0 ? 0: inTotalCounts[curr -1];
        partId_t cutShift = (partNo[i] - 1) * kk;
        //partId_t partShift = (partNo[i]) * kk;
        scalar_t *usedCutCoordinate = cutCoordinates + cutShift;
        float *usednonRectelinearPart = nonRectelinearPart + cutShift;

        scalar_t *tlr =  totalPartWeights_leftClosests_rightClosests + (4 *(partNo[i] - 1) + 1) * kk;
        /*
        for(int ii = 0; ii < partNo[i] - 1; ++ii){
          cout << "r:" << ii << " is:" << usednonRectelinearPart[ii] << endl;
        }
        */
        double **pws = allocMemory<double *>(numThreads);
        for(int ii = 0; ii < numThreads; ++ii){
          pws[ii] = partWeights[ii] +  (2 * (partNo[i] - 1) + 1) * kk;
        }

        getChunksFromCoordinates<lno_t,scalar_t>(partNo[i], numThreads,
            pqCoord, usedCutCoordinate, outTotalCounts + currentOut + kk * (partNo[i]),
            partitionedPointCoordinates, newpartitionedPointCoordinates,
            coordinateBegin, coordinateEnd,
            coordinate_linked_list, coordinate_starts, coordinate_ends, numLocalCoords,
            usednonRectelinearPart, /*todo*/
            allowNonRectelinearPart,
            tlr, /*todo*/
            pqJagged_weights[0], pqJagged_uniformWeights[0],
            comm->getRank(),
            comm->getSize(),
            pws, /*todo*/
            nonRectRatios,
            partPointCounts);

        delete []pws;
      }
      env->timerStop(MACRO_TIMERS, "PQJagged Problem_Partitioning_" + istring + "_chunks");




      cutCoordinates += (partNo[i] - 1) * concurrentPart;
      //cout <<"shifted by:" <<  (partNo[i] - 1) * concurrentPart << endl;
      //partitionCoordinateBegin += coordinateBegin - coordinateEnd;

      for(partId_t kk = 0; kk < concurrentPart; ++kk){
        for (partId_t ii = 0;ii < partNo[i] ; ++ii){
          //cout << "again p:" << ii << " total_cnt2:" <<  *(outTotalCounts + currentOut + ii) << endl;
          //cout << "outTotalCounts:" << outTotalCounts[currentOut+ii ] << endl;
          outTotalCounts[currentOut+ii] += previousEnd;
          //cout << "outTotalCounts:" << outTotalCounts[currentOut+ii] << endl;
        }
        previousEnd = outTotalCounts[currentOut + partNo[i] - 1];
        currentOut += partNo[i] ;
      }

      if(comm->getRank() == 0)
        cout << endl;

    }

    lno_t * tmp = partitionedPointCoordinates;
    partitionedPointCoordinates = newpartitionedPointCoordinates;
    newpartitionedPointCoordinates = tmp;

    currentPartitionCount *= partNo[i];
    freeArray<lno_t>(inTotalCounts);
    inTotalCounts = outTotalCounts;
    env->timerStop(MACRO_TIMERS, "PQJagged Problem_Partitioning_" + istring);
  }

  env->timerStop(MACRO_TIMERS, "PQJagged Problem_Partitioning");

  env->timerStart(MACRO_TIMERS, "PQJagged Part_Assignment");
  partId_t *partIds = NULL;
  ArrayRCP<partId_t> partId;
  if(numLocalCoords > 0){
    partIds = allocMemory<partId_t>(numLocalCoords);
    partId = arcp(partIds, 0, numLocalCoords, true);
  }


#ifdef HAVE_ZOLTAN2_OMP
#pragma omp parallel for
#endif
  for(partId_t i = 0; i < totalPartCount;++i){
    lno_t begin = 0;
    lno_t end = inTotalCounts[i];
    if(i > 0) begin = inTotalCounts[i -1];
    /*
#ifdef HAVE_ZOLTAN2_OMP
#pragma omp for
#endif
     */
    for (lno_t ii = begin; ii < end; ++ii){

      lno_t k = partitionedPointCoordinates[ii];
      partIds[k] = i;
      /*
      cout << "part of coordinate:";
      for(int iii = 0; iii < coordDim; ++iii){
        cout <<  pqJagged_coordinates[iii][k] << " ";
      }
      cout << i;
      cout << endl;
       */
    }
    //cout << "begin:" << begin << " end:" << end << endl;
  }
  env->timerStop(MACRO_TIMERS, "PQJagged Part_Assignment");
  ArrayRCP<const gno_t> gnoList;
  if(numLocalCoords > 0){
    gnoList = arcpFromArrayView(pqJagged_gnos);
  }

  env->timerStart(MACRO_TIMERS, "PQJagged Solution_Part_Assignment");
  solution->setParts(gnoList, partId);
  env->timerStop(MACRO_TIMERS, "PQJagged Solution_Part_Assignment");


  env->timerStart(MACRO_TIMERS, "PQJagged Problem_Free");
/*
  if(comm->getRank() == 0){
    for(size_t i = 0; i < totalPartCount - 1;++i){
      cout << "cut coordinate:" << allCutCoordinates[i] << endl;
    }
  }
*/
  //freeArray<scalar_t> (global_min_max_coordinates);
  //freeArray<scalar_t> (local_min_max_coordinates);

  for(int i = 0; i < numThreads; ++i){
    //delete []coordinate_starts[i];
    freeArray<lno_t>(coordinate_starts[i]);
    //delete []coordinate_ends[i] ;
    freeArray<lno_t>(coordinate_ends[i]);
    //delete [] partPointCounts[i];
    freeArray<lno_t>(partPointCounts[i]);
  }

  //delete []partPointCounts;
  freeArray<lno_t *>(partPointCounts);

  //delete [] imbalance_tolerances;
  //delete []coordinate_linked_list;
  freeArray<lno_t>(coordinate_linked_list);
  //the start and end coordinate of  each part.
  //delete []coordinate_starts;
  freeArray<lno_t *>(coordinate_starts);

  //delete []coordinate_ends;
  freeArray<lno_t *>(coordinate_ends);

  //assign the max size to starts, as it will be reused.
  if(allowNonRectelinearPart){
    //delete []nonRectelinearPart;
    freeArray<float>(nonRectelinearPart);

    for(int i = 0; i < numThreads; ++i){
      //delete [] nonRectRatios[i];
      freeArray<float>(nonRectRatios[i]);
    }
    //delete [] nonRectRatios;
    freeArray<float *>(nonRectRatios);
  }

  freeArray<scalar_t>(cutWeights);
  freeArray<scalar_t>(globalCutWeights);


  //delete [] partNo;
  //delete []max_min_array;
  freeArray<scalar_t>(max_min_array);

  //delete [] outTotalCounts;
  freeArray<lno_t>(outTotalCounts);

  //delete []partitionedPointCoordinates ;
  freeArray<lno_t>(partitionedPointCoordinates);

  //delete []newpartitionedPointCoordinates ;
  freeArray<lno_t>(newpartitionedPointCoordinates);

  //delete []allCutCoordinates;
  freeArray<scalar_t>(allCutCoordinates);

  //delete []pqJagged_coordinates;
  freeArray<scalar_t *>(pqJagged_coordinates);

  //delete []pqJagged_weights;
  freeArray<scalar_t *>(pqJagged_weights);

  //delete []pqJagged_uniformParts;
  freeArray<bool>(pqJagged_uniformParts);

  freeArray<scalar_t> (localMinMaxTotal);
  freeArray<scalar_t> (globalMinMaxTotal);

  //delete []pqJagged_partSizes;
  freeArray<scalar_t *>(pqJagged_partSizes);

  //delete []pqJagged_uniformWeights;
  freeArray<bool>(pqJagged_uniformWeights);


  //delete []cutCoordinatesWork; // work array to manipulate coordinate of cutlines in different iterations.
  freeArray<scalar_t>(cutCoordinatesWork);

  //delete []cutPartRatios; // the weight ratios at left side of the cuts. First is 0, last is 1.
  freeArray<scalar_t>(cutPartRatios);

  //delete []cutUpperBounds;  //to determine the next cut line with binary search
  freeArray<scalar_t>(cutUpperBounds);

  //delete []cutLowerBounds;  //to determine the next cut line with binary search
  freeArray<scalar_t>(cutLowerBounds);

  //delete []cutLowerWeight;  //to determine the next cut line with binary search
  freeArray<scalar_t>(cutLowerWeight);

  //delete []cutUpperWeight;  //to determine the next cut line with binary search
  freeArray<scalar_t>(cutUpperWeight);

  //delete []isDone;
  freeArray<bool>(isDone);

  //delete []totalPartWeights;
  freeArray<scalar_t>(totalPartWeights_leftClosests_rightClosests);
  freeArray<scalar_t>(global_totalPartWeights_leftClosests_rightClosests);

  for(int i = 0; i < numThreads; ++i){
    //delete [] partWeights[i] ;
    freeArray<double>(partWeights[i]);//freeArray<scalar_t>(partWeights[i]);
    //delete [] rightClosestDistance[i];
    freeArray<scalar_t>(rightClosestDistance[i]);
    //delete [] leftClosestDistance[i];
    freeArray<scalar_t>(leftClosestDistance[i]);
  }

  //delete [] partWeights;
  //freeArray<scalar_t *>(partWeights);
  freeArray<double *>(partWeights);

  //delete [] leftClosestDistance ;
  freeArray<scalar_t *>(leftClosestDistance);

  //delete [] rightClosestDistance;
  freeArray<scalar_t *>(rightClosestDistance);


  env->timerStop(MACRO_TIMERS, "PQJagged Problem_Free");
  env->timerStop(MACRO_TIMERS, "PQJagged Total");
}
} // namespace Zoltan2





#endif




<|MERGE_RESOLUTION|>--- conflicted
+++ resolved
@@ -1843,10 +1843,7 @@
     lno_t *coordinate_linked_list, lno_t **coordinate_starts, lno_t **coordinate_ends, lno_t numLocalCoord, float *actual_ratios, bool allowNonRectelinearPart,
     scalar_t *totalPartWeights, scalar_t *coordWeights, bool pqJagged_uniformWeights, int myRank, int worldSize, double **partWeights, float **nonRectelinearRatios,
     lno_t ** partPointCounts){
-<<<<<<< HEAD
-=======
-
->>>>>>> 61836e16
+
 #ifndef BINARYCUTSEARCH
   lno_t numCoordsInPart =  coordinateEnd - coordinateBegin;
 #endif
@@ -2741,6 +2738,7 @@
 
       lno_t k = partitionedPointCoordinates[ii];
       partIds[k] = i;
+
       /*
       cout << "part of coordinate:";
       for(int iii = 0; iii < coordDim; ++iii){
@@ -2748,7 +2746,8 @@
       }
       cout << i;
       cout << endl;
-       */
+      */
+
     }
     //cout << "begin:" << begin << " end:" << end << endl;
   }
@@ -2764,13 +2763,13 @@
 
 
   env->timerStart(MACRO_TIMERS, "PQJagged Problem_Free");
-/*
+
   if(comm->getRank() == 0){
     for(size_t i = 0; i < totalPartCount - 1;++i){
       cout << "cut coordinate:" << allCutCoordinates[i] << endl;
     }
   }
-*/
+
   //freeArray<scalar_t> (global_min_max_coordinates);
   //freeArray<scalar_t> (local_min_max_coordinates);
 
