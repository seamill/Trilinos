/*@HEADER
// ***********************************************************************
//
//       Ifpack2: Templated Object-Oriented Algebraic Preconditioner Package
//                 Copyright (2009) Sandia Corporation
//
// Under terms of Contract DE-AC04-94AL85000, there is a non-exclusive
// license for use of this work by or on behalf of the U.S. Government.
//
// Redistribution and use in source and binary forms, with or without
// modification, are permitted provided that the following conditions are
// met:
//
// 1. Redistributions of source code must retain the above copyright
// notice, this list of conditions and the following disclaimer.
//
// 2. Redistributions in binary form must reproduce the above copyright
// notice, this list of conditions and the following disclaimer in the
// documentation and/or other materials provided with the distribution.
//
// 3. Neither the name of the Corporation nor the names of the
// contributors may be used to endorse or promote products derived from
// this software without specific prior written permission.
//
// THIS SOFTWARE IS PROVIDED BY SANDIA CORPORATION "AS IS" AND ANY
// EXPRESS OR IMPLIED WARRANTIES, INCLUDING, BUT NOT LIMITED TO, THE
// IMPLIED WARRANTIES OF MERCHANTABILITY AND FITNESS FOR A PARTICULAR
// PURPOSE ARE DISCLAIMED. IN NO EVENT SHALL SANDIA CORPORATION OR THE
// CONTRIBUTORS BE LIABLE FOR ANY DIRECT, INDIRECT, INCIDENTAL, SPECIAL,
// EXEMPLARY, OR CONSEQUENTIAL DAMAGES (INCLUDING, BUT NOT LIMITED TO,
// PROCUREMENT OF SUBSTITUTE GOODS OR SERVICES; LOSS OF USE, DATA, OR
// PROFITS; OR BUSINESS INTERRUPTION) HOWEVER CAUSED AND ON ANY THEORY OF
// LIABILITY, WHETHER IN CONTRACT, STRICT LIABILITY, OR TORT (INCLUDING
// NEGLIGENCE OR OTHERWISE) ARISING IN ANY WAY OUT OF THE USE OF THIS
// SOFTWARE, EVEN IF ADVISED OF THE POSSIBILITY OF SUCH DAMAGE.
//
// ***********************************************************************
//@HEADER
*/

#ifndef IFPACK2_CRSRILUK_DEF_HPP
#define IFPACK2_CRSRILUK_DEF_HPP

#include "Ifpack2_LocalFilter.hpp"
#include "Tpetra_CrsMatrix.hpp"
#include "Teuchos_StandardParameterEntryValidators.hpp"
#include "Ifpack2_LocalSparseTriangularSolver.hpp"
#include "Ifpack2_Details_getParamTryingTypes.hpp"
#include "Kokkos_Sort.hpp"
#include "KokkosKernels_SparseUtils.hpp"
#include "KokkosKernels_Sorting.hpp"

namespace Ifpack2 {

namespace Details {
struct IlukImplType {
  enum Enum {
    Serial,
    KSPILUK   //!< Multicore/GPU KokkosKernels spiluk
  };

  static void loadPLTypeOption (Teuchos::Array<std::string>& type_strs, Teuchos::Array<Enum>& type_enums) {
    type_strs.resize(2);
    type_strs[0] = "Serial";
    type_strs[1] = "KSPILUK";
    type_enums.resize(2);
    type_enums[0] = Serial;
    type_enums[1] = KSPILUK;
  }
};
}

template<class MatrixType>
RILUK<MatrixType>::RILUK (const Teuchos::RCP<const row_matrix_type>& Matrix_in)
  : A_ (Matrix_in),
    LevelOfFill_ (0),
    Overalloc_ (2.),
    isAllocated_ (false),
    isInitialized_ (false),
    isComputed_ (false),
    numInitialize_ (0),
    numCompute_ (0),
    numApply_ (0),
    initializeTime_ (0.0),
    computeTime_ (0.0),
    applyTime_ (0.0),
    RelaxValue_ (Teuchos::ScalarTraits<magnitude_type>::zero ()),
    Athresh_ (Teuchos::ScalarTraits<magnitude_type>::zero ()),
    Rthresh_ (Teuchos::ScalarTraits<magnitude_type>::one ()),
    isKokkosKernelsSpiluk_(false)
{
  allocateSolvers();
}


template<class MatrixType>
RILUK<MatrixType>::RILUK (const Teuchos::RCP<const crs_matrix_type>& Matrix_in)
  : A_ (Matrix_in),
    LevelOfFill_ (0),
    Overalloc_ (2.),
    isAllocated_ (false),
    isInitialized_ (false),
    isComputed_ (false),
    numInitialize_ (0),
    numCompute_ (0),
    numApply_ (0),
    initializeTime_ (0.0),
    computeTime_ (0.0),
    applyTime_ (0.0),
    RelaxValue_ (Teuchos::ScalarTraits<magnitude_type>::zero ()),
    Athresh_ (Teuchos::ScalarTraits<magnitude_type>::zero ()),
    Rthresh_ (Teuchos::ScalarTraits<magnitude_type>::one ()),
    isKokkosKernelsSpiluk_(false)
{
  allocateSolvers();
}


template<class MatrixType>
RILUK<MatrixType>::~RILUK() 
{
  if (Teuchos::nonnull (KernelHandle_))
  {
    KernelHandle_->destroy_spiluk_handle();
  }
}

template<class MatrixType>
void RILUK<MatrixType>::allocateSolvers ()
{
  L_solver_ = Teuchos::rcp (new LocalSparseTriangularSolver<row_matrix_type> ());
  U_solver_ = Teuchos::rcp (new LocalSparseTriangularSolver<row_matrix_type> ());
}

template<class MatrixType>
void
RILUK<MatrixType>::setMatrix (const Teuchos::RCP<const row_matrix_type>& A)
{
  // It's legal for A to be null; in that case, you may not call
  // initialize() until calling setMatrix() with a nonnull input.
  // Regardless, setting the matrix invalidates any previous
  // factorization.
  if (A.getRawPtr () != A_.getRawPtr ()) {
    isAllocated_ = false;
    isInitialized_ = false;
    isComputed_ = false;
    A_local_ = Teuchos::null;
    Graph_ = Teuchos::null;

    // The sparse triangular solvers get a triangular factor as their
    // input matrix.  The triangular factors L_ and U_ are getting
    // reset, so we reset the solvers' matrices to null.  Do that
    // before setting L_ and U_ to null, so that latter step actually
    // frees the factors.
    if (! L_solver_.is_null ()) {
      L_solver_->setMatrix (Teuchos::null);
    }
    if (! U_solver_.is_null ()) {
      U_solver_->setMatrix (Teuchos::null);
    }

    L_ = Teuchos::null;
    U_ = Teuchos::null;
    D_ = Teuchos::null;
    A_ = A;
  }
}



template<class MatrixType>
const typename RILUK<MatrixType>::crs_matrix_type&
RILUK<MatrixType>::getL () const
{
  TEUCHOS_TEST_FOR_EXCEPTION(
    L_.is_null (), std::runtime_error, "Ifpack2::RILUK::getL: The L factor "
    "is null.  Please call initialize() (and preferably also compute()) "
    "before calling this method.  If the input matrix has not yet been set, "
    "you must first call setMatrix() with a nonnull input matrix before you "
    "may call initialize() or compute().");
  return *L_;
}


template<class MatrixType>
const Tpetra::Vector<typename RILUK<MatrixType>::scalar_type,
                     typename RILUK<MatrixType>::local_ordinal_type,
                     typename RILUK<MatrixType>::global_ordinal_type,
                     typename RILUK<MatrixType>::node_type>&
RILUK<MatrixType>::getD () const
{
  TEUCHOS_TEST_FOR_EXCEPTION(
    D_.is_null (), std::runtime_error, "Ifpack2::RILUK::getD: The D factor "
    "(of diagonal entries) is null.  Please call initialize() (and "
    "preferably also compute()) before calling this method.  If the input "
    "matrix has not yet been set, you must first call setMatrix() with a "
    "nonnull input matrix before you may call initialize() or compute().");
  return *D_;
}


template<class MatrixType>
const typename RILUK<MatrixType>::crs_matrix_type&
RILUK<MatrixType>::getU () const
{
  TEUCHOS_TEST_FOR_EXCEPTION(
    U_.is_null (), std::runtime_error, "Ifpack2::RILUK::getU: The U factor "
    "is null.  Please call initialize() (and preferably also compute()) "
    "before calling this method.  If the input matrix has not yet been set, "
    "you must first call setMatrix() with a nonnull input matrix before you "
    "may call initialize() or compute().");
  return *U_;
}


template<class MatrixType>
size_t RILUK<MatrixType>::getNodeSmootherComplexity() const {
  TEUCHOS_TEST_FOR_EXCEPTION(
    A_.is_null (), std::runtime_error, "Ifpack2::RILUK::getNodeSmootherComplexity: "
    "The input matrix A is null.  Please call setMatrix() with a nonnull "
    "input matrix, then call compute(), before calling this method.");
  // RILUK methods cost roughly one apply + the nnz in the upper+lower triangles
  if(!L_.is_null() && !U_.is_null())
    return A_->getNodeNumEntries() + L_->getNodeNumEntries() + U_->getNodeNumEntries();
  else
    return 0;
}


template<class MatrixType>
Teuchos::RCP<const Tpetra::Map<typename RILUK<MatrixType>::local_ordinal_type,
                               typename RILUK<MatrixType>::global_ordinal_type,
                               typename RILUK<MatrixType>::node_type> >
RILUK<MatrixType>::getDomainMap () const {
  TEUCHOS_TEST_FOR_EXCEPTION(
    A_.is_null (), std::runtime_error, "Ifpack2::RILUK::getDomainMap: "
    "The matrix is null.  Please call setMatrix() with a nonnull input "
    "before calling this method.");

  // FIXME (mfh 25 Jan 2014) Shouldn't this just come from A_?
  TEUCHOS_TEST_FOR_EXCEPTION(
    Graph_.is_null (), std::runtime_error, "Ifpack2::RILUK::getDomainMap: "
    "The computed graph is null.  Please call initialize() before calling "
    "this method.");
  return Graph_->getL_Graph ()->getDomainMap ();
}


template<class MatrixType>
Teuchos::RCP<const Tpetra::Map<typename RILUK<MatrixType>::local_ordinal_type,
                               typename RILUK<MatrixType>::global_ordinal_type,
                               typename RILUK<MatrixType>::node_type> >
RILUK<MatrixType>::getRangeMap () const {
  TEUCHOS_TEST_FOR_EXCEPTION(
    A_.is_null (), std::runtime_error, "Ifpack2::RILUK::getRangeMap: "
    "The matrix is null.  Please call setMatrix() with a nonnull input "
    "before calling this method.");

  // FIXME (mfh 25 Jan 2014) Shouldn't this just come from A_?
  TEUCHOS_TEST_FOR_EXCEPTION(
    Graph_.is_null (), std::runtime_error, "Ifpack2::RILUK::getRangeMap: "
    "The computed graph is null.  Please call initialize() before calling "
    "this method.");
  return Graph_->getL_Graph ()->getRangeMap ();
}


template<class MatrixType>
void RILUK<MatrixType>::allocate_L_and_U ()
{
  using Teuchos::null;
  using Teuchos::rcp;

  if (! isAllocated_) {
    // Deallocate any existing storage.  This avoids storing 2x
    // memory, since RCP op= does not deallocate until after the
    // assignment.
    L_ = null;
    U_ = null;
    D_ = null;

    // Allocate Matrix using ILUK graphs
    L_ = rcp (new crs_matrix_type (Graph_->getL_Graph ()));
    U_ = rcp (new crs_matrix_type (Graph_->getU_Graph ()));
    L_->setAllToScalar (STS::zero ()); // Zero out L and U matrices
    U_->setAllToScalar (STS::zero ());

    // FIXME (mfh 24 Jan 2014) This assumes domain == range Map for L and U.
    L_->fillComplete ();
    U_->fillComplete ();
    D_ = rcp (new vec_type (Graph_->getL_Graph ()->getRowMap ()));    
  }
  isAllocated_ = true;
}


template<class MatrixType>
void
RILUK<MatrixType>::
setParameters (const Teuchos::ParameterList& params)
{
  using Teuchos::RCP;
  using Teuchos::ParameterList;
  using Teuchos::Array;
  using Details::getParamTryingTypes;
  const char prefix[] = "Ifpack2::RILUK: ";

  // Default values of the various parameters.
  int fillLevel = 0;
  magnitude_type absThresh = STM::zero ();
  magnitude_type relThresh = STM::one ();
  magnitude_type relaxValue = STM::zero ();
  double overalloc = 2.;

  // "fact: iluk level-of-fill" parsing is more complicated, because
  // we want to allow as many types as make sense.  int is the native
  // type, but we also want to accept double (for backwards
  // compatibilty with ILUT).  You can't cast arbitrary magnitude_type
  // (e.g., Sacado::MP::Vector) to int, so we use float instead, to
  // get coverage of the most common magnitude_type cases.  Weirdly,
  // there's an Ifpack2 test that sets the fill level as a
  // global_ordinal_type.
  {
    const std::string paramName ("fact: iluk level-of-fill");
    getParamTryingTypes<int, int, global_ordinal_type, double, float>
      (fillLevel, params, paramName, prefix);
  }
  // For the other parameters, we prefer magnitude_type, but allow
  // double for backwards compatibility.
  {
    const std::string paramName ("fact: absolute threshold");
    getParamTryingTypes<magnitude_type, magnitude_type, double>
      (absThresh, params, paramName, prefix);
  }
  {
    const std::string paramName ("fact: relative threshold");
    getParamTryingTypes<magnitude_type, magnitude_type, double>
      (relThresh, params, paramName, prefix);
  }
  {
    const std::string paramName ("fact: relax value");
    getParamTryingTypes<magnitude_type, magnitude_type, double>
      (relaxValue, params, paramName, prefix);
  }
  {
    const std::string paramName ("fact: iluk overalloc");
    getParamTryingTypes<double, double>
      (overalloc, params, paramName, prefix);
  }

  // Parsing implementation type
  Details::IlukImplType::Enum ilukimplType = Details::IlukImplType::Serial;
  do {
    static const char typeName[] = "fact: type";

    if ( ! params.isType<std::string>(typeName)) break;

    // Map std::string <-> IlukImplType::Enum.
    Array<std::string> ilukimplTypeStrs;
    Array<Details::IlukImplType::Enum> ilukimplTypeEnums;
    Details::IlukImplType::loadPLTypeOption (ilukimplTypeStrs, ilukimplTypeEnums);
    Teuchos::StringToIntegralParameterEntryValidator<Details::IlukImplType::Enum>
      s2i(ilukimplTypeStrs (), ilukimplTypeEnums (), typeName, false);

    ilukimplType = s2i.getIntegralValue(params.get<std::string>(typeName));
  } while (0);

  if (ilukimplType == Details::IlukImplType::KSPILUK) {
    this->isKokkosKernelsSpiluk_ = true;
  }
  else {
    this->isKokkosKernelsSpiluk_ = false;
  }
  
  // Forward to trisolvers.
  L_solver_->setParameters(params);
  U_solver_->setParameters(params);

  // "Commit" the values only after validating all of them.  This
  // ensures that there are no side effects if this routine throws an
  // exception.

  LevelOfFill_ = fillLevel;
  Overalloc_ = overalloc;

  // mfh 28 Nov 2012: The previous code would not assign Athresh_,
  // Rthresh_, or RelaxValue_, if the read-in value was -1.  I don't
  // know if keeping this behavior is correct, but I'll keep it just
  // so as not to change previous behavior.

  if (absThresh != -STM::one ()) {
    Athresh_ = absThresh;
  }
  if (relThresh != -STM::one ()) {
    Rthresh_ = relThresh;
  }
  if (relaxValue != -STM::one ()) {
    RelaxValue_ = relaxValue;
  }
}


template<class MatrixType>
Teuchos::RCP<const typename RILUK<MatrixType>::row_matrix_type>
RILUK<MatrixType>::getMatrix () const {
  return Teuchos::rcp_implicit_cast<const row_matrix_type> (A_);
}


template<class MatrixType>
Teuchos::RCP<const typename RILUK<MatrixType>::crs_matrix_type>
RILUK<MatrixType>::getCrsMatrix () const {
  return Teuchos::rcp_dynamic_cast<const crs_matrix_type> (A_, true);
}


template<class MatrixType>
Teuchos::RCP<const typename RILUK<MatrixType>::row_matrix_type>
RILUK<MatrixType>::makeLocalFilter (const Teuchos::RCP<const row_matrix_type>& A)
{
  using Teuchos::RCP;
  using Teuchos::rcp;
  using Teuchos::rcp_dynamic_cast;
  using Teuchos::rcp_implicit_cast;

  // If A_'s communicator only has one process, or if its column and
  // row Maps are the same, then it is already local, so use it
  // directly.
  if (A->getRowMap ()->getComm ()->getSize () == 1 ||
      A->getRowMap ()->isSameAs (* (A->getColMap ()))) {
    return A;
  }

  // If A_ is already a LocalFilter, then use it directly.  This
  // should be the case if RILUK is being used through
  // AdditiveSchwarz, for example.
  RCP<const LocalFilter<row_matrix_type> > A_lf_r =
    rcp_dynamic_cast<const LocalFilter<row_matrix_type> > (A);
  if (! A_lf_r.is_null ()) {
    return rcp_implicit_cast<const row_matrix_type> (A_lf_r);
  }
  else {
    // A_'s communicator has more than one process, its row Map and
    // its column Map differ, and A_ is not a LocalFilter.  Thus, we
    // have to wrap it in a LocalFilter.
    return rcp (new LocalFilter<row_matrix_type> (A));
  }
}


template<class MatrixType>
void RILUK<MatrixType>::initialize ()
{
  using Teuchos::RCP;
  using Teuchos::rcp;
  using Teuchos::rcp_const_cast;
  using Teuchos::rcp_dynamic_cast;
  using Teuchos::rcp_implicit_cast;
  using Teuchos::Array;
  using Teuchos::ArrayView;
  typedef Tpetra::CrsGraph<local_ordinal_type,
                           global_ordinal_type,
                           node_type> crs_graph_type;
  const char prefix[] = "Ifpack2::RILUK::initialize: ";

  TEUCHOS_TEST_FOR_EXCEPTION
    (A_.is_null (), std::runtime_error, prefix << "The matrix is null.  Please "
     "call setMatrix() with a nonnull input before calling this method.");
  TEUCHOS_TEST_FOR_EXCEPTION
    (! A_->isFillComplete (), std::runtime_error, prefix << "The matrix is not "
     "fill complete.  You may not invoke initialize() or compute() with this "
     "matrix until the matrix is fill complete.  If your matrix is a "
     "Tpetra::CrsMatrix, please call fillComplete on it (with the domain and "
     "range Maps, if appropriate) before calling this method.");
  
  Teuchos::Time timer ("RILUK::initialize");
  double startTime = timer.wallTime();
  { // Start timing
    Teuchos::TimeMonitor timeMon (timer);

    // Calling initialize() means that the user asserts that the graph
    // of the sparse matrix may have changed.  We must not just reuse
    // the previous graph in that case.
    //
    // Regarding setting isAllocated_ to false: Eventually, we may want
    // some kind of clever memory reuse strategy, but it's always
    // correct just to blow everything away and start over.
    isInitialized_ = false;
    isAllocated_   = false;
    isComputed_    = false;
    Graph_ = Teuchos::null;

    A_local_ = makeLocalFilter (A_);
    TEUCHOS_TEST_FOR_EXCEPTION(
      A_local_.is_null (), std::logic_error, "Ifpack2::RILUK::initialize: "
      "makeLocalFilter returned null; it failed to compute A_local.  "
      "Please report this bug to the Ifpack2 developers.");

    // FIXME (mfh 24 Jan 2014, 26 Mar 2014) It would be more efficient
    // to rewrite RILUK so that it works with any RowMatrix input, not
    // just CrsMatrix.  (That would require rewriting IlukGraph to
    // handle a Tpetra::RowGraph.)  However, to make it work for now,
    // we just copy the input matrix if it's not a CrsMatrix.

    if (this->isKokkosKernelsSpiluk_) {
      this->KernelHandle_ = Teuchos::rcp (new kk_handle_type ());
      KernelHandle_->create_spiluk_handle( KokkosSparse::Experimental::SPILUKAlgorithm::SEQLVLSCHD_TP1, 
                                           A_local_->getNodeNumRows(),
                                           2*A_local_->getNodeNumEntries()*(LevelOfFill_+1), 
                                           2*A_local_->getNodeNumEntries()*(LevelOfFill_+1) );
    }

    {
      RCP<const crs_matrix_type> A_local_crs =
        rcp_dynamic_cast<const crs_matrix_type> (A_local_);
      if (A_local_crs.is_null ()) {
        local_ordinal_type numRows = A_local_->getNodeNumRows();
        Array<size_t> entriesPerRow(numRows);
        for(local_ordinal_type i = 0; i < numRows; i++) {
          entriesPerRow[i] = A_local_->getNumEntriesInLocalRow(i);
        }
        RCP<crs_matrix_type> A_local_crs_nc =
          rcp (new crs_matrix_type (A_local_->getRowMap (),
                                    A_local_->getColMap (),
                                    entriesPerRow()));
        // copy entries into A_local_crs
        nonconst_local_inds_host_view_type indices("indices",A_local_->getNodeMaxNumRowEntries());
        nonconst_values_host_view_type values("values",A_local_->getNodeMaxNumRowEntries());
        for(local_ordinal_type i = 0; i < numRows; i++) {
          size_t numEntries = 0;
          A_local_->getLocalRowCopy(i, indices, values, numEntries);
          A_local_crs_nc->insertLocalValues(i, numEntries, values.data(), indices.data());
        }
        A_local_crs_nc->fillComplete (A_local_->getDomainMap (), A_local_->getRangeMap ());
        A_local_crs = rcp_const_cast<const crs_matrix_type> (A_local_crs_nc);
      }
      Graph_ = rcp (new Ifpack2::IlukGraph<crs_graph_type,kk_handle_type> (A_local_crs->getCrsGraph (),
                                                                           LevelOfFill_, 0, Overalloc_));
    }

    if (this->isKokkosKernelsSpiluk_) Graph_->initialize (KernelHandle_);
    else Graph_->initialize ();

    allocate_L_and_U ();
    checkOrderingConsistency (*A_local_);
    L_solver_->setMatrix (L_);
    L_solver_->initialize ();
    U_solver_->setMatrix (U_);
    U_solver_->initialize ();

    // Do not call initAllValues. compute() always calls initAllValues to
    // fill L and U with possibly new numbers. initialize() is concerned
    // only with the nonzero pattern.
  } // Stop timing

  isInitialized_ = true;
  ++numInitialize_;
  initializeTime_ += (timer.wallTime() - startTime);
}

template<class MatrixType>
void
RILUK<MatrixType>::
checkOrderingConsistency (const row_matrix_type& A)
{
  // First check that the local row map ordering is the same as the local portion of the column map.
  // The extraction of the strictly lower/upper parts of A, as well as the factorization,
  // implicitly assume that this is the case.
  Teuchos::ArrayView<const global_ordinal_type> rowGIDs = A.getRowMap()->getNodeElementList();
  Teuchos::ArrayView<const global_ordinal_type> colGIDs = A.getColMap()->getNodeElementList();
  bool gidsAreConsistentlyOrdered=true;
  global_ordinal_type indexOfInconsistentGID=0;
  for (global_ordinal_type i=0; i<rowGIDs.size(); ++i) {
    if (rowGIDs[i] != colGIDs[i]) {
      gidsAreConsistentlyOrdered=false;
      indexOfInconsistentGID=i;
      break;
    }
  }
  TEUCHOS_TEST_FOR_EXCEPTION(gidsAreConsistentlyOrdered==false, std::runtime_error,
                             "The ordering of the local GIDs in the row and column maps is not the same"
                             << std::endl << "at index " << indexOfInconsistentGID
                             << ".  Consistency is required, as all calculations are done with"
                             << std::endl << "local indexing.");
}

template<class MatrixType>
void
RILUK<MatrixType>::
initAllValues (const row_matrix_type& A)
{
  using Teuchos::ArrayRCP;
  using Teuchos::Comm;
  using Teuchos::ptr;
  using Teuchos::RCP;
  using Teuchos::REDUCE_SUM;
  using Teuchos::reduceAll;
  typedef Tpetra::Map<local_ordinal_type,global_ordinal_type,node_type> map_type;

  size_t NumIn = 0, NumL = 0, NumU = 0;
  bool DiagFound = false;
  size_t NumNonzeroDiags = 0;
  size_t MaxNumEntries = A.getGlobalMaxNumRowEntries();

  // Allocate temporary space for extracting the strictly
  // lower and upper parts of the matrix A.
  nonconst_local_inds_host_view_type InI("InI",MaxNumEntries);
  Teuchos::Array<local_ordinal_type> LI(MaxNumEntries);
  Teuchos::Array<local_ordinal_type> UI(MaxNumEntries);
  nonconst_values_host_view_type InV("InV",MaxNumEntries);
  Teuchos::Array<scalar_type> LV(MaxNumEntries);
  Teuchos::Array<scalar_type> UV(MaxNumEntries);

  // Check if values should be inserted or replaced
  const bool ReplaceValues = L_->isStaticGraph () || L_->isLocallyIndexed ();

  L_->resumeFill ();
  U_->resumeFill ();
  if (ReplaceValues) {
    L_->setAllToScalar (STS::zero ()); // Zero out L and U matrices
    U_->setAllToScalar (STS::zero ());
  }

  D_->putScalar (STS::zero ()); // Set diagonal values to zero
  auto DV = Kokkos::subview(D_->getLocalViewHost(Tpetra::Access::ReadWrite), Kokkos::ALL(), 0);

  RCP<const map_type> rowMap = L_->getRowMap ();

  // First we copy the user's matrix into L and U, regardless of fill level.
  // It is important to note that L and U are populated using local indices.
  // This means that if the row map GIDs are not monotonically increasing
  // (i.e., permuted or gappy), then the strictly lower (upper) part of the
  // matrix is not the one that you would get if you based L (U) on GIDs.
  // This is ok, as the *order* of the GIDs in the rowmap is a better
  // expression of the user's intent than the GIDs themselves.

  Teuchos::ArrayView<const global_ordinal_type> nodeGIDs = rowMap->getNodeElementList();
  for (size_t myRow=0; myRow<A.getNodeNumRows(); ++myRow) {
    local_ordinal_type local_row = myRow;

    //TODO JJH 4April2014 An optimization is to use getLocalRowView.  Not all matrices support this,
    //                    we'd need to check via the Tpetra::RowMatrix method supportsRowViews().
    A.getLocalRowCopy (local_row, InI, InV, NumIn); // Get Values and Indices

    // Split into L and U (we don't assume that indices are ordered).

    NumL = 0;
    NumU = 0;
    DiagFound = false;

    for (size_t j = 0; j < NumIn; ++j) {
      const local_ordinal_type k = InI[j];

      if (k == local_row) {
        DiagFound = true;
        // Store perturbed diagonal in Tpetra::Vector D_
        DV(local_row) += Rthresh_ * InV[j] + IFPACK2_SGN(InV[j]) * Athresh_;
      }
      else if (k < 0) { // Out of range
        TEUCHOS_TEST_FOR_EXCEPTION(
          true, std::runtime_error, "Ifpack2::RILUK::initAllValues: current "
          "GID k = " << k << " < 0.  I'm not sure why this is an error; it is "
          "probably an artifact of the undocumented assumptions of the "
          "original implementation (likely copied and pasted from Ifpack).  "
          "Nevertheless, the code I found here insisted on this being an error "
          "state, so I will throw an exception here.");
      }
      else if (k < local_row) {
        LI[NumL] = k;
        LV[NumL] = InV[j];
        NumL++;
      }
      else if (Teuchos::as<size_t>(k) <= rowMap->getNodeNumElements()) {
        UI[NumU] = k;
        UV[NumU] = InV[j];
        NumU++;
      }
    }

    // Check in things for this row of L and U

    if (DiagFound) {
      ++NumNonzeroDiags;
    } else {
      DV(local_row) = Athresh_;
    }

    if (NumL) {
      if (ReplaceValues) {
        L_->replaceLocalValues(local_row, LI(0, NumL), LV(0,NumL));
      } else {
        //FIXME JJH 24April2014 Is this correct?  I believe this case is when there aren't already values
        //FIXME in this row in the column locations corresponding to UI.
        L_->insertLocalValues(local_row, LI(0,NumL), LV(0,NumL));
      }
    }

    if (NumU) {
      if (ReplaceValues) {
        U_->replaceLocalValues(local_row, UI(0,NumU), UV(0,NumU));
      } else {
        //FIXME JJH 24April2014 Is this correct?  I believe this case is when there aren't already values
        //FIXME in this row in the column locations corresponding to UI.
        U_->insertLocalValues(local_row, UI(0,NumU), UV(0,NumU));
      }
    }
  }

  // At this point L and U have the values of A in the structure of L
  // and U, and diagonal vector D

  isInitialized_ = true;
}


template<class MatrixType>
void RILUK<MatrixType>::compute ()
{
  using Teuchos::RCP;
  using Teuchos::rcp;
  using Teuchos::rcp_const_cast;
  using Teuchos::rcp_dynamic_cast;
  using Teuchos::Array;
  using Teuchos::ArrayView;
  const char prefix[] = "Ifpack2::RILUK::compute: ";

  // initialize() checks this too, but it's easier for users if the
  // error shows them the name of the method that they actually
  // called, rather than the name of some internally called method.
  TEUCHOS_TEST_FOR_EXCEPTION
    (A_.is_null (), std::runtime_error, prefix << "The matrix is null.  Please "
     "call setMatrix() with a nonnull input before calling this method.");
  TEUCHOS_TEST_FOR_EXCEPTION
    (! A_->isFillComplete (), std::runtime_error, prefix << "The matrix is not "
     "fill complete.  You may not invoke initialize() or compute() with this "
     "matrix until the matrix is fill complete.  If your matrix is a "
     "Tpetra::CrsMatrix, please call fillComplete on it (with the domain and "
     "range Maps, if appropriate) before calling this method.");

  if (! isInitialized ()) {
    initialize (); // Don't count this in the compute() time
  }

  Teuchos::Time timer ("RILUK::compute");

  // Start timing
  Teuchos::TimeMonitor timeMon (timer);
  double startTime = timer.wallTime();

  isComputed_ = false;

  if (!this->isKokkosKernelsSpiluk_) {
    // Fill L and U with numbers. This supports nonzero pattern reuse by calling
    // initialize() once and then compute() multiple times.
    initAllValues (*A_local_);

    // MinMachNum should be officially defined, for now pick something a little
    // bigger than IEEE underflow value

    const scalar_type MinDiagonalValue = STS::rmin ();
    const scalar_type MaxDiagonalValue = STS::one () / MinDiagonalValue;

    size_t NumIn, NumL, NumU;

    // Get Maximum Row length
    const size_t MaxNumEntries =
            L_->getNodeMaxNumRowEntries () + U_->getNodeMaxNumRowEntries () + 1;

    Teuchos::Array<local_ordinal_type> InI(MaxNumEntries); // Allocate temp space
    Teuchos::Array<scalar_type> InV(MaxNumEntries);
    size_t num_cols = U_->getColMap()->getNodeNumElements();
    Teuchos::Array<int> colflag(num_cols);

    auto DV = Kokkos::subview(D_->getLocalViewHost(Tpetra::Access::ReadWrite), Kokkos::ALL(), 0);

    // Now start the factorization.

    // Need some integer workspace and pointers
    size_t NumUU;
    local_inds_host_view_type UUI;
    values_host_view_type UUV;
    for (size_t j = 0; j < num_cols; ++j) {
      colflag[j] = -1;
    }

    for (size_t i = 0; i < L_->getNodeNumRows (); ++i) {
      local_ordinal_type local_row = i;

      // Fill InV, InI with current row of L, D and U combined

      NumIn = MaxNumEntries;
      nonconst_local_inds_host_view_type InI_v(InI.data(),MaxNumEntries);
      nonconst_values_host_view_type     InV_v(InV.data(),MaxNumEntries);

      L_->getLocalRowCopy (local_row, InI_v , InV_v, NumL);

      InV[NumL] = DV(i); // Put in diagonal
      InI[NumL] = local_row;

      nonconst_local_inds_host_view_type InI_sub(InI.data()+NumL+1,MaxNumEntries-NumL-1);
      nonconst_values_host_view_type     InV_sub(InV.data()+NumL+1,MaxNumEntries-NumL-1);
  
      U_->getLocalRowCopy (local_row, InI_sub,InV_sub, NumU);
      NumIn = NumL+NumU+1;

      // Set column flags
      for (size_t j = 0; j < NumIn; ++j) {
        colflag[InI[j]] = j;
      }

      scalar_type diagmod = STS::zero (); // Off-diagonal accumulator

      for (size_t jj = 0; jj < NumL; ++jj) {
        local_ordinal_type j = InI[jj];
        scalar_type multiplier = InV[jj]; // current_mults++;
<<<<<<< HEAD

        InV[jj] *= DV(j);
=======
        
        InV[jj] *= static_cast<scalar_type>(DV(j));
>>>>>>> 34efe1a5
        
        U_->getLocalRowView(j, UUI, UUV); // View of row above
        NumUU = UUI.size();
        
        if (RelaxValue_ == STM::zero ()) {
          for (size_t k = 0; k < NumUU; ++k) {
            const int kk = colflag[UUI[k]];
            // FIXME (mfh 23 Dec 2013) Wait a second, we just set
            // colflag above using size_t (which is generally unsigned),
            // but now we're querying it using int (which is signed).
            if (kk > -1) {
              InV[kk] -= multiplier * UUV[k];
            }
          }

        }
        else {
          for (size_t k = 0; k < NumUU; ++k) {
            // FIXME (mfh 23 Dec 2013) Wait a second, we just set
            // colflag above using size_t (which is generally unsigned),
            // but now we're querying it using int (which is signed).
            const int kk = colflag[UUI[k]];
            if (kk > -1) {
              InV[kk] -= multiplier*UUV[k];
            }
            else {
              diagmod -= multiplier*UUV[k];
            }
          }
        }
      }

      if (NumL) {
        // Replace current row of L
        L_->replaceLocalValues (local_row, InI (0, NumL), InV (0, NumL));
      }

      DV(i) = InV[NumL]; // Extract Diagonal value

      if (RelaxValue_ != STM::zero ()) {
        DV(i) += RelaxValue_*diagmod; // Add off diagonal modifications
      }

      if (STS::magnitude (DV(i)) > STS::magnitude (MaxDiagonalValue)) {
        if (STS::real (DV(i)) < STM::zero ()) {
          DV(i) = -MinDiagonalValue;
        }
        else {
          DV(i) = MinDiagonalValue;
        }
      }
      else {
        DV(i) = static_cast<impl_scalar_type>(STS::one ()) / DV(i); // Invert diagonal value
      }

      for (size_t j = 0; j < NumU; ++j) {
        InV[NumL+1+j] *= static_cast<scalar_type>(DV(i)); // Scale U by inverse of diagonal
      }

      if (NumU) {
        // Replace current row of L and U        
        U_->replaceLocalValues (local_row, InI (NumL+1, NumU), InV (NumL+1, NumU));
      }

      // Reset column flags
      for (size_t j = 0; j < NumIn; ++j) {
        colflag[InI[j]] = -1;
      }
    }

    // The domain of L and the range of U are exactly their own row maps
    // (there is no communication).  The domain of U and the range of L
    // must be the same as those of the original matrix, However if the
    // original matrix is a VbrMatrix, these two latter maps are
    // translation from a block map to a point map.
    // FIXME (mfh 23 Dec 2013) Do we know that the column Map of L_ is
    // always one-to-one?
    L_->fillComplete (L_->getColMap (), A_local_->getRangeMap ());
    U_->fillComplete (A_local_->getDomainMap (), U_->getRowMap ());

    // If L_solver_ or U_solver store modified factors internally, we need to reset those
    L_solver_->setMatrix (L_);
    L_solver_->compute ();
    U_solver_->setMatrix (U_);
    U_solver_->compute ();
  }
  else {
    {//Make sure values in A is picked up even in case of pattern reuse
      RCP<const crs_matrix_type> A_local_crs =
        rcp_dynamic_cast<const crs_matrix_type> (A_local_);
      if (A_local_crs.is_null ()) {
        local_ordinal_type numRows = A_local_->getNodeNumRows();
        Array<size_t> entriesPerRow(numRows);
        for(local_ordinal_type i = 0; i < numRows; i++) {
          entriesPerRow[i] = A_local_->getNumEntriesInLocalRow(i);
        }
        RCP<crs_matrix_type> A_local_crs_nc =
          rcp (new crs_matrix_type (A_local_->getRowMap (),
                                    A_local_->getColMap (),
                                    entriesPerRow()));
        // copy entries into A_local_crs
        nonconst_local_inds_host_view_type indices("indices",A_local_->getNodeMaxNumRowEntries());
        nonconst_values_host_view_type values("values",A_local_->getNodeMaxNumRowEntries());
        for(local_ordinal_type i = 0; i < numRows; i++) {
          size_t numEntries = 0;
          A_local_->getLocalRowCopy(i, indices, values, numEntries);
          A_local_crs_nc->insertLocalValues(i, numEntries, values.data(),indices.data());
        }
        A_local_crs_nc->fillComplete (A_local_->getDomainMap (), A_local_->getRangeMap ());
        A_local_crs = rcp_const_cast<const crs_matrix_type> (A_local_crs_nc);
      }
      A_local_rowmap_  = A_local_crs->getLocalMatrixDevice().graph.row_map;
      A_local_entries_ = A_local_crs->getLocalMatrixDevice().graph.entries;
      A_local_values_  = A_local_crs->getLocalValuesView();
    }

    L_->resumeFill ();
    U_->resumeFill ();

    if (L_->isStaticGraph () || L_->isLocallyIndexed ()) {
      L_->setAllToScalar (STS::zero ()); // Zero out L and U matrices
      U_->setAllToScalar (STS::zero ());
    }
    
    using row_map_type = typename crs_matrix_type::local_matrix_device_type::row_map_type;

    row_map_type L_rowmap  = L_->getLocalMatrixDevice().graph.row_map;
    auto L_entries = L_->getLocalMatrixDevice().graph.entries;
    auto L_values  = L_->getLocalValuesView();
    row_map_type U_rowmap  = U_->getLocalMatrixDevice().graph.row_map;
    auto U_entries = U_->getLocalMatrixDevice().graph.entries;
    auto U_values  = U_->getLocalValuesView();
    using exec_space = typename crs_matrix_type::local_matrix_device_type::execution_space;
       
    KokkosKernels::Impl::sort_crs_graph<exec_space, decltype(L_rowmap), decltype(L_entries)>(L_rowmap, L_entries);
    KokkosKernels::Impl::sort_crs_graph<exec_space, decltype(U_rowmap), decltype(U_entries)>(U_rowmap, U_entries);
    
    KokkosSparse::Experimental::spiluk_numeric( KernelHandle_.getRawPtr(), LevelOfFill_, 
                                                A_local_rowmap_, A_local_entries_, A_local_values_, 
                                                L_rowmap, L_entries, L_values, U_rowmap, U_entries, U_values );
    
    L_->fillComplete (L_->getColMap (), A_local_->getRangeMap ());
    U_->fillComplete (A_local_->getDomainMap (), U_->getRowMap ());
    
    L_solver_->setMatrix (L_);
    L_solver_->compute ();
    U_solver_->setMatrix (U_);
    U_solver_->compute ();
  }

  isComputed_ = true;
  ++numCompute_;
  computeTime_ += (timer.wallTime() - startTime);
}


template<class MatrixType>
void
RILUK<MatrixType>::
apply (const Tpetra::MultiVector<scalar_type,local_ordinal_type,global_ordinal_type,node_type>& X,
       Tpetra::MultiVector<scalar_type,local_ordinal_type,global_ordinal_type,node_type>& Y,
       Teuchos::ETransp mode,
       scalar_type alpha,
       scalar_type beta) const
{
  using Teuchos::RCP;
  using Teuchos::rcpFromRef;

  TEUCHOS_TEST_FOR_EXCEPTION(
    A_.is_null (), std::runtime_error, "Ifpack2::RILUK::apply: The matrix is "
    "null.  Please call setMatrix() with a nonnull input, then initialize() "
    "and compute(), before calling this method.");
  TEUCHOS_TEST_FOR_EXCEPTION(
    ! isComputed (), std::runtime_error,
    "Ifpack2::RILUK::apply: If you have not yet called compute(), "
    "you must call compute() before calling this method.");
  TEUCHOS_TEST_FOR_EXCEPTION(
    X.getNumVectors () != Y.getNumVectors (), std::invalid_argument,
    "Ifpack2::RILUK::apply: X and Y do not have the same number of columns.  "
    "X.getNumVectors() = " << X.getNumVectors ()
    << " != Y.getNumVectors() = " << Y.getNumVectors () << ".");
  TEUCHOS_TEST_FOR_EXCEPTION(
    STS::isComplex && mode == Teuchos::CONJ_TRANS, std::logic_error,
    "Ifpack2::RILUK::apply: mode = Teuchos::CONJ_TRANS is not implemented for "
    "complex Scalar type.  Please talk to the Ifpack2 developers to get this "
    "fixed.  There is a FIXME in this file about this very issue.");
#ifdef HAVE_IFPACK2_DEBUG
  {
    const magnitude_type D_nrm1 = D_->norm1 ();
    TEUCHOS_TEST_FOR_EXCEPTION( STM::isnaninf (D_nrm1), std::runtime_error, "Ifpack2::RILUK::apply: The 1-norm of the stored diagonal is NaN or Inf.");
    Teuchos::Array<magnitude_type> norms (X.getNumVectors ());
    X.norm1 (norms ());
    bool good = true;
    for (size_t j = 0; j < X.getNumVectors (); ++j) {
      if (STM::isnaninf (norms[j])) {
        good = false;
        break;
      }
    }
    TEUCHOS_TEST_FOR_EXCEPTION( ! good, std::runtime_error, "Ifpack2::RILUK::apply: The 1-norm of the input X is NaN or Inf.");
  }
#endif // HAVE_IFPACK2_DEBUG

  const scalar_type one = STS::one ();
  const scalar_type zero = STS::zero ();

  Teuchos::Time timer ("RILUK::apply");
  double startTime = timer.wallTime();
  { // Start timing
    Teuchos::TimeMonitor timeMon (timer);
    if (alpha == one && beta == zero) {
      if (mode == Teuchos::NO_TRANS) { // Solve L (D (U Y)) = X for Y.      
        // Start by solving L Y = X for Y.
        L_solver_->apply (X, Y, mode);

        if (!this->isKokkosKernelsSpiluk_) {
          // Solve D Y = Y.  The operation lets us do this in place in Y, so we can
          // write "solve D Y = Y for Y."
          Y.elementWiseMultiply (one, *D_, Y, zero);
        }

        U_solver_->apply (Y, Y, mode); // Solve U Y = Y.
      }
      else { // Solve U^P (D^P (L^P Y)) = X for Y (where P is * or T).      
        // Start by solving U^P Y = X for Y.
        U_solver_->apply (X, Y, mode);

        if (!this->isKokkosKernelsSpiluk_) {
          // Solve D^P Y = Y.
          //
          // FIXME (mfh 24 Jan 2014) If mode = Teuchos::CONJ_TRANS, we
          // need to do an elementwise multiply with the conjugate of
          // D_, not just with D_ itself.
          Y.elementWiseMultiply (one, *D_, Y, zero);
	    }

        L_solver_->apply (Y, Y, mode); // Solve L^P Y = Y.
      }
    }
    else { // alpha != 1 or beta != 0
      if (alpha == zero) {
        // The special case for beta == 0 ensures that if Y contains Inf
        // or NaN values, we replace them with 0 (following BLAS
        // convention), rather than multiplying them by 0 to get NaN.
        if (beta == zero) {
          Y.putScalar (zero);
        } else {
          Y.scale (beta);
        }
      } else { // alpha != zero
        MV Y_tmp (Y.getMap (), Y.getNumVectors ());
        apply (X, Y_tmp, mode);
        Y.update (alpha, Y_tmp, beta);
      }
    }
  }//end timing

#ifdef HAVE_IFPACK2_DEBUG
  {
    Teuchos::Array<magnitude_type> norms (Y.getNumVectors ());
    Y.norm1 (norms ());
    bool good = true;
    for (size_t j = 0; j < Y.getNumVectors (); ++j) {
      if (STM::isnaninf (norms[j])) {
        good = false;
        break;
      }
    }
    TEUCHOS_TEST_FOR_EXCEPTION( ! good, std::runtime_error, "Ifpack2::RILUK::apply: The 1-norm of the output Y is NaN or Inf.");
  }
#endif // HAVE_IFPACK2_DEBUG

  ++numApply_;
  applyTime_ += (timer.wallTime() - startTime);
}


//VINH comment out since multiply() is not needed anywhere
//template<class MatrixType>
//void RILUK<MatrixType>::
//multiply (const Tpetra::MultiVector<scalar_type,local_ordinal_type,global_ordinal_type,node_type>& X,
//          Tpetra::MultiVector<scalar_type,local_ordinal_type,global_ordinal_type,node_type>& Y,
//          const Teuchos::ETransp mode) const
//{
//  const scalar_type zero = STS::zero ();
//  const scalar_type one = STS::one ();
//
//  if (mode != Teuchos::NO_TRANS) {
//    U_->apply (X, Y, mode); //
//    Y.update (one, X, one); // Y = Y + X (account for implicit unit diagonal)
//
//    // FIXME (mfh 24 Jan 2014) If mode = Teuchos::CONJ_TRANS, we need
//    // to do an elementwise multiply with the conjugate of D_, not
//    // just with D_ itself.
//    Y.elementWiseMultiply (one, *D_, Y, zero); // y = D*y (D_ has inverse of diagonal)
//
//    MV Y_tmp (Y, Teuchos::Copy); // Need a temp copy of Y
//    L_->apply (Y_tmp, Y, mode);
//    Y.update (one, Y_tmp, one); // (account for implicit unit diagonal)
//  }
//  else {
//    L_->apply (X, Y, mode);
//    Y.update (one, X, one); // Y = Y + X (account for implicit unit diagonal)
//    Y.elementWiseMultiply (one, *D_, Y, zero); // y = D*y (D_ has inverse of diagonal)
//    MV Y_tmp (Y, Teuchos::Copy); // Need a temp copy of Y1
//    U_->apply (Y_tmp, Y, mode);
//    Y.update (one, Y_tmp, one); // (account for implicit unit diagonal)
//  }
//}

template<class MatrixType>
std::string RILUK<MatrixType>::description () const
{
  std::ostringstream os;

  // Output is a valid YAML dictionary in flow style.  If you don't
  // like everything on a single line, you should call describe()
  // instead.
  os << "\"Ifpack2::RILUK\": {";
  os << "Initialized: " << (isInitialized () ? "true" : "false") << ", "
     << "Computed: " << (isComputed () ? "true" : "false") << ", ";

  os << "Level-of-fill: " << getLevelOfFill() << ", ";

  if (A_.is_null ()) {
    os << "Matrix: null";
  }
  else {
    os << "Global matrix dimensions: ["
       << A_->getGlobalNumRows () << ", " << A_->getGlobalNumCols () << "]"
       << ", Global nnz: " << A_->getGlobalNumEntries();
  }

  if (! L_solver_.is_null ()) os << ", " << L_solver_->description ();
  if (! U_solver_.is_null ()) os << ", " << U_solver_->description ();

  os << "}";
  return os.str ();
}

} // namespace Ifpack2

#define IFPACK2_RILUK_INSTANT(S,LO,GO,N)                            \
  template class Ifpack2::RILUK< Tpetra::RowMatrix<S, LO, GO, N> >;

#endif<|MERGE_RESOLUTION|>--- conflicted
+++ resolved
@@ -813,13 +813,8 @@
       for (size_t jj = 0; jj < NumL; ++jj) {
         local_ordinal_type j = InI[jj];
         scalar_type multiplier = InV[jj]; // current_mults++;
-<<<<<<< HEAD
-
-        InV[jj] *= DV(j);
-=======
         
         InV[jj] *= static_cast<scalar_type>(DV(j));
->>>>>>> 34efe1a5
         
         U_->getLocalRowView(j, UUI, UUV); // View of row above
         NumUU = UUI.size();
