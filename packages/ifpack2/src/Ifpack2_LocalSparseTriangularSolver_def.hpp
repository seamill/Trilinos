--- conflicted
+++ resolved
@@ -753,15 +753,11 @@
   else
   {
     const std::string diag = this->diag_;
-<<<<<<< HEAD
     // NOTE (mfh 20 Aug 2017): KokkosSparse::trsv currently is a
     // sequential, host-only code.  See
     // https://github.com/kokkos/kokkos-kernels/issues/48. 
 
     auto A_lcl = this->A_crs_->getLocalMatrixHost ();
-=======
-    auto A_lcl = this->A_crs_->getLocalMatrix ();
->>>>>>> 474975f9
 
     if (X.isConstantStride () && Y.isConstantStride ()) {
       auto X_lcl = X.getLocalViewHost (Tpetra::Access::ReadWrite);
@@ -774,11 +770,7 @@
         std::min (X.getNumVectors (), Y.getNumVectors ());
       for (size_t j = 0; j < numVecs; ++j) {
         auto X_j = X.getVectorNonConst (j);
-<<<<<<< HEAD
-        auto Y_j = Y.getVector (j);  // In develop, this was X, not Y.
-=======
         auto Y_j = Y.getVector (j);
->>>>>>> 474975f9
         auto X_lcl = X_j->getLocalViewHost (Tpetra::Access::ReadWrite);
         auto Y_lcl = Y_j->getLocalViewHost (Tpetra::Access::ReadOnly);
         KokkosSparse::trsv (uplo.c_str (), trans.c_str (),
