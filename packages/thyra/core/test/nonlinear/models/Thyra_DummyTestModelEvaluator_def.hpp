/*
// @HEADER
// ***********************************************************************
// 
//    Thyra: Interfaces and Support for Abstract Numerical Algorithms
//                 Copyright (2004) Sandia Corporation
// 
// Under terms of Contract DE-AC04-94AL85000, there is a non-exclusive
// license for use of this work by or on behalf of the U.S. Government.
// 
// Redistribution and use in source and binary forms, with or without
// modification, are permitted provided that the following conditions are
// met:
//
// 1. Redistributions of source code must retain the above copyright
// notice, this list of conditions and the following disclaimer.
//
// 2. Redistributions in binary form must reproduce the above copyright
// notice, this list of conditions and the following disclaimer in the
// documentation and/or other materials provided with the distribution.
//
// 3. Neither the name of the Corporation nor the names of the
// contributors may be used to endorse or promote products derived from
// this software without specific prior written permission.
//
// THIS SOFTWARE IS PROVIDED BY SANDIA CORPORATION "AS IS" AND ANY
// EXPRESS OR IMPLIED WARRANTIES, INCLUDING, BUT NOT LIMITED TO, THE
// IMPLIED WARRANTIES OF MERCHANTABILITY AND FITNESS FOR A PARTICULAR
// PURPOSE ARE DISCLAIMED. IN NO EVENT SHALL SANDIA CORPORATION OR THE
// CONTRIBUTORS BE LIABLE FOR ANY DIRECT, INDIRECT, INCIDENTAL, SPECIAL,
// EXEMPLARY, OR CONSEQUENTIAL DAMAGES (INCLUDING, BUT NOT LIMITED TO,
// PROCUREMENT OF SUBSTITUTE GOODS OR SERVICES; LOSS OF USE, DATA, OR
// PROFITS; OR BUSINESS INTERRUPTION) HOWEVER CAUSED AND ON ANY THEORY OF
// LIABILITY, WHETHER IN CONTRACT, STRICT LIABILITY, OR TORT (INCLUDING
// NEGLIGENCE OR OTHERWISE) ARISING IN ANY WAY OUT OF THE USE OF THIS
// SOFTWARE, EVEN IF ADVISED OF THE POSSIBILITY OF SUCH DAMAGE.
//
// Questions? Contact Roscoe A. Bartlett (bartlettra@ornl.gov) 
// 
// ***********************************************************************
// @HEADER
*/


#ifndef DUMMY_TEST_MODEL_EVALUATOR_DEF_HPP
#define DUMMY_TEST_MODEL_EVALUATOR_DEF_HPP


#include "Thyra_DummyTestModelEvaluator_decl.hpp"
#include "Thyra_SimpleDenseLinearOp.hpp"
#include "Thyra_DefaultSpmdVectorSpace.hpp"
#include "Thyra_DefaultSerialDenseLinearOpWithSolveFactory.hpp"
#include "Thyra_DefaultPreconditioner.hpp"
#include "Thyra_DetachedMultiVectorView.hpp"
#include "Thyra_DetachedVectorView.hpp"
#include "Thyra_MultiVectorStdOps.hpp"
#include "Thyra_VectorStdOps.hpp"


namespace Thyra {

// Nonmember constuctors


template<class Scalar>
Teuchos::RCP<DummyTestModelEvaluator<Scalar> >
dummyTestModelEvaluator(
  const Ordinal x_size,
  const ArrayView<const Ordinal> &p_sizes,
  const ArrayView<const Ordinal> &g_sizes,
  const bool supports_x_dot,
  const bool supports_x_dot_dot,
  const bool supports_extended_inargs,
<<<<<<< HEAD
  const bool supports_extended_outargs
  )
{
  return Teuchos::rcp(new DummyTestModelEvaluator<Scalar>(x_size, p_sizes, g_sizes, supports_x_dot, supports_x_dot_dot,supports_extended_inargs,supports_extended_outargs));
=======
  const bool supports_extended_outargs,
  const bool supports_derivatives
  )
{
  return Teuchos::rcp(new DummyTestModelEvaluator<Scalar>(x_size, p_sizes, g_sizes, supports_x_dot, supports_x_dot_dot,supports_extended_inargs,supports_extended_outargs,supports_derivatives));
>>>>>>> 4103bf6c
}


// Initializers/Accessors


template<class Scalar>
DummyTestModelEvaluator<Scalar>::DummyTestModelEvaluator(
  const Ordinal x_size,
  const ArrayView<const Ordinal> &p_sizes,
  const ArrayView<const Ordinal> &g_sizes,
  const bool supports_x_dot,
  const bool supports_x_dot_dot,
  const bool supports_extended_inargs,
<<<<<<< HEAD
  const bool supports_extended_outargs
=======
  const bool supports_extended_outargs,
  const bool supports_derivatives
>>>>>>> 4103bf6c
  )
{
  
  typedef ModelEvaluatorBase MEB;
  typedef Teuchos::ScalarTraits<Scalar> ST;

  x_space_ = defaultSpmdVectorSpace<Scalar>(x_size);

  p_space_.resize(p_sizes.size());
  for (Ordinal l = 0; l < p_sizes.size(); ++l) {
    p_space_[l] = defaultSpmdVectorSpace<Scalar>(p_sizes[l]);
  }
  
  f_space_ = x_space_;
  
  g_space_.resize(g_sizes.size());
  for (Ordinal j = 0; j < g_sizes.size(); ++j) {
    g_space_[j] = defaultSpmdVectorSpace<Scalar>(g_sizes[j]);
  }
  
  W_factory_ = defaultSerialDenseLinearOpWithSolveFactory<Scalar>();

  MEB::InArgsSetup<Scalar> inArgs;
  inArgs.setModelEvalDescription(this->description());
  inArgs.set_Np_Ng(p_space_.size(),g_sizes.size());
  inArgs.setSupports(MEB::IN_ARG_x);
  if (supports_x_dot)
    inArgs.setSupports(MEB::IN_ARG_x_dot);
  if (supports_x_dot_dot)
    inArgs.setSupports(MEB::IN_ARG_x_dot_dot);
  inArgs.setSupports(MEB::IN_ARG_step_size);
  inArgs.setSupports(MEB::IN_ARG_stage_number);
  inArgs.template setSupports<Thyra::MockExtendedInArgs<Scalar> >(true);
  // test the removal of support
  if (!supports_extended_inargs)
    inArgs.template setSupports<Thyra::MockExtendedInArgs<Scalar> >(false);
  prototypeInArgs_ = inArgs;
  
  MEB::OutArgsSetup<Scalar> outArgs;
  outArgs.setModelEvalDescription(this->description());
  outArgs.set_Np_Ng(p_space_.size(), g_space_.size());
  outArgs.setSupports(MEB::OUT_ARG_f);
  outArgs.setSupports(MEB::OUT_ARG_W_op);
  outArgs.setSupports(MEB::OUT_ARG_W_prec);
  outArgs.template setSupports<Thyra::MockExtendedOutArgs<Scalar> >(true);
  // test the removal of support
  if (!supports_extended_outargs)
    outArgs.template setSupports<Thyra::MockExtendedOutArgs<Scalar> >(false);
<<<<<<< HEAD
=======
  if (supports_derivatives)
  {
    outArgs.setHessianSupports(true);

    MEB::DerivativeSupport derivativeSupport(MEB::DERIV_MV_BY_COL);

    for (int j=0; j<g_space_.size(); ++j)
      outArgs.setSupports(MEB::OUT_ARG_DgDx,j,derivativeSupport);
  }
>>>>>>> 4103bf6c
  prototypeOutArgs_ = outArgs;

  nominalValues_ = inArgs;
  const RCP<VectorBase<Scalar> > x0 = createMember(x_space_);
  V_S(x0.ptr(), ST::zero());
  nominalValues_.set_x(x0);

}


// Public functions overridden from ModelEvaulator


template<class Scalar>
Teuchos::RCP<const VectorSpaceBase<Scalar> >
DummyTestModelEvaluator<Scalar>::get_x_space() const
{
  return x_space_;
}


template<class Scalar>
Teuchos::RCP<const VectorSpaceBase<Scalar> >
DummyTestModelEvaluator<Scalar>::get_p_space(int l) const
{
  return p_space_[l];
}


template<class Scalar>
Teuchos::RCP<const Teuchos::Array<std::string> >
DummyTestModelEvaluator<Scalar>::get_p_names(int /* l */) const
{
  return Teuchos::null;
}


template<class Scalar>
Teuchos::RCP<const VectorSpaceBase<Scalar> >
DummyTestModelEvaluator<Scalar>::get_f_space() const
{
  return f_space_;
}


template<class Scalar>
Teuchos::RCP<const VectorSpaceBase<Scalar> >
DummyTestModelEvaluator<Scalar>::get_g_space(int j) const
{
  return g_space_[j];
}


template<class Scalar>
Teuchos::ArrayView<const std::string>
DummyTestModelEvaluator<Scalar>::get_g_names(int /* j */) const
{
  return g_names_;
}


template<class Scalar>
ModelEvaluatorBase::InArgs<Scalar>
DummyTestModelEvaluator<Scalar>::getNominalValues() const
{
  return nominalValues_;
}


template<class Scalar>
ModelEvaluatorBase::InArgs<Scalar>
DummyTestModelEvaluator<Scalar>::getLowerBounds() const
{
  return ModelEvaluatorBase::InArgs<Scalar>();
}


template<class Scalar>
ModelEvaluatorBase::InArgs<Scalar>
DummyTestModelEvaluator<Scalar>::getUpperBounds() const
{
  return ModelEvaluatorBase::InArgs<Scalar>();
}


template<class Scalar>
Teuchos::RCP<LinearOpBase<Scalar> >
DummyTestModelEvaluator<Scalar>::create_W_op() const
{
  return createNonconstSimpleDenseLinearOp<Scalar>(
    createMembers<Scalar>(f_space_, x_space_->dim())
    );
}


template<class Scalar>
Teuchos::RCP<PreconditionerBase<Scalar> >
DummyTestModelEvaluator<Scalar>::create_W_prec() const
{
  return nonconstUnspecifiedPrec<Scalar>(
    createNonconstSimpleDenseLinearOp<Scalar>(
      createMembers<Scalar>(f_space_, x_space_->dim())
      )
    );
}


template<class Scalar>
Teuchos::RCP<const LinearOpWithSolveFactoryBase<Scalar> >
DummyTestModelEvaluator<Scalar>::get_W_factory() const
{
  return W_factory_;
}


template<class Scalar>
ModelEvaluatorBase::InArgs<Scalar>
DummyTestModelEvaluator<Scalar>::createInArgs() const
{
  return prototypeInArgs_;
}


template<class Scalar>
void DummyTestModelEvaluator<Scalar>::reportFinalPoint(
  const ModelEvaluatorBase::InArgs<Scalar> &/* finalPoint */,
  const bool /* wasSolved */
  )
{
  // ToDo: Capture the final point and then provide in interface.
}

template<class Scalar>
void
DummyTestModelEvaluator<Scalar>::
change_p_size_incorrectly(const Ordinal new_size)
{
  using MEB = ModelEvaluatorBase;
  {
    MEB::InArgsSetup<Scalar> inArgs(prototypeInArgs_);
    inArgs.set_Np(new_size);
    prototypeInArgs_ = inArgs;
  }
  {
    MEB::OutArgsSetup<Scalar> outArgs(prototypeOutArgs_);
    outArgs.set_Np_Ng(new_size,g_space_.size());
    prototypeOutArgs_ = outArgs;
  }
  // forgot to call initializeDefaultBase() or resetDefaultBase()
}

template<class Scalar>
void
DummyTestModelEvaluator<Scalar>::
change_p_size_correctly(const Ordinal new_size)
{
  this->change_p_size_incorrectly(new_size);
  this->resetDefaultBase();
}

// Private functions overridden from ModelEvaulatorDefaultBase


template<class Scalar>
ModelEvaluatorBase::OutArgs<Scalar>
DummyTestModelEvaluator<Scalar>::createOutArgsImpl() const
{
  return prototypeOutArgs_;
}


template<class Scalar>
void DummyTestModelEvaluator<Scalar>::evalModelImpl(
  const ModelEvaluatorBase::InArgs<Scalar> &/* inArgs */,
  const ModelEvaluatorBase::OutArgs<Scalar> &/* outArgs */
  ) const
{
  TEUCHOS_TEST_FOR_EXCEPT(true); // ToDo: Implement to just copy inArgs and outArgs!
}


} // namespace Thyra


//
// Explicit instantiation macro
//
// Must be expanded from within the global namespace!
//

#define DUMMY_TEST_MODEL_EVALUATOR_INSTANT(SCALAR) \
  \
  template class DummyTestModelEvaluator<SCALAR >; \
  \
  template Teuchos::RCP<DummyTestModelEvaluator<SCALAR > > \
  dummyTestModelEvaluator( \
    const Ordinal x_size, \
    const ArrayView<const Ordinal> &p_sizes, \
    const ArrayView<const Ordinal> &g_sizes, \
    const bool supports_x_dot, \
    const bool supports_x_dot_dot,              \
    const bool supports_extended_inargs,        \
<<<<<<< HEAD
    const bool supports_extended_outargs        \
=======
    const bool supports_extended_outargs,       \
    const bool supports_derivatives             \
>>>>>>> 4103bf6c
    ); \


#endif // DUMMY_TEST_MODEL_EVALUATOR_DEF_HPP<|MERGE_RESOLUTION|>--- conflicted
+++ resolved
@@ -71,18 +71,11 @@
   const bool supports_x_dot,
   const bool supports_x_dot_dot,
   const bool supports_extended_inargs,
-<<<<<<< HEAD
-  const bool supports_extended_outargs
-  )
-{
-  return Teuchos::rcp(new DummyTestModelEvaluator<Scalar>(x_size, p_sizes, g_sizes, supports_x_dot, supports_x_dot_dot,supports_extended_inargs,supports_extended_outargs));
-=======
   const bool supports_extended_outargs,
   const bool supports_derivatives
   )
 {
   return Teuchos::rcp(new DummyTestModelEvaluator<Scalar>(x_size, p_sizes, g_sizes, supports_x_dot, supports_x_dot_dot,supports_extended_inargs,supports_extended_outargs,supports_derivatives));
->>>>>>> 4103bf6c
 }
 
 
@@ -97,12 +90,8 @@
   const bool supports_x_dot,
   const bool supports_x_dot_dot,
   const bool supports_extended_inargs,
-<<<<<<< HEAD
-  const bool supports_extended_outargs
-=======
   const bool supports_extended_outargs,
   const bool supports_derivatives
->>>>>>> 4103bf6c
   )
 {
   
@@ -151,8 +140,6 @@
   // test the removal of support
   if (!supports_extended_outargs)
     outArgs.template setSupports<Thyra::MockExtendedOutArgs<Scalar> >(false);
-<<<<<<< HEAD
-=======
   if (supports_derivatives)
   {
     outArgs.setHessianSupports(true);
@@ -162,7 +149,6 @@
     for (int j=0; j<g_space_.size(); ++j)
       outArgs.setSupports(MEB::OUT_ARG_DgDx,j,derivativeSupport);
   }
->>>>>>> 4103bf6c
   prototypeOutArgs_ = outArgs;
 
   nominalValues_ = inArgs;
@@ -365,12 +351,8 @@
     const bool supports_x_dot, \
     const bool supports_x_dot_dot,              \
     const bool supports_extended_inargs,        \
-<<<<<<< HEAD
-    const bool supports_extended_outargs        \
-=======
     const bool supports_extended_outargs,       \
     const bool supports_derivatives             \
->>>>>>> 4103bf6c
     ); \
 
 
